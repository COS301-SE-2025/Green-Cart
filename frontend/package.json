--- conflicted
+++ resolved
@@ -1,4 +1,3 @@
-<<<<<<< HEAD
 {
   "name": "frontend",
   "private": true,
@@ -27,33 +26,3 @@
     "vite": "^6.3.5"
   }
 }
-=======
-{
-  "name": "frontend",
-  "private": true,
-  "version": "0.0.0",
-  "type": "module",
-  "scripts": {
-    "dev": "vite",
-    "build": "vite build",
-    "lint": "eslint .",
-    "preview": "vite preview"
-  },
-  "dependencies": {
-    "react": "^19.1.0",
-    "react-dom": "^19.1.0",
-    "react-router-dom": "^7.6.0"
-  },
-  "devDependencies": {
-    "@eslint/js": "^9.25.0",
-    "@types/react": "^19.1.2",
-    "@types/react-dom": "^19.1.2",
-    "@vitejs/plugin-react": "^4.4.1",
-    "eslint": "^9.25.0",
-    "eslint-plugin-react-hooks": "^5.2.0",
-    "eslint-plugin-react-refresh": "^0.4.19",
-    "globals": "^16.0.0",
-    "vite": "^6.3.5"
-  }
-}
->>>>>>> 0560fc66
