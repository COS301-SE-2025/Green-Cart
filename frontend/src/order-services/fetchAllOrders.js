import axios from "axios";

export const fetchAllOrders = async ({ userID }) => {
  try {
<<<<<<< HEAD
    const response = await axios.post("http://localhost:8000/orders/getAllOrders", {
=======
    const response = await axios.post("https://api.greencart-cos301.co.za/orders/getAllOrders", {
>>>>>>> ac47636d
      userID,
    });
    return response.data;
  } catch (error) {
    console.error("Error fetching all orders:", error);
    throw error;
  }
};
<|MERGE_RESOLUTION|>--- conflicted
+++ resolved
@@ -1,17 +1,13 @@
-import axios from "axios";
-
-export const fetchAllOrders = async ({ userID }) => {
-  try {
-<<<<<<< HEAD
-    const response = await axios.post("http://localhost:8000/orders/getAllOrders", {
-=======
-    const response = await axios.post("https://api.greencart-cos301.co.za/orders/getAllOrders", {
->>>>>>> ac47636d
-      userID,
-    });
-    return response.data;
-  } catch (error) {
-    console.error("Error fetching all orders:", error);
-    throw error;
-  }
-};
+import axios from "axios";
+
+export const fetchAllOrders = async ({ userID }) => {
+  try {
+    const response = await axios.post("https://api.greencart-cos301.co.za/orders/getAllOrders", {
+      userID,
+    });
+    return response.data;
+  } catch (error) {
+    console.error("Error fetching all orders:", error);
+    throw error;
+  }
+};