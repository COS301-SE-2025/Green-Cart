<<<<<<< HEAD
import { Routes, Route } from 'react-router-dom';
import './App.css';

import ViewProduct from './components/product/ViewProduct';
import Home from './pages/Home';
import Splash from './pages/Splash';
import Login from './pages/Login';
=======
import { Routes, Route } from 'react-router-dom'
import './App.css'
import ViewProduct from './components/product/ViewProduct'
import Home from './pages/Home'
import Navigation from './components/navigation/Navigation'
>>>>>>> 4e4a21a9

//APP Will also be used to define the routes for the application
function App() {
  return (
    <div className="App">
      <Navigation />
      <Routes>
        {/* pages routes */}
        <Route path="/" element={<Splash />} />
        <Route path="/Home" element={<Home />}/>
        <Route path="/Login" element={<Login />}/>
        {/* components routes */}
        <Route path="/Product/:id" element={<ViewProduct />} />
      </Routes>
    </div>
  )
}

export default App;
<|MERGE_RESOLUTION|>--- conflicted
+++ resolved
@@ -1,34 +1,27 @@
-<<<<<<< HEAD
-import { Routes, Route } from 'react-router-dom';
-import './App.css';
-
-import ViewProduct from './components/product/ViewProduct';
-import Home from './pages/Home';
-import Splash from './pages/Splash';
-import Login from './pages/Login';
-=======
-import { Routes, Route } from 'react-router-dom'
-import './App.css'
-import ViewProduct from './components/product/ViewProduct'
-import Home from './pages/Home'
-import Navigation from './components/navigation/Navigation'
->>>>>>> 4e4a21a9
-
-//APP Will also be used to define the routes for the application
-function App() {
-  return (
-    <div className="App">
-      <Navigation />
-      <Routes>
-        {/* pages routes */}
-        <Route path="/" element={<Splash />} />
-        <Route path="/Home" element={<Home />}/>
-        <Route path="/Login" element={<Login />}/>
-        {/* components routes */}
-        <Route path="/Product/:id" element={<ViewProduct />} />
-      </Routes>
-    </div>
-  )
-}
-
-export default App;
+import { Routes, Route } from 'react-router-dom';
+import './App.css';
+
+import ViewProduct from './components/product/ViewProduct';
+import Home from './pages/Home';
+import Splash from './pages/Splash';
+import Login from './pages/Login';
+import Navigation from './components/navigation/Navigation'
+
+//APP Will also be used to define the routes for the application
+function App() {
+  return (
+    <div className="App">
+      <Navigation />
+      <Routes>
+        {/* pages routes */}
+        <Route path="/" element={<Splash />} />
+        <Route path="/Home" element={<Home />}/>
+        <Route path="/Login" element={<Login />}/>
+        {/* components routes */}
+        <Route path="/Product/:id" element={<ViewProduct />} />
+      </Routes>
+    </div>
+  )
+}
+
+export default App;