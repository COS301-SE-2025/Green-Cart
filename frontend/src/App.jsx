--- conflicted
+++ resolved
@@ -1,35 +1,6 @@
-<<<<<<< HEAD
-import { Routes, Route } from 'react-router-dom'
-import './App.css'
-import Signup from './components/signup/Signup'
-
-import ViewProduct from './components/Product/ViewProduct'
-import Home from './pages/Home'
-
-//APP Will also be used to define the routes for the application
-function App() {
-  return (
-    <div className="App">
-      <Routes>
-        <Route path="/" element={<Home />} />
-        <Route path="/product/:id" element={<ViewProduct />} />
-        <Route path='/signup' element={<Signup />} />
-        {/* 
-          Login
-          Cart
-          Checkout
-          Order History
-          etc...
-        */}
-      </Routes>
-    </div>
-  )
-}
-
-export default App
-=======
 import { Routes, Route } from 'react-router-dom';
 import './App.css';
+import Signup from './components/signup/Signup'
 import ViewProduct from './components/product/ViewProduct';
 import Home from './pages/Home';
 import Splash from './pages/Splash';
@@ -47,10 +18,18 @@
         <Route path="/Login" element={<Login />}/>
         {/* components routes */}
         <Route path="/Product/:id" element={<><Navigation /><ViewProduct /></>} />
+        <Route path='/signup' element={<Signup />} />
+        {/* 
+          Login
+          Cart
+          Checkout
+          Order History
+          etc...
+        */}
       </Routes>
     </div>
   )
 }
 
 export default App;
->>>>>>> 93b101a3
+
