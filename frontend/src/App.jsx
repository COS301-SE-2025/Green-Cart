--- conflicted
+++ resolved
@@ -1,166 +1,3 @@
-<<<<<<< HEAD
-import React from 'react';
-import { Routes, Route, Navigate } from 'react-router-dom';
-import { Toaster } from 'react-hot-toast';
-import './App.css';
-
-import ViewProduct from './components/product/ViewProduct';
-import Home from './pages/Home';
-import Splash from './pages/Splash';
-import Login from './pages/Login';
-import SearchResults from './pages/SearchResults';
-import Register from './pages/Register';
-import Navigation from './components/navigation/Navigation';
-import Cart from './pages/Cart';
-import Orders from './pages/Orders';
-import Help from './pages/Help';
-import Checkout from './pages/Checkout'; // ✅ ADDED
-import UserAccount from './pages/UserAccount'; // Placeholder for user account page
-import RetailerDashboard from './pages/RetailerDashboard'; // ✅ ADDED
-import RetailerProducts from './pages/RetailerProducts'; // Importing RetailerProducts page
-import ViewRetailerProduct from './pages/ViewRetailerProduct'; // Importing ViewRetailerProduct page
-import { SearchProvider } from './components/search/SearchProvider';
-import { CartProvider } from "./components/cart/CartContext";
-
-// APP Will also be used to define the routes for the application
-function App() {
-  return (
-    <SearchProvider>
-      <CartProvider>
-        <div className="App">
-          <Routes>
-            {/* pages routes */}
-            <Route path="/" element={<Splash />} />
-            <Route path="/Home" element={
-              <React.Fragment key="home">
-                <Navigation />
-                <Home />
-              </React.Fragment>
-            } />
-            <Route path="/Login" element={<Login />} />
-            <Route path="/Register" element={<Register />} />
-            <Route path="/search" element={
-              <React.Fragment key="search">
-                <Navigation />
-                <SearchResults />
-              </React.Fragment>
-            } />
-            <Route path="/Product/:id" element={
-              <React.Fragment key="product">
-                <Navigation />
-                <ViewProduct />
-              </React.Fragment>
-            } />
-            <Route path="/cart" element={
-              <React.Fragment key="cart">
-                <Navigation />
-                <Cart />
-              </React.Fragment>
-            } />
-            <Route path="/orders" element={
-              <React.Fragment key="orders">
-                <Navigation />
-                <Orders />
-              </React.Fragment>
-            } />
-            <Route path="/help" element={
-              <React.Fragment key="help">
-                <Navigation />
-                <Help />
-              </React.Fragment>
-            }/>
-            <Route path="/checkout" element={   // ✅ ADDED THIS ROUTE
-              <React.Fragment key="checkout">
-                <Navigation />
-                <Checkout />
-              </React.Fragment>
-            } />
-            <Route path="/user-account" element={
-              <React.Fragment key="user-account">
-                <Navigation />
-                {/* User account page can be added here */}
-                <UserAccount />
-              </React.Fragment>
-            } />
-            {/* Retailer routes - more specific first */}
-            <Route path="/retailer/product/:id" element={
-              <React.Fragment key="view-retailer-product">
-                <Navigation />
-                <ViewRetailerProduct />
-              </React.Fragment>
-            } />
-            <Route path="/retailer/products" element={
-              <React.Fragment key="retailer-products">
-                <Navigation />
-                <RetailerProducts />
-              </React.Fragment>
-            } />
-            <Route path="/retailer-dashboard" element={
-              <React.Fragment key="retailer-dashboard"> 
-                <Navigation />
-                <RetailerDashboard />
-              </React.Fragment>
-            } />
-            {/* catch-all */}
-            <Route path="*" element={<Navigate to="/Home" replace />} />
-          </Routes>
-
-          {/* Toast notifications */}
-          <Toaster
-            position="top-center"
-            toastOptions={{
-              duration: 4000,
-              style: {
-                background: '#ffffff',
-                color: '#1e293b',
-                border: '1px solid #e2e8f0',
-                borderRadius: '12px',
-                boxShadow: '0 10px 40px rgba(0, 0, 0, 0.1)',
-                fontSize: '20px',
-                fontWeight: '500',
-                padding: '16px 20px',
-                fontFamily: 'Inter, -apple-system, BlinkMacSystemFont, sans-serif',
-              },
-              success: {
-                style: {
-                  border: '1px solid #22c55e',
-                  backgroundColor: '#f0fdf4',
-                },
-                iconTheme: {
-                  primary: '#22c55e',
-                  secondary: '#ffffff',
-                },
-              },
-              error: {
-                style: {
-                  border: '1px solid #ef4444',
-                  backgroundColor: '#fef2f2',
-                },
-                iconTheme: {
-                  primary: '#ef4444',
-                  secondary: '#ffffff',
-                },
-              },
-              loading: {
-                style: {
-                  border: '1px solid #7BB540',
-                  backgroundColor: '#f8fafc',
-                },
-                iconTheme: {
-                  primary: '#7BB540',
-                  secondary: '#ffffff',
-                },
-              },
-            }}
-          />
-        </div>
-      </CartProvider>
-    </SearchProvider>
-  );
-}
-
-export default App;
-=======
 import React from 'react';
 import { Routes, Route, Navigate } from 'react-router-dom';
 import { Toaster } from 'react-hot-toast';
@@ -328,5 +165,4 @@
   );
 }
 
-export default App;
->>>>>>> 9ecd25a6
+export default App;