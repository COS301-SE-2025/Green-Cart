--- conflicted
+++ resolved
@@ -1,21 +1,6 @@
-<<<<<<< HEAD
-import { useState } from 'react'
-import reactLogo from './assets/react.svg'
-import viteLogo from '/vite.svg'
+import { Routes, Route } from 'react-router-dom'
 import './App.css'
 import Signup from './components/signup/Signup'
-
-function App() {
-
-  return (
-    <Signup />
-  )
-}
-
-export default App
-=======
-import { Routes, Route } from 'react-router-dom'
-import './App.css'
 
 import ViewProduct from './components/Product/ViewProduct'
 import Home from './pages/Home'
@@ -41,4 +26,3 @@
 }
 
 export default App
->>>>>>> 0560fc66
