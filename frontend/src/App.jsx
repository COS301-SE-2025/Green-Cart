--- conflicted
+++ resolved
@@ -1,67 +1,51 @@
-import React from 'react';
-import { Routes, Route, Navigate } from 'react-router-dom';
-import './App.css';
-import ViewProduct from './components/product/ViewProduct';
-import Home from './pages/Home';
-import Splash from './pages/Splash';
-import Login from './pages/Login';
-<<<<<<< HEAD
-import SearchResults from './pages/SearchResults';
-=======
-import Register from './pages/Register';
->>>>>>> 64d4b6d5
-import Navigation from './components/navigation/Navigation';
-import { SearchProvider } from './components/search/SearchProvider';
-
-//APP Will also be used to define the routes for the application
-function App() {
-  return (
-<<<<<<< HEAD
-    <SearchProvider>
-      <div className="App">
-        <Routes>
-          {/* pages routes */}
-          <Route path="/" element={<Splash />} />
-          <Route path="/Home" element={
-            <React.Fragment key="home">
-              <Navigation />
-              <Home />
-            </React.Fragment>
-          } />
-          <Route path="/Login" element={<Login />} />
-          <Route path="/search" element={
-            <React.Fragment key="search">
-              <Navigation />
-              <SearchResults />
-            </React.Fragment>
-          } />
-          {/* components routes */}
-          <Route path="/Product/:id" element={
-            <React.Fragment key="product">
-              <Navigation />
-              <ViewProduct />
-            </React.Fragment>
-          } />
-          {/* Handle 404s */}
-          <Route path="*" element={<Navigate to="/Home" replace />} />
-        </Routes>
-      </div>
-    </SearchProvider>
-  );
-=======
-    <div className="App">
-      <Routes>
-        {/* pages routes */}
-        <Route path="/" element={<Splash />} />
-        <Route path="/Home" element={<><Navigation /><Home /></>}/>
-        <Route path="/Login" element={<Login />}/>
-        <Route path='/Register' element={<Register />}/>
-        {/* components routes */}
-        <Route path="/Product/:id" element={<><Navigation /><ViewProduct /></>} />
-      </Routes>
-    </div>
-  )
->>>>>>> 64d4b6d5
-}
-
+import React from 'react';
+import { Routes, Route, Navigate } from 'react-router-dom';
+import './App.css';
+import ViewProduct from './components/product/ViewProduct';
+import Home from './pages/Home';
+import Splash from './pages/Splash';
+import Login from './pages/Login';
+import SearchResults from './pages/SearchResults';
+import Register from './pages/Register';
+import Navigation from './components/navigation/Navigation';
+import { SearchProvider } from './components/search/SearchProvider';
+
+//APP Will also be used to define the routes for the application
+function App() {
+  return (
+    <SearchProvider>
+      <div className="App">
+        <Routes>
+          {/* pages routes */}
+          <Route path="/" element={<Splash />} />
+          <Route path="/Home" element={
+            <React.Fragment key="home">
+              <Navigation />
+              <Home />
+            </React.Fragment>
+          } />
+          <Route path="/Login" element={<Login />} />
+          <Route path="/search" element={
+            <React.Fragment key="search">
+              <Navigation />
+              <SearchResults />
+            </React.Fragment>
+          } />
+          {/* components routes */}
+          <Route path="/Product/:id" element={
+            <React.Fragment key="product">
+              <Navigation />
+              <ViewProduct />
+            </React.Fragment>
+          } />
+          {/* Handle 404s */}
+          {/* Register */}
+          <Route path='/Register' element={<Register/>}/>
+          <Route path="*" element={<Navigate to="/Home" replace />} />
+        </Routes>
+      </div>
+    </SearchProvider>
+  );
+}
+
 export default App;