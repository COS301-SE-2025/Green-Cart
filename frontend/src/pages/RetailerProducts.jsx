--- conflicted
+++ resolved
@@ -1,432 +1,337 @@
-import React, { useState, useEffect } from 'react';
-import EditProduct from '../components/retailer/EditProduct';
-import RetailerNavbar from '../components/RetailerNavbar';
-import { useNavigate } from 'react-router-dom';
-import { isRetailerAuthenticated } from '../user-services/retailerAuthService';
-import { API_BASE_URL } from '../config/api.js';
-import '../components/styles/retailer/ProductCarousel.css';
-import './styles/RetailerDashboard.css';
-import './styles/RetailerProducts.css';
-
-export default function RetailerProducts() {
-    const navigate = useNavigate();
-    const [loading, setLoading] = useState(true);
-    const [products, setProducts] = useState([]);
-    const [retailerId, setRetailerId] = useState(null);
-    const [editModalOpen, setEditModalOpen] = useState(false);
-    const [selectedProduct, setSelectedProduct] = useState(null);
-
-    useEffect(() => {
-        const loadRetailerProducts = async () => {
-            // Check for retailer authentication
-            if (!isRetailerAuthenticated()) {
-                navigate('/retailer-auth');
-                return;
-            }
-
-            // Get retailer ID dynamically
-            const retailerData = localStorage.getItem('retailer_user');
-            let currentUser = null;
-            
-            if (retailerData) {
-                currentUser = JSON.parse(retailerData);
-                console.log("Found retailer user in localStorage:", currentUser);
-            } else {
-                // Fallback to regular user authentication
-                const userData = localStorage.getItem('userData');
-                if (!userData) {
-                    console.log("No user data found, redirecting to login");
-                    navigate('/retailer-auth');
-                    return;
-                }
-                currentUser = JSON.parse(userData);
-                console.log("Using regular user data:", currentUser);
-            }
-
-            // Determine retailer ID using same logic as dashboard
-            let resolvedRetailerId = null;
-            
-            if (currentUser.retailer_id) {
-                resolvedRetailerId = currentUser.retailer_id;
-                console.log("Found retailer_id in user data:", resolvedRetailerId);
-            } else if (currentUser.id && typeof currentUser.id === 'number') {
-                resolvedRetailerId = currentUser.id;
-                console.log("Using numeric user ID as retailer_id:", resolvedRetailerId);
-            } else if (currentUser.shops && currentUser.shops.length > 0) {
-                resolvedRetailerId = currentUser.shops[0].id;
-                console.log("Using first shop ID as retailer_id:", resolvedRetailerId);
-            } else if (currentUser.user_id || currentUser.id) {
-                const userId = currentUser.user_id || currentUser.id;
-                console.log("Attempting to fetch retailer by user_id:", userId);
-                
-                try {
-                    const response = await fetch(`${API_BASE_URL}/retailer/by-user/${userId}`);
-                    if (response.ok) {
-                        const data = await response.json();
-                        if (data.data && data.data.id) {
-                            resolvedRetailerId = data.data.id;
-                            console.log("Fetched retailer_id from deployed API:", resolvedRetailerId);
-                            
-                            // Update localStorage with the retailer_id
-                            const updatedUser = { ...currentUser, retailer_id: resolvedRetailerId };
-                            localStorage.setItem('retailer_user', JSON.stringify(updatedUser));
-                        }
-                    }
-                } catch (error) {
-                    console.error("Error fetching retailer by user_id from deployed API:", error);
-                }
-            }
-
-            if (!resolvedRetailerId) {
-                console.error("Could not determine retailer ID for products page");
-                setLoading(false);
-                return;
-            }
-
-            console.log("Using retailer ID for products:", resolvedRetailerId);
-            setRetailerId(resolvedRetailerId);
-            
-            // Fetch products for this retailer
-            await fetchProducts(resolvedRetailerId);
-        };
-
-        loadRetailerProducts();
-    }, [navigate]);
-
-    const fetchProducts = async (targetRetailerId = retailerId) => {
-        if (!targetRetailerId) {
-            console.error("No retailer ID available for fetching products");
-            setLoading(false);
-            return;
-        }
-
-        try {
-            console.log("Fetching products for retailer ID from deployed API:", targetRetailerId);
-            const response = await fetch(`${API_BASE_URL}/retailer/products/${targetRetailerId}`);
-            const data = await response.json();
-            console.log("Products API response from deployed API:", data);
-            
-            if (response.ok && data.status === 200) {
-                // Process products to ensure S3 images are properly handled
-                const processedProducts = (data.data || []).map(product => ({
-                    ...product,
-                    // Prioritize S3 images from the images array
-                    image_url: product.images && product.images.length > 0 
-                        ? product.images[0] 
-                        : product.image_url,
-                    // Ensure all S3 image URLs are available
-                    images: product.images || (product.image_url ? [product.image_url] : [])
-                }));
-                
-                setProducts(processedProducts);
-                console.log("Loaded products with S3 images:", processedProducts.length);
-            } else {
-                console.error("Products API failed:", response.status, data);
-                setProducts([]);
-            }
-        } catch (err) {
-            console.error("Error fetching products from deployed API:", err);
-            setProducts([]);
-        } finally {
-            setLoading(false);
-        }
-    };
-
-    const handleProductUpdate = async (updatedProduct) => {
-        console.log("Product update completed, refreshing products list");
-        // Close modal first for better UX
-        setEditModalOpen(false);
-        // Refresh the products list to show updated data including new S3 images
-        await fetchProducts(retailerId);
-    };
-
-    // Update the loading state
-if (loading) {
-  return (
-    <>
-      <RetailerNavbar />
-      <div className="retailer-products-loading-container">
-        <div className="retailer-products-loading">
-          <div className="retailer-products-loading-spinner"></div>
-          <span>Loading Products...</span>
-        </div>
-      </div>
-    </>
-  );
-}
-
-// Update the error state
-if (!retailerId) {
-  return (
-    <>
-      <RetailerNavbar />
-      <div className="retailer-products-container">
-        <div className="retailer-products-error">
-          <h2>Unable to Load Products</h2>
-          <p>Could not determine the retailer account for this user.</p>
-          <p>Please ensure you are logged in with a valid retailer account.</p>
-          <div style={{ marginTop: '1rem' }}>
-            <button 
-              onClick={() => navigate('/retailer-auth')} 
-              style={{ 
-                marginRight: '1rem', 
-                padding: '0.5rem 1rem', 
-                backgroundColor: '#4CAF50', 
-                color: 'white', 
-                border: 'none', 
-                borderRadius: '4px', 
-                cursor: 'pointer' 
-              }}
-            >
-              Go to Login
-            </button>
-            <button 
-              onClick={() => window.location.reload()} 
-              style={{ 
-                padding: '0.5rem 1rem', 
-                backgroundColor: '#2196F3', 
-                color: 'white', 
-                border: 'none', 
-                borderRadius: '4px', 
-                cursor: 'pointer' 
-              }}
-            >
-              Retry
-            </button>
-          </div>
-        </div>
-      </div>
-    </>
-  );
-}
-
-// Update the main return JSX
-return (
-  <>
-    <RetailerNavbar />
-    <div className="retailer-products-main">
-      <div className="retailer-products-container">
-        <div className="retailer-products-header">
-          <h1>Your Products</h1>
-          <button 
-            className="retailer-products-back-button" 
-            onClick={() => navigate('/retailer-dashboard')}
-          >
-            ← Back to Dashboard
-          </button>
-        </div>
-        
-        <div className="retailer-products-grid">
-          {products.length === 0 ? (
-            <div className="retailer-products-no-products">
-              <h3>No products found</h3>
-              <p>Start building your product catalog by adding your first product.</p>
-              <button 
-                onClick={() => navigate('/retailer-dashboard')}
-              >
-                Add First Product
-              </button>
-            </div>
-          ) : (
-            products.map(product => {
-              // Handle S3 image URL with fallback
-              const getImageUrl = (product) => {
-                if (product.images && product.images.length > 0) {
-                  return product.images[0];
-                }
-                if (product.image_url) {
-                  return product.image_url;
-                }
-                return '/fallback-image.jpg';
-              };
-
-              const imageUrl = getImageUrl(product);
-              const isS3Image = imageUrl && imageUrl.includes('s3.amazonaws.com');
-
-<<<<<<< HEAD
-                            return (
-                                <div key={product.id} className="product-card">
-                                    <div className="retailer-product-image">
-                                        <img
-                                            src={imageUrl}
-                                            alt={product.name}
-                                            onError={e => { 
-                                                e.target.onerror = null; 
-                                                e.target.src = '/fallback-image.jpg'; 
-                                                console.warn('Failed to load S3 image:', imageUrl);
-                                            }}
-                                            style={{ 
-                                                width: '100%', 
-                                                height: '200px', 
-                                                objectFit: 'cover',
-                                                backgroundColor: '#f5f5f5'
-                                            }}
-                                        />
-                                        <div className="product-overlay">
-                                            <span className="sustainability-badge">
-                                                {product.sustainability_rating !== null && product.sustainability_rating !== undefined 
-                                                    ? `🌱 ${product.sustainability_rating}` 
-                                                    : '🌱 N/A'
-                                                }
-                                            </span>
-                                            {isS3Image && (
-                                                <span className="s3-badge" style={{
-                                                    position: 'absolute',
-                                                    top: '8px',
-                                                    right: '8px',
-                                                    background: 'rgba(34, 197, 94, 0.9)',
-                                                    color: 'white',
-                                                    padding: '2px 6px',
-                                                    borderRadius: '4px',
-                                                    fontSize: '0.7rem',
-                                                    fontWeight: 'bold'
-                                                }}>
-                                                    S3
-                                                </span>
-                                            )}
-                                        </div>
-                                    </div>
-                                    <div className="product-info">
-                                        <h3 className="product-name">{product.name}</h3>
-                                        <div className="product-price">
-                                            R{Number(product.price).toFixed(2)}
-                                        </div>
-                                        <div className="product-stats">
-                                            <div className="stat-item">
-                                                <span className="stat-label">Stock:</span>
-                                                <span className="ret-prod-stat-value">
-                                                    {product.stock_quantity ?? product.quantity ?? 'N/A'}
-                                                </span>
-                                            </div>
-                                            <div className="stat-item">
-                                                <span className="stat-label">Sold:</span>
-                                                <span className="ret-prod-stat-value">{product.units_sold ?? 0}</span>
-                                            </div>
-                                            <div className="stat-item" style={{textAlign: 'center', width: '100%'}}>
-                                                <span className="stat-label">Revenue:</span>
-                                                <span className="ret-prod-stat-value">
-                                                    R{Number(product.revenue ?? 0).toFixed(2)}
-                                                </span>
-                                            </div>
-                                            {product.images && product.images.length > 1 && (
-                                                <div className="stat-item" style={{textAlign: 'center', width: '100%'}}>
-                                                    <span className="stat-label">Images:</span>
-                                                    <span className="ret-prod-stat-value">{product.images.length} S3 images</span>
-                                                </div>
-                                            )}
-                                        </div>
-                                        <div className="product-actions">
-                                            <button 
-                                                className="view-details-button" 
-                                                onClick={() => navigate(`/retailer/product/${product.id}`)}
-                                            >
-                                                View Details
-                                            </button>
-                                            <button
-                                                className="edit-product-button"
-                                                onClick={() => { 
-                                                    setSelectedProduct(product); 
-                                                    setEditModalOpen(true); 
-                                                }}
-                                            >
-                                                Edit
-                                            </button>
-                                        </div>
-                                    </div>
-                                </div>
-                            );
-                        })
-=======
-              return (
-                <div key={product.id} className="retailer-products-product-card">
-                  <div className="retailer-products-product-image">
-                    <img
-                      src={imageUrl}
-                      alt={product.name}
-                      onError={e => { 
-                        e.target.onerror = null; 
-                        e.target.src = '/fallback-image.jpg'; 
-                        console.warn('Failed to load S3 image:', imageUrl);
-                      }}
-                    />
-                    <div className="retailer-products-product-overlay">
-                      <span className="retailer-products-sustainability-badge">
-                        {product.sustainability_rating !== null && product.sustainability_rating !== undefined 
-                          ? `🌱 ${product.sustainability_rating}` 
-                          : '🌱 N/A'
-                        }
-                      </span>
-                      {isS3Image && (
-                        <span className="retailer-products-s3-badge">S3</span>
-                      )}
-                    </div>
-                  </div>
-                  
-                  <div className="retailer-products-product-info">
-                    <h3 className="retailer-products-product-name">{product.name}</h3>
-                    <div className="retailer-products-product-price">
-                      R{Number(product.price).toFixed(2)}
-                    </div>
-                    
-                    <div className="retailer-products-product-stats">
-                    <div className="retailer-products-stat-item">
-                        <span className="retailer-products-stat-label">Stock</span>
-                        <span className="retailer-products-stat-value">
-                        {product.stock_quantity ?? product.quantity ?? 'N/A'}
-                        </span>
-                    </div>
-                    <div className="retailer-products-stat-item">
-                        <span className="retailer-products-stat-label">Sold</span>
-                        <span className="retailer-products-stat-value">{product.units_sold ?? 0}</span>
-                    </div>
-                    <div className="retailer-products-stat-item">
-                        <span className="retailer-products-stat-label">Revenue</span>
-                        <span className="retailer-products-stat-value">
-                        R{Number(product.revenue ?? 0).toFixed(0)} {/* Removed decimals for compact view */}
-                        </span>
-                    </div>
-                    {/* Only show images count if more than 1 image */}
-                    {product.images && product.images.length > 1 && (
-                        <div className="retailer-products-stat-item">
-                        <span className="retailer-products-stat-label">Images</span>
-                        <span className="retailer-products-stat-value">{product.images.length}</span>
-                        </div>
->>>>>>> aa0bdf6b
-                    )}
-                    </div>
-                    
-                    <div className="retailer-products-product-actions">
-                      <button 
-                        className="retailer-products-view-details-button" 
-                        onClick={() => navigate(`/retailer/product/${product.id}`)}
-                      >
-                        View Details
-                      </button>
-                      <button
-                        className="retailer-products-edit-product-button"
-                        onClick={() => { 
-                          setSelectedProduct(product); 
-                          setEditModalOpen(true); 
-                        }}
-                      >
-                        Edit Product
-                      </button>
-                    </div>
-                  </div>
-                </div>
-              );
-            })
-          )}
-        </div>
-        
-        <EditProduct
-          isOpen={editModalOpen}
-          onClose={() => setEditModalOpen(false)}
-          product={selectedProduct}
-          onProductUpdated={handleProductUpdate}
-        />
-      </div>
-    </div>
-  </>
-);
+import React, { useState, useEffect } from 'react';
+import EditProduct from '../components/retailer/EditProduct';
+import RetailerNavbar from '../components/RetailerNavbar';
+import { useNavigate } from 'react-router-dom';
+import { isRetailerAuthenticated } from '../user-services/retailerAuthService';
+import { API_BASE_URL } from '../config/api.js';
+import '../components/styles/retailer/ProductCarousel.css';
+import './styles/RetailerDashboard.css';
+import './styles/RetailerProducts.css';
+
+export default function RetailerProducts() {
+    const navigate = useNavigate();
+    const [loading, setLoading] = useState(true);
+    const [products, setProducts] = useState([]);
+    const [retailerId, setRetailerId] = useState(null);
+    const [editModalOpen, setEditModalOpen] = useState(false);
+    const [selectedProduct, setSelectedProduct] = useState(null);
+
+    useEffect(() => {
+        const loadRetailerProducts = async () => {
+            // Check for retailer authentication
+            if (!isRetailerAuthenticated()) {
+                navigate('/retailer-auth');
+                return;
+            }
+
+            // Get retailer ID dynamically
+            const retailerData = localStorage.getItem('retailer_user');
+            let currentUser = null;
+            
+            if (retailerData) {
+                currentUser = JSON.parse(retailerData);
+                console.log("Found retailer user in localStorage:", currentUser);
+            } else {
+                // Fallback to regular user authentication
+                const userData = localStorage.getItem('userData');
+                if (!userData) {
+                    console.log("No user data found, redirecting to login");
+                    navigate('/retailer-auth');
+                    return;
+                }
+                currentUser = JSON.parse(userData);
+                console.log("Using regular user data:", currentUser);
+            }
+
+            // Determine retailer ID using same logic as dashboard
+            let resolvedRetailerId = null;
+            
+            if (currentUser.retailer_id) {
+                resolvedRetailerId = currentUser.retailer_id;
+                console.log("Found retailer_id in user data:", resolvedRetailerId);
+            } else if (currentUser.id && typeof currentUser.id === 'number') {
+                resolvedRetailerId = currentUser.id;
+                console.log("Using numeric user ID as retailer_id:", resolvedRetailerId);
+            } else if (currentUser.shops && currentUser.shops.length > 0) {
+                resolvedRetailerId = currentUser.shops[0].id;
+                console.log("Using first shop ID as retailer_id:", resolvedRetailerId);
+            } else if (currentUser.user_id || currentUser.id) {
+                const userId = currentUser.user_id || currentUser.id;
+                console.log("Attempting to fetch retailer by user_id:", userId);
+                
+                try {
+                    const response = await fetch(`${API_BASE_URL}/retailer/by-user/${userId}`);
+                    if (response.ok) {
+                        const data = await response.json();
+                        if (data.data && data.data.id) {
+                            resolvedRetailerId = data.data.id;
+                            console.log("Fetched retailer_id from deployed API:", resolvedRetailerId);
+                            
+                            // Update localStorage with the retailer_id
+                            const updatedUser = { ...currentUser, retailer_id: resolvedRetailerId };
+                            localStorage.setItem('retailer_user', JSON.stringify(updatedUser));
+                        }
+                    }
+                } catch (error) {
+                    console.error("Error fetching retailer by user_id from deployed API:", error);
+                }
+            }
+
+            if (!resolvedRetailerId) {
+                console.error("Could not determine retailer ID for products page");
+                setLoading(false);
+                return;
+            }
+
+            console.log("Using retailer ID for products:", resolvedRetailerId);
+            setRetailerId(resolvedRetailerId);
+            
+            // Fetch products for this retailer
+            await fetchProducts(resolvedRetailerId);
+        };
+
+        loadRetailerProducts();
+    }, [navigate]);
+
+    const fetchProducts = async (targetRetailerId = retailerId) => {
+        if (!targetRetailerId) {
+            console.error("No retailer ID available for fetching products");
+            setLoading(false);
+            return;
+        }
+
+        try {
+            console.log("Fetching products for retailer ID from deployed API:", targetRetailerId);
+            const response = await fetch(`${API_BASE_URL}/retailer/products/${targetRetailerId}`);
+            const data = await response.json();
+            console.log("Products API response from deployed API:", data);
+            
+            if (response.ok && data.status === 200) {
+                // Process products to ensure S3 images are properly handled
+                const processedProducts = (data.data || []).map(product => ({
+                    ...product,
+                    // Prioritize S3 images from the images array
+                    image_url: product.images && product.images.length > 0 
+                        ? product.images[0] 
+                        : product.image_url,
+                    // Ensure all S3 image URLs are available
+                    images: product.images || (product.image_url ? [product.image_url] : [])
+                }));
+                
+                setProducts(processedProducts);
+                console.log("Loaded products with S3 images:", processedProducts.length);
+            } else {
+                console.error("Products API failed:", response.status, data);
+                setProducts([]);
+            }
+        } catch (err) {
+            console.error("Error fetching products from deployed API:", err);
+            setProducts([]);
+        } finally {
+            setLoading(false);
+        }
+    };
+
+    const handleProductUpdate = async (updatedProduct) => {
+        console.log("Product update completed, refreshing products list");
+        // Close modal first for better UX
+        setEditModalOpen(false);
+        // Refresh the products list to show updated data including new S3 images
+        await fetchProducts(retailerId);
+    };
+
+    // Update the loading state
+if (loading) {
+  return (
+    <>
+      <RetailerNavbar />
+      <div className="retailer-products-loading-container">
+        <div className="retailer-products-loading">
+          <div className="retailer-products-loading-spinner"></div>
+          <span>Loading Products...</span>
+        </div>
+      </div>
+    </>
+  );
+}
+
+// Update the error state
+if (!retailerId) {
+  return (
+    <>
+      <RetailerNavbar />
+      <div className="retailer-products-container">
+        <div className="retailer-products-error">
+          <h2>Unable to Load Products</h2>
+          <p>Could not determine the retailer account for this user.</p>
+          <p>Please ensure you are logged in with a valid retailer account.</p>
+          <div style={{ marginTop: '1rem' }}>
+            <button 
+              onClick={() => navigate('/retailer-auth')} 
+              style={{ 
+                marginRight: '1rem', 
+                padding: '0.5rem 1rem', 
+                backgroundColor: '#4CAF50', 
+                color: 'white', 
+                border: 'none', 
+                borderRadius: '4px', 
+                cursor: 'pointer' 
+              }}
+            >
+              Go to Login
+            </button>
+            <button 
+              onClick={() => window.location.reload()} 
+              style={{ 
+                padding: '0.5rem 1rem', 
+                backgroundColor: '#2196F3', 
+                color: 'white', 
+                border: 'none', 
+                borderRadius: '4px', 
+                cursor: 'pointer' 
+              }}
+            >
+              Retry
+            </button>
+          </div>
+        </div>
+      </div>
+    </>
+  );
+}
+
+// Update the main return JSX
+return (
+  <>
+    <RetailerNavbar />
+    <div className="retailer-products-main">
+      <div className="retailer-products-container">
+        <div className="retailer-products-header">
+          <h1>Your Products</h1>
+          <button 
+            className="retailer-products-back-button" 
+            onClick={() => navigate('/retailer-dashboard')}
+          >
+            ← Back to Dashboard
+          </button>
+        </div>
+        
+        <div className="retailer-products-grid">
+          {products.length === 0 ? (
+            <div className="retailer-products-no-products">
+              <h3>No products found</h3>
+              <p>Start building your product catalog by adding your first product.</p>
+              <button 
+                onClick={() => navigate('/retailer-dashboard')}
+              >
+                Add First Product
+              </button>
+            </div>
+          ) : (
+            products.map(product => {
+              // Handle S3 image URL with fallback
+              const getImageUrl = (product) => {
+                if (product.images && product.images.length > 0) {
+                  return product.images[0];
+                }
+                if (product.image_url) {
+                  return product.image_url;
+                }
+                return '/fallback-image.jpg';
+              };
+
+              const imageUrl = getImageUrl(product);
+              const isS3Image = imageUrl && imageUrl.includes('s3.amazonaws.com');
+
+              return (
+                <div key={product.id} className="retailer-products-product-card">
+                  <div className="retailer-products-product-image">
+                    <img
+                      src={imageUrl}
+                      alt={product.name}
+                      onError={e => { 
+                        e.target.onerror = null; 
+                        e.target.src = '/fallback-image.jpg'; 
+                        console.warn('Failed to load S3 image:', imageUrl);
+                      }}
+                    />
+                    <div className="retailer-products-product-overlay">
+                      <span className="retailer-products-sustainability-badge">
+                        {product.sustainability_rating !== null && product.sustainability_rating !== undefined 
+                          ? `🌱 ${product.sustainability_rating}` 
+                          : '🌱 N/A'
+                        }
+                      </span>
+                      {isS3Image && (
+                        <span className="retailer-products-s3-badge">S3</span>
+                      )}
+                    </div>
+                  </div>
+                  
+                  <div className="retailer-products-product-info">
+                    <h3 className="retailer-products-product-name">{product.name}</h3>
+                    <div className="retailer-products-product-price">
+                      R{Number(product.price).toFixed(2)}
+                    </div>
+                    
+                    <div className="retailer-products-product-stats">
+                    <div className="retailer-products-stat-item">
+                        <span className="retailer-products-stat-label">Stock</span>
+                        <span className="retailer-products-stat-value">
+                        {product.stock_quantity ?? product.quantity ?? 'N/A'}
+                        </span>
+                    </div>
+                    <div className="retailer-products-stat-item">
+                        <span className="retailer-products-stat-label">Sold</span>
+                        <span className="retailer-products-stat-value">{product.units_sold ?? 0}</span>
+                    </div>
+                    <div className="retailer-products-stat-item">
+                        <span className="retailer-products-stat-label">Revenue</span>
+                        <span className="retailer-products-stat-value">
+                        R{Number(product.revenue ?? 0).toFixed(0)} {/* Removed decimals for compact view */}
+                        </span>
+                    </div>
+                    {/* Only show images count if more than 1 image */}
+                    {product.images && product.images.length > 1 && (
+                        <div className="retailer-products-stat-item">
+                        <span className="retailer-products-stat-label">Images</span>
+                        <span className="retailer-products-stat-value">{product.images.length}</span>
+                        </div>
+                    )}
+                    </div>
+                    
+                    <div className="retailer-products-product-actions">
+                      <button 
+                        className="retailer-products-view-details-button" 
+                        onClick={() => navigate(`/retailer/product/${product.id}`)}
+                      >
+                        View Details
+                      </button>
+                      <button
+                        className="retailer-products-edit-product-button"
+                        onClick={() => { 
+                          setSelectedProduct(product); 
+                          setEditModalOpen(true); 
+                        }}
+                      >
+                        Edit Product
+                      </button>
+                    </div>
+                  </div>
+                </div>
+              );
+            })
+          )}
+        </div>
+        
+        <EditProduct
+          isOpen={editModalOpen}
+          onClose={() => setEditModalOpen(false)}
+          product={selectedProduct}
+          onProductUpdated={handleProductUpdate}
+        />
+      </div>
+    </div>
+  </>
+);
 }