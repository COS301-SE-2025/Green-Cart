import React, { useState } from 'react';
import { useNavigate, Link } from 'react-router-dom';
import toast from 'react-hot-toast';
import { signupRetailer, signinRetailer, selectShop } from '../user-services/retailerAuthService';
import './styles/RetailerAuth.css';

const RetailerAuth = () => {
  const [mode, setMode] = useState('signin'); // 'signin', 'signup', 'shop-selection'
  const [formData, setFormData] = useState({
    name: '',
    description: '',
    email: '',
    password: '',
    confirmPassword: ''
  });
  const [shops, setShops] = useState([]);
  const [userInfo, setUserInfo] = useState(null);
  const [isLoading, setIsLoading] = useState(false);
  const navigate = useNavigate();

  // Add body class on mount, remove on unmount to override global styles
  React.useEffect(() => {
    document.documentElement.classList.add('retailer-auth-active');
    document.body.classList.add('retailer-auth-active');
    
    return () => {
      document.documentElement.classList.remove('retailer-auth-active');
      document.body.classList.remove('retailer-auth-active');
    };
  }, []);

  const handleInputChange = (field, value) => {
    setFormData(prev => ({
      ...prev,
      [field]: value
    }));
  };

  const handleSignUp = async (e) => {
    e.preventDefault();
    setIsLoading(true);

    try {
      if (formData.password !== formData.confirmPassword) {
        toast.error('Passwords do not match');
        return;
      }

      const result = await signupRetailer(formData);
      toast.success('Shop created successfully!');
      
      // After creating a shop, sign in to get all shops for this user
      try {
        const signinResult = await signinRetailer({
          email: formData.email,
          password: formData.password
        });
        
        if (signinResult.shops.length === 1) {
          // If user has only one shop (the one just created), go to dashboard
          const shopInfo = {
            ...signinResult.shops[0],
            user_id: signinResult.user_id,
            user_name: signinResult.user_name,
            email: signinResult.email
          };
          localStorage.setItem('retailer_user', JSON.stringify(shopInfo));
          navigate('/retailer-dashboard');
        } else {
          // If user has multiple shops, show shop selection
          setShops(signinResult.shops);
          setUserInfo(signinResult);
          setMode('shop-selection');
          toast.success('Please select which shop to manage');
        }
      } catch (signinError) {
        // Fallback: use the original result if signin fails
        localStorage.setItem('retailer_user', JSON.stringify(result));
        navigate('/retailer-dashboard');
      }
      
    } catch (error) {
      // Display more specific error messages
      let errorMessage = error.message;
      
      if (errorMessage.includes("password") && errorMessage.includes("doesn't match")) {
        errorMessage = "The password you entered doesn't match your existing account. Please use your current password.";
      } else if (errorMessage.includes("422") || errorMessage.includes("validation")) {
        errorMessage = "Please check your input. Make sure all fields are filled correctly.";
      } else if (errorMessage.includes("already exists") || errorMessage.includes("already registered")) {
        errorMessage = "An account with this email already exists. Please sign in or try a different email.";
      } else if (errorMessage.includes("network") || errorMessage.includes("fetch")) {
        errorMessage = "Network error. Please check your connection and try again.";
      }
      
      toast.error(errorMessage);
    } finally {
      setIsLoading(false);
    }
  };

  const handleSignIn = async (e) => {
    e.preventDefault();
    setIsLoading(true);

    try {
      const result = await signinRetailer(formData);
      
      if (result.shops.length === 1) {
        // If user has only one shop, select it automatically
        const shopInfo = {
          ...result.shops[0],
          user_id: result.user_id,
          user_name: result.user_name,
          email: result.email
        };
        localStorage.setItem('retailer_user', JSON.stringify(shopInfo));
        toast.success('Signin successful!');
        navigate('/retailer-dashboard');
      } else {
        // If user has multiple shops, show shop selection
        setShops(result.shops);
        setUserInfo(result);
        setMode('shop-selection');
        toast.success('Please select a shop to continue');
      }
      
    } catch (error) {
      // Display more specific error messages
      let errorMessage = error.message;
      if (errorMessage.includes("404") || errorMessage.includes("not found")) {
        errorMessage = "No retailer account found with this email. Please create an account first.";
      } else if (errorMessage.includes("401") || errorMessage.includes("invalid")) {
        errorMessage = "Invalid email or password. Please check your credentials.";
      }
      toast.error(errorMessage);
    } finally {
      setIsLoading(false);
    }
  };

  const handleShopSelection = async (shop) => {
    try {
      setIsLoading(true);
      
      // Store selected shop information
      const shopInfo = {
        ...shop,
        user_id: userInfo.user_id,
        user_name: userInfo.user_name,
        email: userInfo.email
      };
      
      localStorage.setItem('retailer_user', JSON.stringify(shopInfo));
      toast.success(`Selected shop: ${shop.name}`);
      navigate('/retailer-dashboard');
      
    } catch (error) {
      toast.error(error.message);
    } finally {
      setIsLoading(false);
    }
  };

  const resetToSignIn = () => {
    setMode('signin');
    setShops([]);
    setUserInfo(null);
    setFormData({
      name: '',
      description: '',
      email: '',
      password: '',
      confirmPassword: ''
    });
  };

  if (mode === 'shop-selection') {
    return (
      <div className="retailer-auth-page">
        <div className="retailer-auth-background"></div>
        <div className="retailer-auth-overlay"></div>
        
        {/* <div className="retailer-auth-container">
          
        </div> */}
        <div className="retailer-auth-card shop-selection-card">
            <div className="auth-header">
              <h1 className="retailer-auth-title">Select Your Shop</h1>
              <p className="retailer-auth-subtitle">
                Welcome back, {userInfo.user_name}! Please select which shop you'd like to manage:
              </p>
            </div>
            
            <div className="shops-grid">
              {shops.map((shop) => (
                <div key={shop.id} className="shop-card" onClick={() => handleShopSelection(shop)}>
                  <div className="shop-image">
                    {shop.banner_image ? (
                      <img src={shop.banner_image} alt={shop.name} />
                    ) : (
                      <div className="shop-placeholder">🏪</div>
                      // shop icon

                    )}
                  </div>
                  <div className="shop-info">
                    <h3>{shop.name}</h3>
                    <p>{shop.description}</p>
                  </div>
                </div>
              ))}
            </div>
            
            <div className="shop-actions">
              <button 
                type="button" 
                className="submit-button secondary"
                onClick={() => setMode('signup')}
              >
                Create New Shop
              </button>
              <button 
                type="button" 
                className="toggle-button"
                onClick={resetToSignIn}
              >
                Back to Sign In
              </button>
            </div>
          </div>
      </div>
    );
  }

  return (
    <div className="retailer-auth-page">
      <div className="retailer-auth-background"></div>
      <div className="retailer-auth-overlay"></div>
      
      {/* <div className="retailer-auth-container">
        
      </div> */}
      <div className="retailer-auth-card">
          <div className="auth-header">
            <h1 className="retailer-auth-title">
              {mode === 'signup' ? 'Create Your Shop' : 'Retailer Sign In'}
            </h1>
            <p className="retailer-auth-subtitle">
              {mode === 'signup' 
                ? 'Set up your retail shop and start selling' 
                : 'Access your retailer dashboard'
              }
            </p>
          </div>

          <form className="retailer-auth-form" onSubmit={mode === 'signup' ? handleSignUp : handleSignIn}>
            {mode === 'signup' && (
              <>
<<<<<<< HEAD
                <div className="ret-auth-form-group">
=======
                <div className="retailer-auth-form-group">
>>>>>>> aa0bdf6b
                  <input
                    type="text"
                    id="name"
                    value={formData.name}
                    onChange={(e) => handleInputChange('name', e.target.value)}
                    required
                    placeholder=" "
<<<<<<< HEAD
                    className="ret-auth-form-input"
                  />
                  <label htmlFor="name" className="ret-auth-form-label">Shop Name</label>
                </div>

                <div className="ret-auth-form-group">
=======
                    className="retailer-auth-form-input"
                  />
                  <label htmlFor="name" className="retailer-auth-form-label">Shop Name</label>
                </div>

                <div className="retailer-auth-form-group">
>>>>>>> aa0bdf6b
                  <textarea
                    id="description"
                    value={formData.description}
                    onChange={(e) => handleInputChange('description', e.target.value)}
                    required
                    placeholder=" "
                    className="retailer-auth-form-textarea"
                    rows="3"
                  />
<<<<<<< HEAD
                  <label htmlFor="description" className="ret-auth-form-label">Shop Description</label>
=======
                  <label htmlFor="description" className="retailer-auth-form-label">Shop Description</label>
>>>>>>> aa0bdf6b
                </div>
              </>
            )}

<<<<<<< HEAD
            <div className="ret-auth-form-group">
=======
            <div className="retailer-auth-form-group">
>>>>>>> aa0bdf6b
              <input
                type="email"
                id="email"
                value={formData.email}
                onChange={(e) => handleInputChange('email', e.target.value)}
                required
                placeholder=" "
<<<<<<< HEAD
                className="ret-auth-form-input"
              />
              <label htmlFor="email" className="ret-auth-form-label">Email</label>
            </div>

            <div className="ret-auth-form-group">
=======
                className="retailer-auth-form-input"
              />
              <label htmlFor="email" className="retailer-auth-form-label">Email</label>
            </div>

            <div className="retailer-auth-form-group">
>>>>>>> aa0bdf6b
              <input
                type="password"
                id="password"
                value={formData.password}
                onChange={(e) => handleInputChange('password', e.target.value)}
                required
                placeholder=" "
<<<<<<< HEAD
                className="ret-auth-form-input"
              />
              <label htmlFor="password" className="ret-auth-form-label">Password</label>
            </div>

            {mode === 'signup' && (
              <div className="ret-auth-form-group">
=======
                className="retailer-auth-form-input"
              />
              <label htmlFor="password" className="retailer-auth-form-label">Password</label>
            </div>

            {mode === 'signup' && (
              <div className="retailer-auth-form-group">
>>>>>>> aa0bdf6b
                <input
                  type="password"
                  id="confirmPassword"
                  value={formData.confirmPassword}
                  onChange={(e) => handleInputChange('confirmPassword', e.target.value)}
                  required
                  placeholder=" "
<<<<<<< HEAD
                  className="ret-auth-form-input"
                />
                <label htmlFor="confirmPassword" className="ret-auth-form-label">Confirm Password</label>
=======
                  className="retailer-auth-form-input"
                />
                <label htmlFor="confirmPassword" className="retailer-auth-form-label">Confirm Password</label>
>>>>>>> aa0bdf6b
              </div>
            )}

            <button 
              type="submit" 
              className="submit-button"
              disabled={isLoading}
            >
              {isLoading 
                ? (mode === 'signup' ? 'Creating Shop...' : 'Signing In...') 
                : (mode === 'signup' ? 'Create Shop' : 'Sign In')
              }
            </button>
          </form>

          <div className="toggle-container">
            <span className="toggle-text">
              {mode === 'signup' ? 'Already have an account?' : "Don't have a shop yet?"}
            </span>
            <button
              type="button"
              onClick={() => setMode(mode === 'signup' ? 'signin' : 'signup')}
              className="toggle-button"
            >
              {mode === 'signup' ? 'Sign In' : 'Create Shop'}
            </button>
          </div>

          <div className="auth-footer">
            <Link to="/" className="back-link">← Back to Home</Link>
          </div>
        </div>
    </div>
  );
};

export default RetailerAuth;
<|MERGE_RESOLUTION|>--- conflicted
+++ resolved
@@ -1,408 +1,362 @@
-import React, { useState } from 'react';
-import { useNavigate, Link } from 'react-router-dom';
-import toast from 'react-hot-toast';
-import { signupRetailer, signinRetailer, selectShop } from '../user-services/retailerAuthService';
-import './styles/RetailerAuth.css';
-
-const RetailerAuth = () => {
-  const [mode, setMode] = useState('signin'); // 'signin', 'signup', 'shop-selection'
-  const [formData, setFormData] = useState({
-    name: '',
-    description: '',
-    email: '',
-    password: '',
-    confirmPassword: ''
-  });
-  const [shops, setShops] = useState([]);
-  const [userInfo, setUserInfo] = useState(null);
-  const [isLoading, setIsLoading] = useState(false);
-  const navigate = useNavigate();
-
-  // Add body class on mount, remove on unmount to override global styles
-  React.useEffect(() => {
-    document.documentElement.classList.add('retailer-auth-active');
-    document.body.classList.add('retailer-auth-active');
-    
-    return () => {
-      document.documentElement.classList.remove('retailer-auth-active');
-      document.body.classList.remove('retailer-auth-active');
-    };
-  }, []);
-
-  const handleInputChange = (field, value) => {
-    setFormData(prev => ({
-      ...prev,
-      [field]: value
-    }));
-  };
-
-  const handleSignUp = async (e) => {
-    e.preventDefault();
-    setIsLoading(true);
-
-    try {
-      if (formData.password !== formData.confirmPassword) {
-        toast.error('Passwords do not match');
-        return;
-      }
-
-      const result = await signupRetailer(formData);
-      toast.success('Shop created successfully!');
-      
-      // After creating a shop, sign in to get all shops for this user
-      try {
-        const signinResult = await signinRetailer({
-          email: formData.email,
-          password: formData.password
-        });
-        
-        if (signinResult.shops.length === 1) {
-          // If user has only one shop (the one just created), go to dashboard
-          const shopInfo = {
-            ...signinResult.shops[0],
-            user_id: signinResult.user_id,
-            user_name: signinResult.user_name,
-            email: signinResult.email
-          };
-          localStorage.setItem('retailer_user', JSON.stringify(shopInfo));
-          navigate('/retailer-dashboard');
-        } else {
-          // If user has multiple shops, show shop selection
-          setShops(signinResult.shops);
-          setUserInfo(signinResult);
-          setMode('shop-selection');
-          toast.success('Please select which shop to manage');
-        }
-      } catch (signinError) {
-        // Fallback: use the original result if signin fails
-        localStorage.setItem('retailer_user', JSON.stringify(result));
-        navigate('/retailer-dashboard');
-      }
-      
-    } catch (error) {
-      // Display more specific error messages
-      let errorMessage = error.message;
-      
-      if (errorMessage.includes("password") && errorMessage.includes("doesn't match")) {
-        errorMessage = "The password you entered doesn't match your existing account. Please use your current password.";
-      } else if (errorMessage.includes("422") || errorMessage.includes("validation")) {
-        errorMessage = "Please check your input. Make sure all fields are filled correctly.";
-      } else if (errorMessage.includes("already exists") || errorMessage.includes("already registered")) {
-        errorMessage = "An account with this email already exists. Please sign in or try a different email.";
-      } else if (errorMessage.includes("network") || errorMessage.includes("fetch")) {
-        errorMessage = "Network error. Please check your connection and try again.";
-      }
-      
-      toast.error(errorMessage);
-    } finally {
-      setIsLoading(false);
-    }
-  };
-
-  const handleSignIn = async (e) => {
-    e.preventDefault();
-    setIsLoading(true);
-
-    try {
-      const result = await signinRetailer(formData);
-      
-      if (result.shops.length === 1) {
-        // If user has only one shop, select it automatically
-        const shopInfo = {
-          ...result.shops[0],
-          user_id: result.user_id,
-          user_name: result.user_name,
-          email: result.email
-        };
-        localStorage.setItem('retailer_user', JSON.stringify(shopInfo));
-        toast.success('Signin successful!');
-        navigate('/retailer-dashboard');
-      } else {
-        // If user has multiple shops, show shop selection
-        setShops(result.shops);
-        setUserInfo(result);
-        setMode('shop-selection');
-        toast.success('Please select a shop to continue');
-      }
-      
-    } catch (error) {
-      // Display more specific error messages
-      let errorMessage = error.message;
-      if (errorMessage.includes("404") || errorMessage.includes("not found")) {
-        errorMessage = "No retailer account found with this email. Please create an account first.";
-      } else if (errorMessage.includes("401") || errorMessage.includes("invalid")) {
-        errorMessage = "Invalid email or password. Please check your credentials.";
-      }
-      toast.error(errorMessage);
-    } finally {
-      setIsLoading(false);
-    }
-  };
-
-  const handleShopSelection = async (shop) => {
-    try {
-      setIsLoading(true);
-      
-      // Store selected shop information
-      const shopInfo = {
-        ...shop,
-        user_id: userInfo.user_id,
-        user_name: userInfo.user_name,
-        email: userInfo.email
-      };
-      
-      localStorage.setItem('retailer_user', JSON.stringify(shopInfo));
-      toast.success(`Selected shop: ${shop.name}`);
-      navigate('/retailer-dashboard');
-      
-    } catch (error) {
-      toast.error(error.message);
-    } finally {
-      setIsLoading(false);
-    }
-  };
-
-  const resetToSignIn = () => {
-    setMode('signin');
-    setShops([]);
-    setUserInfo(null);
-    setFormData({
-      name: '',
-      description: '',
-      email: '',
-      password: '',
-      confirmPassword: ''
-    });
-  };
-
-  if (mode === 'shop-selection') {
-    return (
-      <div className="retailer-auth-page">
-        <div className="retailer-auth-background"></div>
-        <div className="retailer-auth-overlay"></div>
-        
-        {/* <div className="retailer-auth-container">
-          
-        </div> */}
-        <div className="retailer-auth-card shop-selection-card">
-            <div className="auth-header">
-              <h1 className="retailer-auth-title">Select Your Shop</h1>
-              <p className="retailer-auth-subtitle">
-                Welcome back, {userInfo.user_name}! Please select which shop you'd like to manage:
-              </p>
-            </div>
-            
-            <div className="shops-grid">
-              {shops.map((shop) => (
-                <div key={shop.id} className="shop-card" onClick={() => handleShopSelection(shop)}>
-                  <div className="shop-image">
-                    {shop.banner_image ? (
-                      <img src={shop.banner_image} alt={shop.name} />
-                    ) : (
-                      <div className="shop-placeholder">🏪</div>
-                      // shop icon
-
-                    )}
-                  </div>
-                  <div className="shop-info">
-                    <h3>{shop.name}</h3>
-                    <p>{shop.description}</p>
-                  </div>
-                </div>
-              ))}
-            </div>
-            
-            <div className="shop-actions">
-              <button 
-                type="button" 
-                className="submit-button secondary"
-                onClick={() => setMode('signup')}
-              >
-                Create New Shop
-              </button>
-              <button 
-                type="button" 
-                className="toggle-button"
-                onClick={resetToSignIn}
-              >
-                Back to Sign In
-              </button>
-            </div>
-          </div>
-      </div>
-    );
-  }
-
-  return (
-    <div className="retailer-auth-page">
-      <div className="retailer-auth-background"></div>
-      <div className="retailer-auth-overlay"></div>
-      
-      {/* <div className="retailer-auth-container">
-        
-      </div> */}
-      <div className="retailer-auth-card">
-          <div className="auth-header">
-            <h1 className="retailer-auth-title">
-              {mode === 'signup' ? 'Create Your Shop' : 'Retailer Sign In'}
-            </h1>
-            <p className="retailer-auth-subtitle">
-              {mode === 'signup' 
-                ? 'Set up your retail shop and start selling' 
-                : 'Access your retailer dashboard'
-              }
-            </p>
-          </div>
-
-          <form className="retailer-auth-form" onSubmit={mode === 'signup' ? handleSignUp : handleSignIn}>
-            {mode === 'signup' && (
-              <>
-<<<<<<< HEAD
-                <div className="ret-auth-form-group">
-=======
-                <div className="retailer-auth-form-group">
->>>>>>> aa0bdf6b
-                  <input
-                    type="text"
-                    id="name"
-                    value={formData.name}
-                    onChange={(e) => handleInputChange('name', e.target.value)}
-                    required
-                    placeholder=" "
-<<<<<<< HEAD
-                    className="ret-auth-form-input"
-                  />
-                  <label htmlFor="name" className="ret-auth-form-label">Shop Name</label>
-                </div>
-
-                <div className="ret-auth-form-group">
-=======
-                    className="retailer-auth-form-input"
-                  />
-                  <label htmlFor="name" className="retailer-auth-form-label">Shop Name</label>
-                </div>
-
-                <div className="retailer-auth-form-group">
->>>>>>> aa0bdf6b
-                  <textarea
-                    id="description"
-                    value={formData.description}
-                    onChange={(e) => handleInputChange('description', e.target.value)}
-                    required
-                    placeholder=" "
-                    className="retailer-auth-form-textarea"
-                    rows="3"
-                  />
-<<<<<<< HEAD
-                  <label htmlFor="description" className="ret-auth-form-label">Shop Description</label>
-=======
-                  <label htmlFor="description" className="retailer-auth-form-label">Shop Description</label>
->>>>>>> aa0bdf6b
-                </div>
-              </>
-            )}
-
-<<<<<<< HEAD
-            <div className="ret-auth-form-group">
-=======
-            <div className="retailer-auth-form-group">
->>>>>>> aa0bdf6b
-              <input
-                type="email"
-                id="email"
-                value={formData.email}
-                onChange={(e) => handleInputChange('email', e.target.value)}
-                required
-                placeholder=" "
-<<<<<<< HEAD
-                className="ret-auth-form-input"
-              />
-              <label htmlFor="email" className="ret-auth-form-label">Email</label>
-            </div>
-
-            <div className="ret-auth-form-group">
-=======
-                className="retailer-auth-form-input"
-              />
-              <label htmlFor="email" className="retailer-auth-form-label">Email</label>
-            </div>
-
-            <div className="retailer-auth-form-group">
->>>>>>> aa0bdf6b
-              <input
-                type="password"
-                id="password"
-                value={formData.password}
-                onChange={(e) => handleInputChange('password', e.target.value)}
-                required
-                placeholder=" "
-<<<<<<< HEAD
-                className="ret-auth-form-input"
-              />
-              <label htmlFor="password" className="ret-auth-form-label">Password</label>
-            </div>
-
-            {mode === 'signup' && (
-              <div className="ret-auth-form-group">
-=======
-                className="retailer-auth-form-input"
-              />
-              <label htmlFor="password" className="retailer-auth-form-label">Password</label>
-            </div>
-
-            {mode === 'signup' && (
-              <div className="retailer-auth-form-group">
->>>>>>> aa0bdf6b
-                <input
-                  type="password"
-                  id="confirmPassword"
-                  value={formData.confirmPassword}
-                  onChange={(e) => handleInputChange('confirmPassword', e.target.value)}
-                  required
-                  placeholder=" "
-<<<<<<< HEAD
-                  className="ret-auth-form-input"
-                />
-                <label htmlFor="confirmPassword" className="ret-auth-form-label">Confirm Password</label>
-=======
-                  className="retailer-auth-form-input"
-                />
-                <label htmlFor="confirmPassword" className="retailer-auth-form-label">Confirm Password</label>
->>>>>>> aa0bdf6b
-              </div>
-            )}
-
-            <button 
-              type="submit" 
-              className="submit-button"
-              disabled={isLoading}
-            >
-              {isLoading 
-                ? (mode === 'signup' ? 'Creating Shop...' : 'Signing In...') 
-                : (mode === 'signup' ? 'Create Shop' : 'Sign In')
-              }
-            </button>
-          </form>
-
-          <div className="toggle-container">
-            <span className="toggle-text">
-              {mode === 'signup' ? 'Already have an account?' : "Don't have a shop yet?"}
-            </span>
-            <button
-              type="button"
-              onClick={() => setMode(mode === 'signup' ? 'signin' : 'signup')}
-              className="toggle-button"
-            >
-              {mode === 'signup' ? 'Sign In' : 'Create Shop'}
-            </button>
-          </div>
-
-          <div className="auth-footer">
-            <Link to="/" className="back-link">← Back to Home</Link>
-          </div>
-        </div>
-    </div>
-  );
-};
-
-export default RetailerAuth;
+import React, { useState } from 'react';
+import { useNavigate, Link } from 'react-router-dom';
+import toast from 'react-hot-toast';
+import { signupRetailer, signinRetailer, selectShop } from '../user-services/retailerAuthService';
+import './styles/RetailerAuth.css';
+
+const RetailerAuth = () => {
+  const [mode, setMode] = useState('signin'); // 'signin', 'signup', 'shop-selection'
+  const [formData, setFormData] = useState({
+    name: '',
+    description: '',
+    email: '',
+    password: '',
+    confirmPassword: ''
+  });
+  const [shops, setShops] = useState([]);
+  const [userInfo, setUserInfo] = useState(null);
+  const [isLoading, setIsLoading] = useState(false);
+  const navigate = useNavigate();
+
+  // Add body class on mount, remove on unmount to override global styles
+  React.useEffect(() => {
+    document.documentElement.classList.add('retailer-auth-active');
+    document.body.classList.add('retailer-auth-active');
+    
+    return () => {
+      document.documentElement.classList.remove('retailer-auth-active');
+      document.body.classList.remove('retailer-auth-active');
+    };
+  }, []);
+
+  const handleInputChange = (field, value) => {
+    setFormData(prev => ({
+      ...prev,
+      [field]: value
+    }));
+  };
+
+  const handleSignUp = async (e) => {
+    e.preventDefault();
+    setIsLoading(true);
+
+    try {
+      if (formData.password !== formData.confirmPassword) {
+        toast.error('Passwords do not match');
+        return;
+      }
+
+      const result = await signupRetailer(formData);
+      toast.success('Shop created successfully!');
+      
+      // After creating a shop, sign in to get all shops for this user
+      try {
+        const signinResult = await signinRetailer({
+          email: formData.email,
+          password: formData.password
+        });
+        
+        if (signinResult.shops.length === 1) {
+          // If user has only one shop (the one just created), go to dashboard
+          const shopInfo = {
+            ...signinResult.shops[0],
+            user_id: signinResult.user_id,
+            user_name: signinResult.user_name,
+            email: signinResult.email
+          };
+          localStorage.setItem('retailer_user', JSON.stringify(shopInfo));
+          navigate('/retailer-dashboard');
+        } else {
+          // If user has multiple shops, show shop selection
+          setShops(signinResult.shops);
+          setUserInfo(signinResult);
+          setMode('shop-selection');
+          toast.success('Please select which shop to manage');
+        }
+      } catch (signinError) {
+        // Fallback: use the original result if signin fails
+        localStorage.setItem('retailer_user', JSON.stringify(result));
+        navigate('/retailer-dashboard');
+      }
+      
+    } catch (error) {
+      // Display more specific error messages
+      let errorMessage = error.message;
+      
+      if (errorMessage.includes("password") && errorMessage.includes("doesn't match")) {
+        errorMessage = "The password you entered doesn't match your existing account. Please use your current password.";
+      } else if (errorMessage.includes("422") || errorMessage.includes("validation")) {
+        errorMessage = "Please check your input. Make sure all fields are filled correctly.";
+      } else if (errorMessage.includes("already exists") || errorMessage.includes("already registered")) {
+        errorMessage = "An account with this email already exists. Please sign in or try a different email.";
+      } else if (errorMessage.includes("network") || errorMessage.includes("fetch")) {
+        errorMessage = "Network error. Please check your connection and try again.";
+      }
+      
+      toast.error(errorMessage);
+    } finally {
+      setIsLoading(false);
+    }
+  };
+
+  const handleSignIn = async (e) => {
+    e.preventDefault();
+    setIsLoading(true);
+
+    try {
+      const result = await signinRetailer(formData);
+      
+      if (result.shops.length === 1) {
+        // If user has only one shop, select it automatically
+        const shopInfo = {
+          ...result.shops[0],
+          user_id: result.user_id,
+          user_name: result.user_name,
+          email: result.email
+        };
+        localStorage.setItem('retailer_user', JSON.stringify(shopInfo));
+        toast.success('Signin successful!');
+        navigate('/retailer-dashboard');
+      } else {
+        // If user has multiple shops, show shop selection
+        setShops(result.shops);
+        setUserInfo(result);
+        setMode('shop-selection');
+        toast.success('Please select a shop to continue');
+      }
+      
+    } catch (error) {
+      // Display more specific error messages
+      let errorMessage = error.message;
+      if (errorMessage.includes("404") || errorMessage.includes("not found")) {
+        errorMessage = "No retailer account found with this email. Please create an account first.";
+      } else if (errorMessage.includes("401") || errorMessage.includes("invalid")) {
+        errorMessage = "Invalid email or password. Please check your credentials.";
+      }
+      toast.error(errorMessage);
+    } finally {
+      setIsLoading(false);
+    }
+  };
+
+  const handleShopSelection = async (shop) => {
+    try {
+      setIsLoading(true);
+      
+      // Store selected shop information
+      const shopInfo = {
+        ...shop,
+        user_id: userInfo.user_id,
+        user_name: userInfo.user_name,
+        email: userInfo.email
+      };
+      
+      localStorage.setItem('retailer_user', JSON.stringify(shopInfo));
+      toast.success(`Selected shop: ${shop.name}`);
+      navigate('/retailer-dashboard');
+      
+    } catch (error) {
+      toast.error(error.message);
+    } finally {
+      setIsLoading(false);
+    }
+  };
+
+  const resetToSignIn = () => {
+    setMode('signin');
+    setShops([]);
+    setUserInfo(null);
+    setFormData({
+      name: '',
+      description: '',
+      email: '',
+      password: '',
+      confirmPassword: ''
+    });
+  };
+
+  if (mode === 'shop-selection') {
+    return (
+      <div className="retailer-auth-page">
+        <div className="retailer-auth-background"></div>
+        <div className="retailer-auth-overlay"></div>
+        
+        {/* <div className="retailer-auth-container">
+          
+        </div> */}
+        <div className="retailer-auth-card shop-selection-card">
+            <div className="auth-header">
+              <h1 className="retailer-auth-title">Select Your Shop</h1>
+              <p className="retailer-auth-subtitle">
+                Welcome back, {userInfo.user_name}! Please select which shop you'd like to manage:
+              </p>
+            </div>
+            
+            <div className="shops-grid">
+              {shops.map((shop) => (
+                <div key={shop.id} className="shop-card" onClick={() => handleShopSelection(shop)}>
+                  <div className="shop-image">
+                    {shop.banner_image ? (
+                      <img src={shop.banner_image} alt={shop.name} />
+                    ) : (
+                      <div className="shop-placeholder">🏪</div>
+                      // shop icon
+
+                    )}
+                  </div>
+                  <div className="shop-info">
+                    <h3>{shop.name}</h3>
+                    <p>{shop.description}</p>
+                  </div>
+                </div>
+              ))}
+            </div>
+            
+            <div className="shop-actions">
+              <button 
+                type="button" 
+                className="submit-button secondary"
+                onClick={() => setMode('signup')}
+              >
+                Create New Shop
+              </button>
+              <button 
+                type="button" 
+                className="toggle-button"
+                onClick={resetToSignIn}
+              >
+                Back to Sign In
+              </button>
+            </div>
+          </div>
+      </div>
+    );
+  }
+
+  return (
+    <div className="retailer-auth-page">
+      <div className="retailer-auth-background"></div>
+      <div className="retailer-auth-overlay"></div>
+      
+      {/* <div className="retailer-auth-container">
+        
+      </div> */}
+      <div className="retailer-auth-card">
+          <div className="auth-header">
+            <h1 className="retailer-auth-title">
+              {mode === 'signup' ? 'Create Your Shop' : 'Retailer Sign In'}
+            </h1>
+            <p className="retailer-auth-subtitle">
+              {mode === 'signup' 
+                ? 'Set up your retail shop and start selling' 
+                : 'Access your retailer dashboard'
+              }
+            </p>
+          </div>
+
+          <form className="retailer-auth-form" onSubmit={mode === 'signup' ? handleSignUp : handleSignIn}>
+            {mode === 'signup' && (
+              <>
+                <div className="retailer-auth-form-group">
+                  <input
+                    type="text"
+                    id="name"
+                    value={formData.name}
+                    onChange={(e) => handleInputChange('name', e.target.value)}
+                    required
+                    placeholder=" "
+                    className="retailer-auth-form-input"
+                  />
+                  <label htmlFor="name" className="retailer-auth-form-label">Shop Name</label>
+                </div>
+
+                <div className="retailer-auth-form-group">
+                  <textarea
+                    id="description"
+                    value={formData.description}
+                    onChange={(e) => handleInputChange('description', e.target.value)}
+                    required
+                    placeholder=" "
+                    className="retailer-auth-form-textarea"
+                    rows="3"
+                  />
+                  <label htmlFor="description" className="retailer-auth-form-label">Shop Description</label>
+                </div>
+              </>
+            )}
+
+            <div className="retailer-auth-form-group">
+              <input
+                type="email"
+                id="email"
+                value={formData.email}
+                onChange={(e) => handleInputChange('email', e.target.value)}
+                required
+                placeholder=" "
+                className="retailer-auth-form-input"
+              />
+              <label htmlFor="email" className="retailer-auth-form-label">Email</label>
+            </div>
+
+            <div className="retailer-auth-form-group">
+              <input
+                type="password"
+                id="password"
+                value={formData.password}
+                onChange={(e) => handleInputChange('password', e.target.value)}
+                required
+                placeholder=" "
+                className="retailer-auth-form-input"
+              />
+              <label htmlFor="password" className="retailer-auth-form-label">Password</label>
+            </div>
+
+            {mode === 'signup' && (
+              <div className="retailer-auth-form-group">
+                <input
+                  type="password"
+                  id="confirmPassword"
+                  value={formData.confirmPassword}
+                  onChange={(e) => handleInputChange('confirmPassword', e.target.value)}
+                  required
+                  placeholder=" "
+                  className="retailer-auth-form-input"
+                />
+                <label htmlFor="confirmPassword" className="retailer-auth-form-label">Confirm Password</label>
+              </div>
+            )}
+
+            <button 
+              type="submit" 
+              className="submit-button"
+              disabled={isLoading}
+            >
+              {isLoading 
+                ? (mode === 'signup' ? 'Creating Shop...' : 'Signing In...') 
+                : (mode === 'signup' ? 'Create Shop' : 'Sign In')
+              }
+            </button>
+          </form>
+
+          <div className="toggle-container">
+            <span className="toggle-text">
+              {mode === 'signup' ? 'Already have an account?' : "Don't have a shop yet?"}
+            </span>
+            <button
+              type="button"
+              onClick={() => setMode(mode === 'signup' ? 'signin' : 'signup')}
+              className="toggle-button"
+            >
+              {mode === 'signup' ? 'Sign In' : 'Create Shop'}
+            </button>
+          </div>
+
+          <div className="auth-footer">
+            <Link to="/" className="back-link">← Back to Home</Link>
+          </div>
+        </div>
+    </div>
+  );
+};
+
+export default RetailerAuth;