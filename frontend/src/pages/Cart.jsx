--- conflicted
+++ resolved
@@ -20,21 +20,12 @@
         <>
           <ul className="cart-list">
             {cartItems.map((item) => (
-<<<<<<< HEAD
-              <li key={item.id} className="cart-item">
-                <div style={{ display: "flex", alignItems: "center" }}>
-                  <img
-                    src={item.image}
-                    alt={item.name}
-                    className="cart-item-image"
-=======
               <div key={item.id} className="cart-item-row">
                 <div className="product-cart-details">
                   <img
                     src={item.image}
                     alt={item.name}
                     className="product-cart-image"
->>>>>>> 357ef93f
                   />
                   <div className="item-info">
                     <h4>{item.name}</h4>
