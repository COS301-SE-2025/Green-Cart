.cart-container {
  max-width: 1400px;
  margin: 0 auto;
  padding: 40px 20px;
  background-color: #f5f5f5;
  min-height: 100vh;
}

.cart-content {
  display: grid;
  grid-template-columns: 2fr 1fr;
  gap: 40px;
  align-items: start;
}

/* Left Column - Cart Items */
.cart-items-section {
  background-color: white;
  border-radius: 12px;
  padding: 30px;
  box-shadow: 0 4px 12px rgba(0, 0, 0, 0.08);
}

.cart-header {
  display: flex;
  justify-content: space-between;
  align-items: center;
  margin-bottom: 30px;
  padding-bottom: 20px;
  border-bottom: 2px solid #e0e0e0;
}

.cart-header h2 {
  font-size: 32px;
  font-weight: 700;
  color: #2E2E2E;
  margin: 0;
}

.item-count {
  font-size: 32px;
  font-weight: 700;
  color: #2E2E2E;
}

.cart-table-header {
  display: grid;
  grid-template-columns: 2fr 1fr 1fr 1fr;
  gap: 20px;
  padding: 15px 0;
  border-bottom: 1px solid #e0e0e0;
  margin-bottom: 20px;
  font-weight: 600;
  color: #666;
  font-size: 14px;
  text-transform: uppercase;
  letter-spacing: 0.5px;
}

.cart-items-list {
  margin-bottom: 30px;
}

.cart-item-row {
  display: grid;
  grid-template-columns: 2fr 1fr 1fr 1fr;
  gap: 20px;
  align-items: center;
  padding: 25px 0;
  border-bottom: 1px solid #f0f0f0;
}

.product-cart-details {
  display: flex;
  align-items: center;
  gap: 15px;
}

.product-cart-image {
  width: 80px;
  height: 80px;
  object-fit: cover;
  border-radius: 8px;
  background-color: #f9f9f9;
}

.product-info h4 {
  font-size: 18px;
  font-weight: 600;
  color: #2E2E2E;
  margin: 0 0 5px 0;
}

.product-brand {
  color: #666;
  font-size: 14px;
  margin: 0 0 10px 0;
}

.remove-btn {
  background: none;
  border: none;
  color: #dc3545;
  font-size: 14px;
  cursor: pointer;
  padding: 0;
  text-decoration: underline;
  transition: color 0.3s ease;
}

.remove-btn:hover {
  color: #c82333;
}

.quantity-controls {
  display: flex;
  align-items: center;
  gap: 10px;
  border: 1px solid #e0e0e0;
  border-radius: 6px;
  padding: 8px;
  width: fit-content;
}

.quantity-btn {
  background: none;
  border: none;
  width: 30px;
  height: 30px;
  display: flex;
  align-items: center;
  justify-content: center;
  cursor: pointer;
  font-size: 18px;
  color: #666;
  border-radius: 4px;
  transition: background-color 0.3s ease;
}

.quantity-btn:hover {
  background-color: #f0f0f0;
}

.quantity-display {
  color: #2E2E2E;
  min-width: 30px;
  text-align: center;
  font-weight: 600;
}

.item-price,
.item-total {
  font-weight: 600;
  color: #2E2E2E;
}

.continue-shopping {
  background: none;
  border: none;
  color: #4CAF50;
  font-size: 16px;
  cursor: pointer;
  display: flex;
  align-items: center;
  gap: 8px;
  padding: 10px 0;
  transition: color 0.3s ease;
}

.continue-shopping:hover {
  color: #45a049;
}

/* Right Column - Order Summary */
.order-summary {
  background-color: white;
  border-radius: 12px;
  padding: 30px;
  box-shadow: 0 4px 12px rgba(0, 0, 0, 0.08);
  position: sticky;
  top: 20px;
}

.order-summary h3 {
  font-size: 24px;
  font-weight: 700;
  color: #2E2E2E;
  margin: 0 0 25px 0;
  padding-bottom: 15px;
  border-bottom: 2px solid #e0e0e0;
}

.summary-row {
  color: #2E2E2E;
  display: flex;
  justify-content: space-between;
  align-items: center;
  margin-bottom: 15px;
  font-size: 16px;
}

.summary-row:first-child {
  font-size: 18px;
  font-weight: 600;
  margin-bottom: 25px;
}

.shipping-section {
  margin: 25px 0;
  padding: 20px 0;
  border-top: 1px solid #e0e0e0;
  border-bottom: 1px solid #e0e0e0;
}

.shipping-section label {
  display: block;
  font-weight: 600;
  margin-bottom: 10px;
  color: #2E2E2E;
}

.shipping-select {
  color: #2E2E2E;
  width: 100%;
  padding: 12px;
  border: 1px solid #e0e0e0;
  border-radius: 6px;
  font-size: 16px;
  background-color: white;
  margin-bottom: 10px;
}

.shipping-cost {
  text-align: right;
  font-weight: 600;
  color: #2E2E2E;
}

.green-points-section {
  color: #2E2E2E;
  margin: 20px 0;
  padding: 15px 0;
}

.points-row {
  display: flex;
  justify-content: space-between;
  align-items: center;
  margin-bottom: 5px;
}

.points-discount {
  text-align: right;
  color: #4CAF50;
  font-weight: 600;
  font-size: 14px;
}

.total-without-points {
  padding: 15px 0;
  border-top: 1px solid #e0e0e0;
  font-weight: 600;
}

.apply-points-btn {
  width: 100%;
  padding: 12px;
  background-color: #4CAF50;
  color: white;
  border: none;
  border-radius: 8px;
  font-size: 16px;
  font-weight: 600;
  cursor: pointer;
  margin: 15px 0 25px 0;
  transition: background-color 0.3s ease;
}

.apply-points-btn:hover {
  background-color: #45a049;
}

.apply-points-btn.applied {
  background-color: #dc3545;
}

.apply-points-btn.applied:hover {
  background-color: #c82333;
}

.final-total {
  display: flex;
  justify-content: space-between;
  align-items: center;
  font-size: 20px;
  font-weight: 700;
  color: #2E2E2E;
  padding: 20px 0;
  border-top: 2px solid #2E2E2E;
  margin-bottom: 25px;
}

.checkout-btn {
  width: 100%;
  padding: 16px;
  background: linear-gradient(135deg, #4a6fa5 0%, #166a8f 100%);
  color: white;
  border: none;
  border-radius: 8px;
  font-size: 18px;
  font-weight: 600;
  cursor: pointer;
  transition: transform 0.3s ease;
}

.checkout-btn:hover {
  transform: translateY(-2px);
}

/* Empty Cart Styles */
.empty-cart {
  text-align: center;
  padding: 60px 20px;
  background-color: white;
  border-radius: 12px;
  box-shadow: 0 4px 12px rgba(0, 0, 0, 0.08);
}

.empty-cart h2 {
  font-size: 32px;
  color: #2E2E2E;
  margin-bottom: 20px;
}

.empty-cart p {
  font-size: 18px;
  color: #666;
  margin-bottom: 30px;
}

.continue-shopping-btn {
  padding: 12px 24px;
  background-color: #4CAF50;
  color: white;
  border: none;
  border-radius: 8px;
  font-size: 16px;
  cursor: pointer;
  transition: background-color 0.3s ease;
}

.continue-shopping-btn:hover {
  background-color: #45a049;
}

/* Responsive Design */
@media (max-width: 1024px) {
  .cart-content {
    grid-template-columns: 1fr;
    gap: 30px;
  }
  
  .order-summary {
    position: static;
  }
}

@media (max-width: 768px) {
  .cart-container {
    padding: 20px 10px;
  }
  
  .cart-items-section,
  .order-summary {
    padding: 20px;
  }
  
  .cart-header h2,
  .item-count {
    font-size: 24px;
  }
  
  .cart-table-header {
    display: none;
  }
  
  .cart-item-row {
    grid-template-columns: 1fr;
    gap: 15px;
    padding: 20px 0;
    text-align: left;
  }
  
  .product-details {
    grid-column: 1;
  }
  
  .quantity-controls {
    justify-self: start;
  }
  
  .item-price,
  .item-total {
    display: flex;
    justify-content: space-between;
  }
  
  .item-price::before {
    content: 'Price: ';
    font-weight: normal;
    color: #666;
  }
  
  .item-total::before {
    content: 'Total: ';
    font-weight: normal;
    color: #666;
  }
<<<<<<< HEAD
=======
}

/* EcoMeter Styles */
.ecometer-section {
  background: linear-gradient(135deg, #f0f8f0 0%, #e8f5e8 100%);
  border: 2px solid #4CAF50;
  border-radius: 12px;
  padding: 20px;
  margin: 15px 0;
}

.ecometer-header {
  display: flex;
  justify-content: space-between;
  align-items: center;
  margin-bottom: 15px;
}

.ecometer-header > span {
  font-weight: 700;
  font-size: 16px;
  color: #2E7D32;
}

.ecometer-gauge {
  display: flex;
  align-items: center;
  gap: 10px;
  flex: 1;
  max-width: 200px;
}

.ecometer-gauge-bg {
  flex: 1;
  height: 12px;
  background-color: #e0e0e0;
  border-radius: 6px;
  overflow: hidden;
  position: relative;
}

.ecometer-gauge-fill {
  height: 100%;
  border-radius: 6px;
  transition: width 0.3s ease, background-color 0.3s ease;
  position: relative;
}

.ecometer-gauge-fill::after {
  content: '';
  position: absolute;
  top: 0;
  left: 0;
  right: 0;
  bottom: 0;
  background: linear-gradient(90deg, transparent 0%, rgba(255,255,255,0.3) 50%, transparent 100%);
  animation: shimmer 2s infinite;
}

@keyframes shimmer {
  0% { transform: translateX(-100%); }
  100% { transform: translateX(100%); }
}

.ecometer-value {
  font-weight: 700;
  font-size: 14px;
  min-width: 45px;
  text-align: right;
}

.ecometer-info {
  display: flex;
  justify-content: space-between;
  align-items: center;
  flex-wrap: wrap;
  gap: 10px;
}

.ecometer-level {
  font-weight: 600;
  font-size: 14px;
  text-transform: uppercase;
  letter-spacing: 0.5px;
}

.ecometer-improvement {
  color: #4CAF50;
  font-weight: 600;
  font-size: 12px;
  background-color: rgba(76, 175, 80, 0.1);
  padding: 4px 8px;
  border-radius: 12px;
  border: 1px solid rgba(76, 175, 80, 0.3);
}

.current-ecometer {
  background-color: #f8f9fa;
  padding: 15px;
  border-radius: 8px;
  margin: 15px 0;
  text-align: center;
  border-left: 4px solid #4CAF50;
}

.current-score {
  font-weight: 700;
  font-size: 18px;
  margin-left: 10px;
}

/* Carbon Offset Styles - keeping existing styles for donation section */
.carbon-offset-section {
  background-color: #f0f8f0;
  border: 2px solid #4CAF50;
  border-radius: 8px;
  padding: 15px;
  margin: 15px 0;
}

.carbon-info {
  display: flex;
  justify-content: space-between;
  font-weight: 600;
  color: #2E7D32;
  margin-bottom: 10px;
}

.donation-applied {
  border-top: 1px solid #4CAF50;
  padding-top: 10px;
}

.donation-row {
  display: flex;
  justify-content: space-between;
  font-weight: 600;
  color: #1B5E20;
}

.initiative-selected {
  text-align: center;
  margin-top: 5px;
}

.initiative-selected small {
  color: #4CAF50;
  font-style: italic;
}

.offset-carbon-btn {
  width: 100%;
  padding: 12px;
  background-color: #4CAF50;
  color: white;
  border: none;
  border-radius: 6px;
  font-weight: 600;
  cursor: pointer;
  margin: 15px 0;
  transition: background-color 0.3s ease;
}

.offset-carbon-btn:hover {
  background-color: #388E3C;
}

.offset-carbon-btn.applied {
  background-color: #FF6B6B;
}

.offset-carbon-btn.applied:hover {
  background-color: #E53E3E;
}

.environmental-impact {
  text-align: center;
  color: #4CAF50;
  font-style: italic;
  margin: 15px 0;
  font-size: 14px;
}

/* Modal Styles */
.modal-overlay {
  position: fixed;
  top: 0;
  left: 0;
  right: 0;
  bottom: 0;
  background-color: rgba(0, 0, 0, 0.5);
  display: flex;
  justify-content: center;
  align-items: center;
  z-index: 1000;
}

.donation-modal {
  background-color: white;
  border-radius: 12px;
  padding: 30px;
  max-width: 600px;
  width: 90%;
  max-height: 80vh;
  overflow-y: auto;
  box-shadow: 0 20px 40px rgba(0, 0, 0, 0.2);
}

.donation-modal h3 {
  color: #2E7D32;
  text-align: center;
  margin-bottom: 20px;
}

.donation-modal p {
  text-align: center;
  margin-bottom: 15px;
  color: #666;
}

.initiatives-grid {
  display: grid;
  gap: 20px;
  margin: 20px 0;
}

.initiative-card {
  border: 2px solid #E8F5E8;
  border-radius: 8px;
  padding: 20px;
  transition: border-color 0.3s ease;
}

.initiative-card:hover {
  border-color: #4CAF50;
}

.initiative-card h4 {
  color: #2E7D32;
  margin-bottom: 10px;
}

.initiative-card p {
  font-size: 14px;
  color: #666;
  margin-bottom: 15px;
  text-align: left;
}

.donation-amounts {
  display: flex;
  gap: 10px;
  justify-content: center;
}

.donation-amount-btn {
  padding: 8px 16px;
  background-color: #4CAF50;
  color: white;
  border: none;
  border-radius: 4px;
  cursor: pointer;
  font-weight: 600;
  transition: background-color 0.3s ease;
}

.donation-amount-btn:hover {
  background-color: #388E3C;
}

.close-modal-btn {
  width: 100%;
  padding: 12px;
  background-color: #666;
  color: white;
  border: none;
  border-radius: 6px;
  cursor: pointer;
  margin-top: 20px;
  transition: background-color 0.3s ease;
}

.close-modal-btn:hover {
  background-color: #555;
>>>>>>> ac47636d
}<|MERGE_RESOLUTION|>--- conflicted
+++ resolved
@@ -1,706 +1,703 @@
-.cart-container {
-  max-width: 1400px;
-  margin: 0 auto;
-  padding: 40px 20px;
-  background-color: #f5f5f5;
-  min-height: 100vh;
-}
-
-.cart-content {
-  display: grid;
-  grid-template-columns: 2fr 1fr;
-  gap: 40px;
-  align-items: start;
-}
-
-/* Left Column - Cart Items */
-.cart-items-section {
-  background-color: white;
-  border-radius: 12px;
-  padding: 30px;
-  box-shadow: 0 4px 12px rgba(0, 0, 0, 0.08);
-}
-
-.cart-header {
-  display: flex;
-  justify-content: space-between;
-  align-items: center;
-  margin-bottom: 30px;
-  padding-bottom: 20px;
-  border-bottom: 2px solid #e0e0e0;
-}
-
-.cart-header h2 {
-  font-size: 32px;
-  font-weight: 700;
-  color: #2E2E2E;
-  margin: 0;
-}
-
-.item-count {
-  font-size: 32px;
-  font-weight: 700;
-  color: #2E2E2E;
-}
-
-.cart-table-header {
-  display: grid;
-  grid-template-columns: 2fr 1fr 1fr 1fr;
-  gap: 20px;
-  padding: 15px 0;
-  border-bottom: 1px solid #e0e0e0;
-  margin-bottom: 20px;
-  font-weight: 600;
-  color: #666;
-  font-size: 14px;
-  text-transform: uppercase;
-  letter-spacing: 0.5px;
-}
-
-.cart-items-list {
-  margin-bottom: 30px;
-}
-
-.cart-item-row {
-  display: grid;
-  grid-template-columns: 2fr 1fr 1fr 1fr;
-  gap: 20px;
-  align-items: center;
-  padding: 25px 0;
-  border-bottom: 1px solid #f0f0f0;
-}
-
-.product-cart-details {
-  display: flex;
-  align-items: center;
-  gap: 15px;
-}
-
-.product-cart-image {
-  width: 80px;
-  height: 80px;
-  object-fit: cover;
-  border-radius: 8px;
-  background-color: #f9f9f9;
-}
-
-.product-info h4 {
-  font-size: 18px;
-  font-weight: 600;
-  color: #2E2E2E;
-  margin: 0 0 5px 0;
-}
-
-.product-brand {
-  color: #666;
-  font-size: 14px;
-  margin: 0 0 10px 0;
-}
-
-.remove-btn {
-  background: none;
-  border: none;
-  color: #dc3545;
-  font-size: 14px;
-  cursor: pointer;
-  padding: 0;
-  text-decoration: underline;
-  transition: color 0.3s ease;
-}
-
-.remove-btn:hover {
-  color: #c82333;
-}
-
-.quantity-controls {
-  display: flex;
-  align-items: center;
-  gap: 10px;
-  border: 1px solid #e0e0e0;
-  border-radius: 6px;
-  padding: 8px;
-  width: fit-content;
-}
-
-.quantity-btn {
-  background: none;
-  border: none;
-  width: 30px;
-  height: 30px;
-  display: flex;
-  align-items: center;
-  justify-content: center;
-  cursor: pointer;
-  font-size: 18px;
-  color: #666;
-  border-radius: 4px;
-  transition: background-color 0.3s ease;
-}
-
-.quantity-btn:hover {
-  background-color: #f0f0f0;
-}
-
-.quantity-display {
-  color: #2E2E2E;
-  min-width: 30px;
-  text-align: center;
-  font-weight: 600;
-}
-
-.item-price,
-.item-total {
-  font-weight: 600;
-  color: #2E2E2E;
-}
-
-.continue-shopping {
-  background: none;
-  border: none;
-  color: #4CAF50;
-  font-size: 16px;
-  cursor: pointer;
-  display: flex;
-  align-items: center;
-  gap: 8px;
-  padding: 10px 0;
-  transition: color 0.3s ease;
-}
-
-.continue-shopping:hover {
-  color: #45a049;
-}
-
-/* Right Column - Order Summary */
-.order-summary {
-  background-color: white;
-  border-radius: 12px;
-  padding: 30px;
-  box-shadow: 0 4px 12px rgba(0, 0, 0, 0.08);
-  position: sticky;
-  top: 20px;
-}
-
-.order-summary h3 {
-  font-size: 24px;
-  font-weight: 700;
-  color: #2E2E2E;
-  margin: 0 0 25px 0;
-  padding-bottom: 15px;
-  border-bottom: 2px solid #e0e0e0;
-}
-
-.summary-row {
-  color: #2E2E2E;
-  display: flex;
-  justify-content: space-between;
-  align-items: center;
-  margin-bottom: 15px;
-  font-size: 16px;
-}
-
-.summary-row:first-child {
-  font-size: 18px;
-  font-weight: 600;
-  margin-bottom: 25px;
-}
-
-.shipping-section {
-  margin: 25px 0;
-  padding: 20px 0;
-  border-top: 1px solid #e0e0e0;
-  border-bottom: 1px solid #e0e0e0;
-}
-
-.shipping-section label {
-  display: block;
-  font-weight: 600;
-  margin-bottom: 10px;
-  color: #2E2E2E;
-}
-
-.shipping-select {
-  color: #2E2E2E;
-  width: 100%;
-  padding: 12px;
-  border: 1px solid #e0e0e0;
-  border-radius: 6px;
-  font-size: 16px;
-  background-color: white;
-  margin-bottom: 10px;
-}
-
-.shipping-cost {
-  text-align: right;
-  font-weight: 600;
-  color: #2E2E2E;
-}
-
-.green-points-section {
-  color: #2E2E2E;
-  margin: 20px 0;
-  padding: 15px 0;
-}
-
-.points-row {
-  display: flex;
-  justify-content: space-between;
-  align-items: center;
-  margin-bottom: 5px;
-}
-
-.points-discount {
-  text-align: right;
-  color: #4CAF50;
-  font-weight: 600;
-  font-size: 14px;
-}
-
-.total-without-points {
-  padding: 15px 0;
-  border-top: 1px solid #e0e0e0;
-  font-weight: 600;
-}
-
-.apply-points-btn {
-  width: 100%;
-  padding: 12px;
-  background-color: #4CAF50;
-  color: white;
-  border: none;
-  border-radius: 8px;
-  font-size: 16px;
-  font-weight: 600;
-  cursor: pointer;
-  margin: 15px 0 25px 0;
-  transition: background-color 0.3s ease;
-}
-
-.apply-points-btn:hover {
-  background-color: #45a049;
-}
-
-.apply-points-btn.applied {
-  background-color: #dc3545;
-}
-
-.apply-points-btn.applied:hover {
-  background-color: #c82333;
-}
-
-.final-total {
-  display: flex;
-  justify-content: space-between;
-  align-items: center;
-  font-size: 20px;
-  font-weight: 700;
-  color: #2E2E2E;
-  padding: 20px 0;
-  border-top: 2px solid #2E2E2E;
-  margin-bottom: 25px;
-}
-
-.checkout-btn {
-  width: 100%;
-  padding: 16px;
-  background: linear-gradient(135deg, #4a6fa5 0%, #166a8f 100%);
-  color: white;
-  border: none;
-  border-radius: 8px;
-  font-size: 18px;
-  font-weight: 600;
-  cursor: pointer;
-  transition: transform 0.3s ease;
-}
-
-.checkout-btn:hover {
-  transform: translateY(-2px);
-}
-
-/* Empty Cart Styles */
-.empty-cart {
-  text-align: center;
-  padding: 60px 20px;
-  background-color: white;
-  border-radius: 12px;
-  box-shadow: 0 4px 12px rgba(0, 0, 0, 0.08);
-}
-
-.empty-cart h2 {
-  font-size: 32px;
-  color: #2E2E2E;
-  margin-bottom: 20px;
-}
-
-.empty-cart p {
-  font-size: 18px;
-  color: #666;
-  margin-bottom: 30px;
-}
-
-.continue-shopping-btn {
-  padding: 12px 24px;
-  background-color: #4CAF50;
-  color: white;
-  border: none;
-  border-radius: 8px;
-  font-size: 16px;
-  cursor: pointer;
-  transition: background-color 0.3s ease;
-}
-
-.continue-shopping-btn:hover {
-  background-color: #45a049;
-}
-
-/* Responsive Design */
-@media (max-width: 1024px) {
-  .cart-content {
-    grid-template-columns: 1fr;
-    gap: 30px;
-  }
-  
-  .order-summary {
-    position: static;
-  }
-}
-
-@media (max-width: 768px) {
-  .cart-container {
-    padding: 20px 10px;
-  }
-  
-  .cart-items-section,
-  .order-summary {
-    padding: 20px;
-  }
-  
-  .cart-header h2,
-  .item-count {
-    font-size: 24px;
-  }
-  
-  .cart-table-header {
-    display: none;
-  }
-  
-  .cart-item-row {
-    grid-template-columns: 1fr;
-    gap: 15px;
-    padding: 20px 0;
-    text-align: left;
-  }
-  
-  .product-details {
-    grid-column: 1;
-  }
-  
-  .quantity-controls {
-    justify-self: start;
-  }
-  
-  .item-price,
-  .item-total {
-    display: flex;
-    justify-content: space-between;
-  }
-  
-  .item-price::before {
-    content: 'Price: ';
-    font-weight: normal;
-    color: #666;
-  }
-  
-  .item-total::before {
-    content: 'Total: ';
-    font-weight: normal;
-    color: #666;
-  }
-<<<<<<< HEAD
-=======
-}
-
-/* EcoMeter Styles */
-.ecometer-section {
-  background: linear-gradient(135deg, #f0f8f0 0%, #e8f5e8 100%);
-  border: 2px solid #4CAF50;
-  border-radius: 12px;
-  padding: 20px;
-  margin: 15px 0;
-}
-
-.ecometer-header {
-  display: flex;
-  justify-content: space-between;
-  align-items: center;
-  margin-bottom: 15px;
-}
-
-.ecometer-header > span {
-  font-weight: 700;
-  font-size: 16px;
-  color: #2E7D32;
-}
-
-.ecometer-gauge {
-  display: flex;
-  align-items: center;
-  gap: 10px;
-  flex: 1;
-  max-width: 200px;
-}
-
-.ecometer-gauge-bg {
-  flex: 1;
-  height: 12px;
-  background-color: #e0e0e0;
-  border-radius: 6px;
-  overflow: hidden;
-  position: relative;
-}
-
-.ecometer-gauge-fill {
-  height: 100%;
-  border-radius: 6px;
-  transition: width 0.3s ease, background-color 0.3s ease;
-  position: relative;
-}
-
-.ecometer-gauge-fill::after {
-  content: '';
-  position: absolute;
-  top: 0;
-  left: 0;
-  right: 0;
-  bottom: 0;
-  background: linear-gradient(90deg, transparent 0%, rgba(255,255,255,0.3) 50%, transparent 100%);
-  animation: shimmer 2s infinite;
-}
-
-@keyframes shimmer {
-  0% { transform: translateX(-100%); }
-  100% { transform: translateX(100%); }
-}
-
-.ecometer-value {
-  font-weight: 700;
-  font-size: 14px;
-  min-width: 45px;
-  text-align: right;
-}
-
-.ecometer-info {
-  display: flex;
-  justify-content: space-between;
-  align-items: center;
-  flex-wrap: wrap;
-  gap: 10px;
-}
-
-.ecometer-level {
-  font-weight: 600;
-  font-size: 14px;
-  text-transform: uppercase;
-  letter-spacing: 0.5px;
-}
-
-.ecometer-improvement {
-  color: #4CAF50;
-  font-weight: 600;
-  font-size: 12px;
-  background-color: rgba(76, 175, 80, 0.1);
-  padding: 4px 8px;
-  border-radius: 12px;
-  border: 1px solid rgba(76, 175, 80, 0.3);
-}
-
-.current-ecometer {
-  background-color: #f8f9fa;
-  padding: 15px;
-  border-radius: 8px;
-  margin: 15px 0;
-  text-align: center;
-  border-left: 4px solid #4CAF50;
-}
-
-.current-score {
-  font-weight: 700;
-  font-size: 18px;
-  margin-left: 10px;
-}
-
-/* Carbon Offset Styles - keeping existing styles for donation section */
-.carbon-offset-section {
-  background-color: #f0f8f0;
-  border: 2px solid #4CAF50;
-  border-radius: 8px;
-  padding: 15px;
-  margin: 15px 0;
-}
-
-.carbon-info {
-  display: flex;
-  justify-content: space-between;
-  font-weight: 600;
-  color: #2E7D32;
-  margin-bottom: 10px;
-}
-
-.donation-applied {
-  border-top: 1px solid #4CAF50;
-  padding-top: 10px;
-}
-
-.donation-row {
-  display: flex;
-  justify-content: space-between;
-  font-weight: 600;
-  color: #1B5E20;
-}
-
-.initiative-selected {
-  text-align: center;
-  margin-top: 5px;
-}
-
-.initiative-selected small {
-  color: #4CAF50;
-  font-style: italic;
-}
-
-.offset-carbon-btn {
-  width: 100%;
-  padding: 12px;
-  background-color: #4CAF50;
-  color: white;
-  border: none;
-  border-radius: 6px;
-  font-weight: 600;
-  cursor: pointer;
-  margin: 15px 0;
-  transition: background-color 0.3s ease;
-}
-
-.offset-carbon-btn:hover {
-  background-color: #388E3C;
-}
-
-.offset-carbon-btn.applied {
-  background-color: #FF6B6B;
-}
-
-.offset-carbon-btn.applied:hover {
-  background-color: #E53E3E;
-}
-
-.environmental-impact {
-  text-align: center;
-  color: #4CAF50;
-  font-style: italic;
-  margin: 15px 0;
-  font-size: 14px;
-}
-
-/* Modal Styles */
-.modal-overlay {
-  position: fixed;
-  top: 0;
-  left: 0;
-  right: 0;
-  bottom: 0;
-  background-color: rgba(0, 0, 0, 0.5);
-  display: flex;
-  justify-content: center;
-  align-items: center;
-  z-index: 1000;
-}
-
-.donation-modal {
-  background-color: white;
-  border-radius: 12px;
-  padding: 30px;
-  max-width: 600px;
-  width: 90%;
-  max-height: 80vh;
-  overflow-y: auto;
-  box-shadow: 0 20px 40px rgba(0, 0, 0, 0.2);
-}
-
-.donation-modal h3 {
-  color: #2E7D32;
-  text-align: center;
-  margin-bottom: 20px;
-}
-
-.donation-modal p {
-  text-align: center;
-  margin-bottom: 15px;
-  color: #666;
-}
-
-.initiatives-grid {
-  display: grid;
-  gap: 20px;
-  margin: 20px 0;
-}
-
-.initiative-card {
-  border: 2px solid #E8F5E8;
-  border-radius: 8px;
-  padding: 20px;
-  transition: border-color 0.3s ease;
-}
-
-.initiative-card:hover {
-  border-color: #4CAF50;
-}
-
-.initiative-card h4 {
-  color: #2E7D32;
-  margin-bottom: 10px;
-}
-
-.initiative-card p {
-  font-size: 14px;
-  color: #666;
-  margin-bottom: 15px;
-  text-align: left;
-}
-
-.donation-amounts {
-  display: flex;
-  gap: 10px;
-  justify-content: center;
-}
-
-.donation-amount-btn {
-  padding: 8px 16px;
-  background-color: #4CAF50;
-  color: white;
-  border: none;
-  border-radius: 4px;
-  cursor: pointer;
-  font-weight: 600;
-  transition: background-color 0.3s ease;
-}
-
-.donation-amount-btn:hover {
-  background-color: #388E3C;
-}
-
-.close-modal-btn {
-  width: 100%;
-  padding: 12px;
-  background-color: #666;
-  color: white;
-  border: none;
-  border-radius: 6px;
-  cursor: pointer;
-  margin-top: 20px;
-  transition: background-color 0.3s ease;
-}
-
-.close-modal-btn:hover {
-  background-color: #555;
->>>>>>> ac47636d
+.cart-container {
+  max-width: 1400px;
+  margin: 0 auto;
+  padding: 40px 20px;
+  background-color: #f5f5f5;
+  min-height: 100vh;
+}
+
+.cart-content {
+  display: grid;
+  grid-template-columns: 2fr 1fr;
+  gap: 40px;
+  align-items: start;
+}
+
+/* Left Column - Cart Items */
+.cart-items-section {
+  background-color: white;
+  border-radius: 12px;
+  padding: 30px;
+  box-shadow: 0 4px 12px rgba(0, 0, 0, 0.08);
+}
+
+.cart-header {
+  display: flex;
+  justify-content: space-between;
+  align-items: center;
+  margin-bottom: 30px;
+  padding-bottom: 20px;
+  border-bottom: 2px solid #e0e0e0;
+}
+
+.cart-header h2 {
+  font-size: 32px;
+  font-weight: 700;
+  color: #2E2E2E;
+  margin: 0;
+}
+
+.item-count {
+  font-size: 32px;
+  font-weight: 700;
+  color: #2E2E2E;
+}
+
+.cart-table-header {
+  display: grid;
+  grid-template-columns: 2fr 1fr 1fr 1fr;
+  gap: 20px;
+  padding: 15px 0;
+  border-bottom: 1px solid #e0e0e0;
+  margin-bottom: 20px;
+  font-weight: 600;
+  color: #666;
+  font-size: 14px;
+  text-transform: uppercase;
+  letter-spacing: 0.5px;
+}
+
+.cart-items-list {
+  margin-bottom: 30px;
+}
+
+.cart-item-row {
+  display: grid;
+  grid-template-columns: 2fr 1fr 1fr 1fr;
+  gap: 20px;
+  align-items: center;
+  padding: 25px 0;
+  border-bottom: 1px solid #f0f0f0;
+}
+
+.product-cart-details {
+  display: flex;
+  align-items: center;
+  gap: 15px;
+}
+
+.product-cart-image {
+  width: 80px;
+  height: 80px;
+  object-fit: cover;
+  border-radius: 8px;
+  background-color: #f9f9f9;
+}
+
+.product-info h4 {
+  font-size: 18px;
+  font-weight: 600;
+  color: #2E2E2E;
+  margin: 0 0 5px 0;
+}
+
+.product-brand {
+  color: #666;
+  font-size: 14px;
+  margin: 0 0 10px 0;
+}
+
+.remove-btn {
+  background: none;
+  border: none;
+  color: #dc3545;
+  font-size: 14px;
+  cursor: pointer;
+  padding: 0;
+  text-decoration: underline;
+  transition: color 0.3s ease;
+}
+
+.remove-btn:hover {
+  color: #c82333;
+}
+
+.quantity-controls {
+  display: flex;
+  align-items: center;
+  gap: 10px;
+  border: 1px solid #e0e0e0;
+  border-radius: 6px;
+  padding: 8px;
+  width: fit-content;
+}
+
+.quantity-btn {
+  background: none;
+  border: none;
+  width: 30px;
+  height: 30px;
+  display: flex;
+  align-items: center;
+  justify-content: center;
+  cursor: pointer;
+  font-size: 18px;
+  color: #666;
+  border-radius: 4px;
+  transition: background-color 0.3s ease;
+}
+
+.quantity-btn:hover {
+  background-color: #f0f0f0;
+}
+
+.quantity-display {
+  color: #2E2E2E;
+  min-width: 30px;
+  text-align: center;
+  font-weight: 600;
+}
+
+.item-price,
+.item-total {
+  font-weight: 600;
+  color: #2E2E2E;
+}
+
+.continue-shopping {
+  background: none;
+  border: none;
+  color: #4CAF50;
+  font-size: 16px;
+  cursor: pointer;
+  display: flex;
+  align-items: center;
+  gap: 8px;
+  padding: 10px 0;
+  transition: color 0.3s ease;
+}
+
+.continue-shopping:hover {
+  color: #45a049;
+}
+
+/* Right Column - Order Summary */
+.order-summary {
+  background-color: white;
+  border-radius: 12px;
+  padding: 30px;
+  box-shadow: 0 4px 12px rgba(0, 0, 0, 0.08);
+  position: sticky;
+  top: 20px;
+}
+
+.order-summary h3 {
+  font-size: 24px;
+  font-weight: 700;
+  color: #2E2E2E;
+  margin: 0 0 25px 0;
+  padding-bottom: 15px;
+  border-bottom: 2px solid #e0e0e0;
+}
+
+.summary-row {
+  color: #2E2E2E;
+  display: flex;
+  justify-content: space-between;
+  align-items: center;
+  margin-bottom: 15px;
+  font-size: 16px;
+}
+
+.summary-row:first-child {
+  font-size: 18px;
+  font-weight: 600;
+  margin-bottom: 25px;
+}
+
+.shipping-section {
+  margin: 25px 0;
+  padding: 20px 0;
+  border-top: 1px solid #e0e0e0;
+  border-bottom: 1px solid #e0e0e0;
+}
+
+.shipping-section label {
+  display: block;
+  font-weight: 600;
+  margin-bottom: 10px;
+  color: #2E2E2E;
+}
+
+.shipping-select {
+  color: #2E2E2E;
+  width: 100%;
+  padding: 12px;
+  border: 1px solid #e0e0e0;
+  border-radius: 6px;
+  font-size: 16px;
+  background-color: white;
+  margin-bottom: 10px;
+}
+
+.shipping-cost {
+  text-align: right;
+  font-weight: 600;
+  color: #2E2E2E;
+}
+
+.green-points-section {
+  color: #2E2E2E;
+  margin: 20px 0;
+  padding: 15px 0;
+}
+
+.points-row {
+  display: flex;
+  justify-content: space-between;
+  align-items: center;
+  margin-bottom: 5px;
+}
+
+.points-discount {
+  text-align: right;
+  color: #4CAF50;
+  font-weight: 600;
+  font-size: 14px;
+}
+
+.total-without-points {
+  padding: 15px 0;
+  border-top: 1px solid #e0e0e0;
+  font-weight: 600;
+}
+
+.apply-points-btn {
+  width: 100%;
+  padding: 12px;
+  background-color: #4CAF50;
+  color: white;
+  border: none;
+  border-radius: 8px;
+  font-size: 16px;
+  font-weight: 600;
+  cursor: pointer;
+  margin: 15px 0 25px 0;
+  transition: background-color 0.3s ease;
+}
+
+.apply-points-btn:hover {
+  background-color: #45a049;
+}
+
+.apply-points-btn.applied {
+  background-color: #dc3545;
+}
+
+.apply-points-btn.applied:hover {
+  background-color: #c82333;
+}
+
+.final-total {
+  display: flex;
+  justify-content: space-between;
+  align-items: center;
+  font-size: 20px;
+  font-weight: 700;
+  color: #2E2E2E;
+  padding: 20px 0;
+  border-top: 2px solid #2E2E2E;
+  margin-bottom: 25px;
+}
+
+.checkout-btn {
+  width: 100%;
+  padding: 16px;
+  background: linear-gradient(135deg, #4a6fa5 0%, #166a8f 100%);
+  color: white;
+  border: none;
+  border-radius: 8px;
+  font-size: 18px;
+  font-weight: 600;
+  cursor: pointer;
+  transition: transform 0.3s ease;
+}
+
+.checkout-btn:hover {
+  transform: translateY(-2px);
+}
+
+/* Empty Cart Styles */
+.empty-cart {
+  text-align: center;
+  padding: 60px 20px;
+  background-color: white;
+  border-radius: 12px;
+  box-shadow: 0 4px 12px rgba(0, 0, 0, 0.08);
+}
+
+.empty-cart h2 {
+  font-size: 32px;
+  color: #2E2E2E;
+  margin-bottom: 20px;
+}
+
+.empty-cart p {
+  font-size: 18px;
+  color: #666;
+  margin-bottom: 30px;
+}
+
+.continue-shopping-btn {
+  padding: 12px 24px;
+  background-color: #4CAF50;
+  color: white;
+  border: none;
+  border-radius: 8px;
+  font-size: 16px;
+  cursor: pointer;
+  transition: background-color 0.3s ease;
+}
+
+.continue-shopping-btn:hover {
+  background-color: #45a049;
+}
+
+/* Responsive Design */
+@media (max-width: 1024px) {
+  .cart-content {
+    grid-template-columns: 1fr;
+    gap: 30px;
+  }
+  
+  .order-summary {
+    position: static;
+  }
+}
+
+@media (max-width: 768px) {
+  .cart-container {
+    padding: 20px 10px;
+  }
+  
+  .cart-items-section,
+  .order-summary {
+    padding: 20px;
+  }
+  
+  .cart-header h2,
+  .item-count {
+    font-size: 24px;
+  }
+  
+  .cart-table-header {
+    display: none;
+  }
+  
+  .cart-item-row {
+    grid-template-columns: 1fr;
+    gap: 15px;
+    padding: 20px 0;
+    text-align: left;
+  }
+  
+  .product-details {
+    grid-column: 1;
+  }
+  
+  .quantity-controls {
+    justify-self: start;
+  }
+  
+  .item-price,
+  .item-total {
+    display: flex;
+    justify-content: space-between;
+  }
+  
+  .item-price::before {
+    content: 'Price: ';
+    font-weight: normal;
+    color: #666;
+  }
+  
+  .item-total::before {
+    content: 'Total: ';
+    font-weight: normal;
+    color: #666;
+  }
+}
+
+/* EcoMeter Styles */
+.ecometer-section {
+  background: linear-gradient(135deg, #f0f8f0 0%, #e8f5e8 100%);
+  border: 2px solid #4CAF50;
+  border-radius: 12px;
+  padding: 20px;
+  margin: 15px 0;
+}
+
+.ecometer-header {
+  display: flex;
+  justify-content: space-between;
+  align-items: center;
+  margin-bottom: 15px;
+}
+
+.ecometer-header > span {
+  font-weight: 700;
+  font-size: 16px;
+  color: #2E7D32;
+}
+
+.ecometer-gauge {
+  display: flex;
+  align-items: center;
+  gap: 10px;
+  flex: 1;
+  max-width: 200px;
+}
+
+.ecometer-gauge-bg {
+  flex: 1;
+  height: 12px;
+  background-color: #e0e0e0;
+  border-radius: 6px;
+  overflow: hidden;
+  position: relative;
+}
+
+.ecometer-gauge-fill {
+  height: 100%;
+  border-radius: 6px;
+  transition: width 0.3s ease, background-color 0.3s ease;
+  position: relative;
+}
+
+.ecometer-gauge-fill::after {
+  content: '';
+  position: absolute;
+  top: 0;
+  left: 0;
+  right: 0;
+  bottom: 0;
+  background: linear-gradient(90deg, transparent 0%, rgba(255,255,255,0.3) 50%, transparent 100%);
+  animation: shimmer 2s infinite;
+}
+
+@keyframes shimmer {
+  0% { transform: translateX(-100%); }
+  100% { transform: translateX(100%); }
+}
+
+.ecometer-value {
+  font-weight: 700;
+  font-size: 14px;
+  min-width: 45px;
+  text-align: right;
+}
+
+.ecometer-info {
+  display: flex;
+  justify-content: space-between;
+  align-items: center;
+  flex-wrap: wrap;
+  gap: 10px;
+}
+
+.ecometer-level {
+  font-weight: 600;
+  font-size: 14px;
+  text-transform: uppercase;
+  letter-spacing: 0.5px;
+}
+
+.ecometer-improvement {
+  color: #4CAF50;
+  font-weight: 600;
+  font-size: 12px;
+  background-color: rgba(76, 175, 80, 0.1);
+  padding: 4px 8px;
+  border-radius: 12px;
+  border: 1px solid rgba(76, 175, 80, 0.3);
+}
+
+.current-ecometer {
+  background-color: #f8f9fa;
+  padding: 15px;
+  border-radius: 8px;
+  margin: 15px 0;
+  text-align: center;
+  border-left: 4px solid #4CAF50;
+}
+
+.current-score {
+  font-weight: 700;
+  font-size: 18px;
+  margin-left: 10px;
+}
+
+/* Carbon Offset Styles - keeping existing styles for donation section */
+.carbon-offset-section {
+  background-color: #f0f8f0;
+  border: 2px solid #4CAF50;
+  border-radius: 8px;
+  padding: 15px;
+  margin: 15px 0;
+}
+
+.carbon-info {
+  display: flex;
+  justify-content: space-between;
+  font-weight: 600;
+  color: #2E7D32;
+  margin-bottom: 10px;
+}
+
+.donation-applied {
+  border-top: 1px solid #4CAF50;
+  padding-top: 10px;
+}
+
+.donation-row {
+  display: flex;
+  justify-content: space-between;
+  font-weight: 600;
+  color: #1B5E20;
+}
+
+.initiative-selected {
+  text-align: center;
+  margin-top: 5px;
+}
+
+.initiative-selected small {
+  color: #4CAF50;
+  font-style: italic;
+}
+
+.offset-carbon-btn {
+  width: 100%;
+  padding: 12px;
+  background-color: #4CAF50;
+  color: white;
+  border: none;
+  border-radius: 6px;
+  font-weight: 600;
+  cursor: pointer;
+  margin: 15px 0;
+  transition: background-color 0.3s ease;
+}
+
+.offset-carbon-btn:hover {
+  background-color: #388E3C;
+}
+
+.offset-carbon-btn.applied {
+  background-color: #FF6B6B;
+}
+
+.offset-carbon-btn.applied:hover {
+  background-color: #E53E3E;
+}
+
+.environmental-impact {
+  text-align: center;
+  color: #4CAF50;
+  font-style: italic;
+  margin: 15px 0;
+  font-size: 14px;
+}
+
+/* Modal Styles */
+.modal-overlay {
+  position: fixed;
+  top: 0;
+  left: 0;
+  right: 0;
+  bottom: 0;
+  background-color: rgba(0, 0, 0, 0.5);
+  display: flex;
+  justify-content: center;
+  align-items: center;
+  z-index: 1000;
+}
+
+.donation-modal {
+  background-color: white;
+  border-radius: 12px;
+  padding: 30px;
+  max-width: 600px;
+  width: 90%;
+  max-height: 80vh;
+  overflow-y: auto;
+  box-shadow: 0 20px 40px rgba(0, 0, 0, 0.2);
+}
+
+.donation-modal h3 {
+  color: #2E7D32;
+  text-align: center;
+  margin-bottom: 20px;
+}
+
+.donation-modal p {
+  text-align: center;
+  margin-bottom: 15px;
+  color: #666;
+}
+
+.initiatives-grid {
+  display: grid;
+  gap: 20px;
+  margin: 20px 0;
+}
+
+.initiative-card {
+  border: 2px solid #E8F5E8;
+  border-radius: 8px;
+  padding: 20px;
+  transition: border-color 0.3s ease;
+}
+
+.initiative-card:hover {
+  border-color: #4CAF50;
+}
+
+.initiative-card h4 {
+  color: #2E7D32;
+  margin-bottom: 10px;
+}
+
+.initiative-card p {
+  font-size: 14px;
+  color: #666;
+  margin-bottom: 15px;
+  text-align: left;
+}
+
+.donation-amounts {
+  display: flex;
+  gap: 10px;
+  justify-content: center;
+}
+
+.donation-amount-btn {
+  padding: 8px 16px;
+  background-color: #4CAF50;
+  color: white;
+  border: none;
+  border-radius: 4px;
+  cursor: pointer;
+  font-weight: 600;
+  transition: background-color 0.3s ease;
+}
+
+.donation-amount-btn:hover {
+  background-color: #388E3C;
+}
+
+.close-modal-btn {
+  width: 100%;
+  padding: 12px;
+  background-color: #666;
+  color: white;
+  border: none;
+  border-radius: 6px;
+  cursor: pointer;
+  margin-top: 20px;
+  transition: background-color 0.3s ease;
+}
+
+.close-modal-btn:hover {
+  background-color: #555;
 }