<<<<<<< HEAD
.orders-container {
  max-width: 1200px;
  margin: 0 auto;
  margin-top: 1rem;
  padding: 2rem;
  background: #f8fafc;
  /* min-height: 100vh; */
  font-family: 'Inter', sans-serif;
  border-radius: 16px;
}

.orders-header-section {
  text-align: center;
  margin-bottom: 3rem;

}

.orders-header-section h1 {
  font-size: 2.5rem;
  color: #1e293b;
  margin-bottom: 0.5rem;
  font-weight: 700;
}

.orders-header-section p {
  color: #64748b;
  font-size: 1.1rem;
  margin: 0;
}

/* .orders-loading, */
.orders-error {
  display: flex;
  flex-direction: column;
  align-items: center;
  justify-content: center;
  /* min-height: 50vh;
  text-align: center;
  background: white;
  border-radius: 16px;
  padding: 3rem;
  box-shadow: 0 4px 20px rgba(0, 0, 0, 0.06); */
}

.orders-loading {
  display: flex;
  align-items: center;
  justify-content: center;
  gap: 1rem;
  padding: 1rem;
  background: rgba(255, 255, 255, 0.9);
  border-radius: 12px;
  box-shadow: 0 2px 8px rgba(0, 0, 0, 0.1);
  margin: 1rem auto 2rem auto;
  max-width: 400px;
}

.loading-spinner {
  width: 20px;
  height: 20px;
  border: 2px solid #e0e0e0;
  border-top: 2px solid #7BB540;
  border-radius: 50%;
  animation: spin 1s linear infinite;
}

.orders-loading span {
  color: #64748b;
  font-size: 1rem;
  font-weight: 500;
}

.orders-error h2 {
  color: #1e293b;
  margin-bottom: 1rem;
}

.orders-error p {
  color: #64748b;
  margin-bottom: 2rem;
  max-width: 500px;
}

@keyframes spin {
  0% { transform: rotate(0deg); }
  100% { transform: rotate(360deg); }
}

/* Responsive Design */
@media (max-width: 768px) {
  .orders-container {
    padding: 1rem;
  }
  
  .orders-header-section h1 {
    font-size: 2rem;
  }
  
  .orders-loading,
  .orders-error {
    padding: 2rem 1rem;
  }
=======
.orders-container {
  max-width: 1200px;
  margin: 0 auto;
  margin-top: 1rem;
  padding: 2rem;
  font-family: 'Inter', sans-serif;
  border-radius: 16px;
  min-height: 100vh;
  background: linear-gradient(135deg, #f8fafc 0%, #f1f5f9 100%);
}

.orders-header-section {
  text-align: center;
  margin-bottom: 1.5rem;
  padding-bottom: 2rem; /* ADDED: Extra spacing */

}

.orders-header-section h1 {
  font-size: 2.5rem;
  color: #1e293b;
  margin-bottom: 0.5rem;
  font-weight: 700;
}

.orders-header-section p {
  color: #64748b;
  font-size: 1.1rem;
  margin: 0;
}

/* .orders-loading, */
.orders-error {
  display: flex;
  flex-direction: column;
  align-items: center;
  justify-content: center;
  /* min-height: 50vh;
  text-align: center;
  background: white;
  border-radius: 16px;
  padding: 3rem;
  box-shadow: 0 4px 20px rgba(0, 0, 0, 0.06); */
}

.orders-loading-container {
  max-width: 1200px; /* MODIFIED: Match orders container width */
  margin: 0 auto;
  margin-top: 1rem;
  padding: 2rem;
  min-height: 100vh;
  font-family: 'Inter', sans-serif;
  border-radius: 12px;
   /* background: linear-gradient(135deg, #f8fafc 0%, #f1f5f9 100%); */
}

.orders-page-loading {
  display: flex;
  align-items: center;
  justify-content: center;
  gap: 1rem;
  padding: 1rem; /* MODIFIED: Match UserAccount padding */
  background: rgba(255, 255, 255, 0.9);
  border-radius: 12px;
  box-shadow: 0 2px 8px rgba(0, 0, 0, 0.1);
  margin: 1rem auto 2rem auto;
  max-width: 400px; /* MODIFIED: Match UserAccount max-width */
}

.orders-loading > span {
  color: #666; /* ADDED: Match UserAccount text color */
  font-size: 0.9rem; /* ADDED: Match UserAccount font size */
  font-weight: 500; /* ADDED: Match UserAccount font weight */
}

.loading-spinner {
  width: 20px; /* MODIFIED: Match UserAccount size */
  height: 20px; /* MODIFIED: Match UserAccount size */
  border: 2px solid #e0e0e0; /* MODIFIED: Match UserAccount border */
  border-top: 2px solid #7BB540; /* MODIFIED: Match UserAccount border */
  border-radius: 50%;
  animation: spin 1s linear infinite;
}

.loading-text {
  color: #666;
  font-size: 0.9rem;
  font-weight: 500;
}

.orders-error h2 {
  color: #1e293b;
  margin-bottom: 1rem;
}

.orders-error p {
  color: #64748b;
  margin-bottom: 2rem;
  max-width: 500px;
}

@keyframes spin {
  0% { transform: rotate(0deg); }
  100% { transform: rotate(360deg); }
}

/* Responsive Design */
@media (max-width: 768px) {
  .orders-container {
    padding: 1rem;
  }
  
  .orders-header-section h1 {
    font-size: 2rem;
  }
  
  .orders-loading,
  .orders-error {
    padding: 2rem 1rem;
  }
>>>>>>> aa0bdf6b
}<|MERGE_RESOLUTION|>--- conflicted
+++ resolved
@@ -1,107 +1,3 @@
-<<<<<<< HEAD
-.orders-container {
-  max-width: 1200px;
-  margin: 0 auto;
-  margin-top: 1rem;
-  padding: 2rem;
-  background: #f8fafc;
-  /* min-height: 100vh; */
-  font-family: 'Inter', sans-serif;
-  border-radius: 16px;
-}
-
-.orders-header-section {
-  text-align: center;
-  margin-bottom: 3rem;
-
-}
-
-.orders-header-section h1 {
-  font-size: 2.5rem;
-  color: #1e293b;
-  margin-bottom: 0.5rem;
-  font-weight: 700;
-}
-
-.orders-header-section p {
-  color: #64748b;
-  font-size: 1.1rem;
-  margin: 0;
-}
-
-/* .orders-loading, */
-.orders-error {
-  display: flex;
-  flex-direction: column;
-  align-items: center;
-  justify-content: center;
-  /* min-height: 50vh;
-  text-align: center;
-  background: white;
-  border-radius: 16px;
-  padding: 3rem;
-  box-shadow: 0 4px 20px rgba(0, 0, 0, 0.06); */
-}
-
-.orders-loading {
-  display: flex;
-  align-items: center;
-  justify-content: center;
-  gap: 1rem;
-  padding: 1rem;
-  background: rgba(255, 255, 255, 0.9);
-  border-radius: 12px;
-  box-shadow: 0 2px 8px rgba(0, 0, 0, 0.1);
-  margin: 1rem auto 2rem auto;
-  max-width: 400px;
-}
-
-.loading-spinner {
-  width: 20px;
-  height: 20px;
-  border: 2px solid #e0e0e0;
-  border-top: 2px solid #7BB540;
-  border-radius: 50%;
-  animation: spin 1s linear infinite;
-}
-
-.orders-loading span {
-  color: #64748b;
-  font-size: 1rem;
-  font-weight: 500;
-}
-
-.orders-error h2 {
-  color: #1e293b;
-  margin-bottom: 1rem;
-}
-
-.orders-error p {
-  color: #64748b;
-  margin-bottom: 2rem;
-  max-width: 500px;
-}
-
-@keyframes spin {
-  0% { transform: rotate(0deg); }
-  100% { transform: rotate(360deg); }
-}
-
-/* Responsive Design */
-@media (max-width: 768px) {
-  .orders-container {
-    padding: 1rem;
-  }
-  
-  .orders-header-section h1 {
-    font-size: 2rem;
-  }
-  
-  .orders-loading,
-  .orders-error {
-    padding: 2rem 1rem;
-  }
-=======
 .orders-container {
   max-width: 1200px;
   margin: 0 auto;
@@ -222,5 +118,4 @@
   .orders-error {
     padding: 2rem 1rem;
   }
->>>>>>> aa0bdf6b
 }