--- conflicted
+++ resolved
@@ -1,16 +1,3 @@
-<<<<<<< HEAD
-.login-container {
-  display: flex;
-  height: 100vh;
-  width: 100%;
-  overflow: hidden;
-}
-
-@media (max-width: 1024px) {
-  .login-container {
-    flex-direction: column;
-  }
-=======
 .login-container {
   display: flex;
   min-height: 100vh;
@@ -46,5 +33,4 @@
     min-height: 100vh;
     overflow-y: auto;
   }
->>>>>>> aa0bdf6b
 }