.account-container {
  max-width: 1000px;
  margin: 0 auto;
  margin-top: 1rem;
  padding: 2rem;
  min-height: 100vh;
  /* font-family: 'Inter', -apple-system, BlinkMacSystemFont, sans-serif; */
  /* font-family: 'Inter', sans-serif; */
/* background: white; */
  min-height: 100vh;
  font-family: 'Inter', sans-serif;
  /* box-shadow: 0 4px 6px rgba(0, 0, 0, 0.1); */
  border-radius: 12px;
}

.account-actions {
  display: flex;
  gap: 1rem; /* Add gap between buttons */
  align-items: center;
}

/* Loading and Error States */
/* .account-loading, */
.account-error {
  display: flex;
  flex-direction: column;
  align-items: center;
  justify-content: center;
  min-height: 400px;
  text-align: center;

}

.account-loading {
  display: flex;
  align-items: center;
  justify-content: center;
  gap: 1rem;
  padding: 1rem;
  background: rgba(255, 255, 255, 0.9);
  border-radius: 12px;
  box-shadow: 0 2px 8px rgba(0, 0, 0, 0.1);
  margin: 1rem auto 2rem auto;
  max-width: 400px;
}

.account-loading > span {
  color: #666;
  font-size: 0.9rem;
  font-weight: 500;
}

.loading-spinner {
  width: 20px;
  height: 20px;
  border: 2px solid #e0e0e0;
  border-top: 2px solid #7BB540;
  border-radius: 50%;
  animation: spin 1s linear infinite;
}

.account-error h2 {
  color: #333;
  margin-bottom: 1rem;
}

.account-error p {
  color: #666;
  margin-bottom: 2rem;
}

.login-button {
  background: #7BB540;
  color: white;
  border: none;
  padding: 0.75rem 2rem;
  border-radius: 8px;
  font-size: 1rem;
  font-weight: 600;
  cursor: pointer;
  transition: all 0.2s ease;
}

.login-button:hover {
  background: #6a9e35;
  transform: translateY(-1px);
}

/* Header */
.account-header {
  display: flex;
  justify-content: space-between;
  align-items: flex-start;
  margin-bottom: 2rem;
  padding-bottom: 1.5rem;
  border-bottom: 2px solid #e5e7eb;
}

.account-title h1 {
  font-size: 2.5rem;
  color: #1f2937;
  margin: 0 0 0.5rem 0;
  font-weight: 700;
}

.account-title p {
  color: #6b7280;
  font-size: 1.1rem;
  margin: 0;
}

.logout-button {
  background: #ef4444;
  color: white;
  border: none;
  padding: 0.75rem 1.5rem;
  border-radius: 8px;
  font-size: 0.95rem;
  font-weight: 600;
  cursor: pointer;
  transition: all 0.2s ease;
}

.logout-button:hover {
  background: #dc2626;
  transform: translateY(-1px);
  box-shadow: 0 4px 12px rgba(239, 68, 68, 0.3);
}

.retailer-button {
  background: #7BB540;
  color: white;
  border: none;
  padding: 0.75rem 1.5rem;
  border-radius: 8px;
  font-size: 0.95rem;
  font-weight: 600;
  cursor: pointer;
  transition: all 0.2s ease;
  position: relative;
  overflow: hidden;
}

.retailer-button::before {
  content: '';
  position: absolute;
  top: 0;
  left: -100%;
  width: 100%;
  height: 100%;
  background: linear-gradient(
    90deg,
    transparent,
    rgba(255, 255, 255, 0.2),
    transparent
  );
  transition: left 0.5s ease;
}

.retailer-button:hover {
  background: #6a9e35;
  transform: translateY(-1px);
  box-shadow: 0 4px 12px rgba(123, 181, 64, 0.3);
}

.retailer-button:hover::before {
  left: 100%;
}

/* Tabs */
.account-tabs {
  display: flex;
  gap: 0.5rem;
  margin-bottom: 2rem;
  border-bottom: 1px solid #e5e7eb;
}

.tab-button {
  background: none;
  border: none;
  padding: 1rem 1.5rem;
  font-size: 1rem;
  font-weight: 500;
  color: #6b7280;
  cursor: pointer;
  border-bottom: 3px solid transparent;
  transition: all 0.2s ease;
  display: flex;
  align-items: center;
  gap: 0.5rem;
}

.tab-button:hover {
  color: #374151;
  background: #f9fafb;
}

.tab-button.active {
  color: #7BB540;
  border-bottom-color: #7BB540;
  background: #f0f9ff;
}

/* Tab Content */
.tab-content {
  background: white;
  border-radius: 12px;
  padding: 2rem;
  box-shadow: 0 4px 20px rgba(0, 0, 0, 0.06);
  border: 1px solid #e5e7eb;
}

.section-header {
  display: flex;
  justify-content: space-between;
  align-items: center;
  margin-bottom: 2rem;
  padding-bottom: 1rem;
  border-bottom: 1px solid #e5e7eb;
}

.section-header h2 {
  font-size: 1.5rem;
  color: #1f2937;
  margin: 0;
  font-weight: 600;
}

/* Profile Section */
.profile-form {
  display: flex;
  flex-direction: column;
  gap: 1.5rem;
}

.form-row {
  display: grid;
  grid-template-columns: 1fr 1fr;
  gap: 1.5rem;
}

.form-group {
  display: flex;
  flex-direction: column;
}

/* .form-group label {
  font-weight: 500;
  color: #374151;
  margin-bottom: 0.5rem;
  font-size: 0.95rem;
} */

.account-form-label{
  font-weight: 500;
  color: #374151;
  margin-bottom: 0.5rem;
  font-size: 0.95rem;
}
 
.account-form-input {
  padding: 0.75rem;
  border: 2px solid #e5e7eb;
  border-radius: 8px;
  font-size: 1rem;
  transition: all 0.2s ease;
  background: white;
  color: #1f2937;
}

.account-form-input:focus {
  outline: none;
  border-color: #7BB540;
  box-shadow: 0 0 0 3px rgba(123, 181, 64, 0.1);
}

.account-form-input:disabled {
  background: #f9fafb;
  color: #374151;
  cursor: not-allowed;
}

/* Buttons */
.edit-button,
.save-button,
.cancel-button {
  padding: 0.75rem 1.5rem;
  border-radius: 8px;
  font-size: 0.95rem;
  font-weight: 600;
  cursor: pointer;
  transition: all 0.2s ease;
  border: none;
  display: flex;
  align-items: center;
  gap: 0.5rem;
}

.edit-button {
  background: #3b82f6;
  color: white;
}

.edit-button:hover {
  background: #2563eb;
  transform: translateY(-1px);
}

.save-button {
  background: #10b981;
  color: white;
}

.save-button:hover {
  background: #059669;
  transform: translateY(-1px);
}

.save-button:disabled {
  background: #9ca3af;
  cursor: not-allowed;
  transform: none;
}

.cancel-button {
  background: #6b7280;
  color: white;
}

.cancel-button:hover {
  background: #4b5563;
  transform: translateY(-1px);
}

.edit-actions {
  display: flex;
  gap: 1rem;
}

/* Preferences Section */
.preferences-form {
  display: flex;
  flex-direction: column;
  gap: 1.5rem;
}

.preference-item {
  display: flex;
  justify-content: space-between;
  align-items: flex-start;
  padding: 1.5rem;
  background: #f9fafb;
  border-radius: 12px;
  border: 1px solid #e5e7eb;
}

.preference-info h3 {
  font-size: 1.1rem;
  color: #1f2937;
  margin: 0 0 0.5rem 0;
  font-weight: 600;
}

.preference-info p {
  color: #6b7280;
  margin: 0;
  font-size: 0.95rem;
  line-height: 1.5;
}

/* Toggle Switch */
.toggle-switch {
  position: relative;
  display: inline-block;
  width: 50px;
  height: 24px;
  flex-shrink: 0;
}

.account-toggle-input {
  opacity: 0;
  width: 0;
  height: 0;
}

.toggle-slider {
  position: absolute;
  cursor: pointer;
  top: 0;
  left: 0;
  right: 0;
  bottom: 0;
  background-color: #ccc;
  transition: 0.3s;
  border-radius: 24px;
}

.toggle-slider:before {
  position: absolute;
  content: "";
  height: 18px;
  width: 18px;
  left: 3px;
  bottom: 3px;
  background-color: white;
  transition: 0.3s;
  border-radius: 50%;
}

.account-toggle-input:checked + .toggle-slider {
  background-color: #7BB540;
}

.account-toggle-input:checked + .toggle-slider:before {
  transform: translateX(26px);
}

.save-preferences-button {
  background: #7BB540;
  color: white;
  border: none;
  padding: 1rem 2rem;
  border-radius: 8px;
  font-size: 1rem;
  font-weight: 600;
  cursor: pointer;
  transition: all 0.2s ease;
  align-self: flex-start;
}

.save-preferences-button:hover {
  background: #6a9e35;
  transform: translateY(-1px);
}

.save-preferences-button:disabled {
  background: #9ca3af;
  cursor: not-allowed;
  transform: none;
}

/* Security Section */
.security-form {
  display: flex;
  flex-direction: column;
  gap: 1.5rem;
}

.security-item {
  display: flex;
  justify-content: space-between;
  align-items: center;
  padding: 1.5rem;
  background: #f9fafb;
  border-radius: 12px;
  border: 1px solid #e5e7eb;
}

.security-item.danger {
  background: #fef2f2;
  border-color: #fecaca;
}

.security-info h3,
.security-info h4 {
  font-size: 1.1rem;
  color: #1f2937;
  margin: 0 0 0.5rem 0;
  font-weight: 600;
}

.security-info p {
  color: #6b7280;
  margin: 0;
  font-size: 0.95rem;
}

.security-button {
  background: #3b82f6;
  color: white;
  border: none;
  padding: 0.75rem 1.5rem;
  border-radius: 8px;
  font-size: 0.95rem;
  font-weight: 600;
  cursor: pointer;
  transition: all 0.2s ease;
}

.security-button:hover {
  background: #2563eb;
  transform: translateY(-1px);
}

.phone-group {
  position: relative;
}

.phone-input-container {
  display: flex;
  gap: 0;
  border: 2px solid #e5e7eb;
  border-radius: 8px;
  overflow: hidden;
  transition: all 0.2s ease;
  background: white;
}

.phone-input-container:focus-within {
  border-color: #7BB540;
  box-shadow: 0 0 0 3px rgba(123, 181, 64, 0.1);
}

.country-code-select {
  background: #f9fafb;
  border: none;
  padding: 0.75rem 0.5rem;
  font-size: 1rem;
  color: #374151;
  cursor: pointer;
  outline: none;
  min-width: 80px;
  border-right: 1px solid #e5e7eb;
  font-weight: 500;
}

.country-code-select:disabled {
  background: #f3f4f6;
  color: #6b7280;
  cursor: not-allowed;
}

.country-code-select:focus {
  background: #f0f9ff;
}

.phone-input {
  flex: 1;
  border: none;
  padding: 0.75rem;
  font-size: 1rem;
  outline: none;
  background: white;
}

.phone-input:disabled {
  background: #f9fafb;
  color: #6b7280;
  cursor: not-allowed;
}

.phone-input::placeholder {
  color: #9ca3af;
}

.delete-button {
  background: #ef4444;
  color: white;
  border: none;
  padding: 0.75rem 1.5rem;
  border-radius: 8px;
  font-size: 0.95rem;
  font-weight: 600;
  cursor: pointer;
  transition: all 0.2s ease;
}

.delete-button:hover {
  background: #dc2626;
  transform: translateY(-1px);
}

.danger-zone {
  margin-top: 2rem;
  padding-top: 2rem;
  border-top: 2px solid #f87171;
}

.danger-zone h3 {
  color: #dc2626;
  font-size: 1.25rem;
  margin: 0 0 1rem 0;
  font-weight: 700;
}

/* Animations */
@keyframes spin {
  0% { transform: rotate(0deg); }
  100% { transform: rotate(360deg); }
}

/* Responsive Design */
@media (max-width: 768px) {
  .account-container {
    padding: 1rem;
  }

  .account-actions {
    flex-direction: column;
    gap: 0.75rem;
    width: 100%;
  }
  
  .logout-button,
  .retailer-button {
    width: 100%;
    text-align: center;
  }

  .account-header {
    flex-direction: column;
    gap: 1rem;
  }

  .account-title h1 {
    font-size: 2rem;
  }

  .account-tabs {
    flex-direction: column;
    gap: 0;
  }

  .tab-button {
    padding: 0.75rem 1rem;
    border-bottom: 1px solid #e5e7eb;
    border-radius: 0;
  }

  .tab-button.active {
    border-left: 3px solid #7BB540;
    border-bottom: 1px solid #e5e7eb;
  }

  .tab-content {
    padding: 1.5rem;
  }

  .form-row {
    grid-template-columns: 1fr;
    gap: 1rem;
  }

  .section-header {
    flex-direction: column;
    align-items: flex-start;
    gap: 1rem;
  }

  .edit-actions {
    flex-direction: column;
    width: 100%;
  }

  .preference-item,
  .security-item {
    flex-direction: column;
    align-items: flex-start;
    gap: 1rem;
  }

  .toggle-switch {
    align-self: flex-end;
  }

  .phone-input-container {
    flex-direction: column;
  }
  
  .country-code-select {
    border-right: none;
    border-bottom: 1px solid #e5e7eb;
    min-width: unset;
  }
  
  .phone-input-container:focus-within {
    flex-direction: column;
  }
}

@media (max-width: 480px) {
  .account-container {
    padding: 0.5rem;
  }

  .tab-content {
    padding: 1rem;
  }

  .account-title h1 {
    font-size: 1.75rem;
  }

  .country-code-select {
    padding: 0.75rem;
    text-align: center;
  }

  .account-actions {
    gap: 0.5rem;
  }
  
  .logout-button,
  .retailer-button {
    padding: 0.625rem 1.25rem;
    font-size: 0.9rem;
  }
}

/* Accessibility */
@media (prefers-reduced-motion: reduce) {
  .loading-spinner {
    animation: none;
  }
  
  .toggle-slider,
  .toggle-slider:before {
    transition: none;
  }
  
  * {
    transition: none !important;
    animation: none !important;
  }
}

/* Focus styles for accessibility.... to change */
.tab-button:focus,
.account-form-input:focus,
.account-toggle-input:focus + .toggle-slider {
  outline: 2px solid #7BB540;
  outline-offset: 2px;
}

/* Carbon Footprint Section */
.carbon-section {
  display: flex;
  flex-direction: column;
  gap: 2rem;
}

<<<<<<< HEAD
=======
/* Carbon Explanation */
.carbon-explanation {
  background: linear-gradient(135deg, #f0f9ff 0%, #e0f2fe 100%);
  border-radius: 12px;
  padding: 1.5rem;
  border: 1px solid #bae6fd;
  margin-bottom: 1rem;
}

.carbon-explanation h3 {
  margin: 0 0 1rem 0;
  color: #0c4a6e;
  font-size: 1.1rem;
  font-weight: 600;
}

.explanation-content p {
  margin: 0 0 1rem 0;
  color: #1e40af;
  font-size: 0.95rem;
  line-height: 1.6;
}

.explanation-content ul {
  list-style: none;
  padding: 0;
  margin: 1rem 0;
}

.explanation-content li {
  display: flex;
  align-items: center;
  gap: 0.75rem;
  margin-bottom: 0.75rem;
  color: #374151;
  font-size: 0.9rem;
}

.score-indicator {
  display: inline-flex;
  align-items: center;
  justify-content: center;
  min-width: 70px;
  padding: 0.25rem 0.5rem;
  border-radius: 6px;
  font-weight: 600;
  font-size: 0.8rem;
  text-align: center;
}

.score-indicator.excellent {
  background: #dcfce7;
  color: #166534;
  border: 1px solid #bbf7d0;
}

.score-indicator.good {
  background: #fef3c7;
  color: #92400e;
  border: 1px solid #fde68a;
}

.score-indicator.moderate {
  background: #fed7aa;
  color: #c2410c;
  border: 1px solid #fdba74;
}

.score-indicator.poor {
  background: #fecaca;
  color: #dc2626;
  border: 1px solid #fca5a5;
}

.explanation-content em {
  color: #6b7280;
  font-style: italic;
  font-size: 0.85rem;
  display: block;
  margin-top: 1rem;
  padding-top: 1rem;
  border-top: 1px solid #e0f2fe;
}

>>>>>>> ac47636d
.timeframe-selector {
  display: flex;
  gap: 0.5rem;
}

.timeframe-btn {
  padding: 0.5rem 1rem;
  border: 2px solid #e5e7eb;
  background: white;
  border-radius: 8px;
  cursor: pointer;
  font-weight: 500;
  transition: all 0.2s ease;
}

.timeframe-btn.active {
  background: #7BB540;
  color: white;
  border-color: #7BB540;
}

.timeframe-btn:hover:not(.active) {
  border-color: #7BB540;
  color: #7BB540;
}

/* Carbon Overview Cards */
.carbon-overview {
  display: grid;
  grid-template-columns: repeat(auto-fit, minmax(250px, 1fr));
  gap: 1.5rem;
}

.carbon-stat-card {
  background: white;
  border-radius: 12px;
  padding: 1.5rem;
  border: 1px solid #e5e7eb;
  box-shadow: 0 2px 8px rgba(0, 0, 0, 0.04);
  display: flex;
  align-items: flex-start;
  gap: 1rem;
}

.stat-icon {
  font-size: 2rem;
  display: flex;
  align-items: center;
  justify-content: center;
  width: 50px;
  height: 50px;
  background: #f0f9ff;
  border-radius: 50%;
}

.stat-content h3 {
  margin: 0 0 0.5rem 0;
  font-size: 0.9rem;
  color: #6b7280;
  font-weight: 500;
}

.stat-value {
  font-size: 1.5rem;
  font-weight: 700;
  margin-bottom: 0.25rem;
}

.stat-description {
  font-size: 0.8rem;
  color: #6b7280;
  margin: 0;
}

.progress-bar {
  width: 100%;
  height: 6px;
  background: #f3f4f6;
  border-radius: 3px;
  overflow: hidden;
  margin: 0.5rem 0;
}

.progress-fill {
  height: 100%;
  border-radius: 3px;
  transition: width 0.6s ease;
}

/* Carbon Chart */
.carbon-chart-section {
  background: white;
  border-radius: 12px;
  padding: 1.5rem;
  border: 1px solid #e5e7eb;
  box-shadow: 0 2px 8px rgba(0, 0, 0, 0.04);
}

.carbon-chart-section h3 {
<<<<<<< HEAD
  margin: 0 0 1.5rem 0;
  color: #1f2937;
  font-size: 1.1rem;
=======
  margin: 0 0 1rem 0;
  color: #1f2937;
  font-size: 1.1rem;
  font-weight: 600;
}

.chart-description {
  margin-bottom: 1.5rem;
  padding: 0.75rem 1rem;
  background: #f8fafc;
  border-radius: 8px;
  border-left: 4px solid #7BB540;
}

.chart-description p {
  margin: 0;
  color: #64748b;
  font-size: 0.9rem;
  line-height: 1.5;
}

.chart-loading {
  display: flex;
  align-items: center;
  justify-content: center;
  gap: 1rem;
  padding: 2rem;
  color: #64748b;
  font-size: 0.9rem;
>>>>>>> ac47636d
}

.chart-container {
  display: flex;
  flex-direction: column;
  gap: 1rem;
}

.chart-bars {
  display: flex;
  justify-content: space-between;
  align-items: flex-end;
  height: 200px;
  padding: 1rem 0;
  border-bottom: 1px solid #e5e7eb;
}

.chart-bar-group {
  display: flex;
  flex-direction: column;
  align-items: center;
  gap: 0.5rem;
  flex: 1;
}

.chart-bars-container {
  display: flex;
  align-items: flex-end;
  gap: 4px;
  height: 150px;
  width: 100%;
  justify-content: center;
}

.chart-bar {
  width: 20px;
  border-radius: 4px 4px 0 0;
  transition: all 0.3s ease;
  cursor: pointer;
}

.chart-bar.actual {
  background: #3b82f6;
}

.chart-bar.goal {
  background: #e5e7eb;
  border: 2px dashed #9ca3af;
}

.chart-bar:hover {
  transform: translateY(-2px);
  box-shadow: 0 4px 8px rgba(0, 0, 0, 0.1);
}

.chart-label {
  font-size: 0.8rem;
  color: #6b7280;
  font-weight: 500;
}

.chart-legend {
  display: flex;
  gap: 1.5rem;
  justify-content: center;
}

.legend-item {
  display: flex;
  align-items: center;
  gap: 0.5rem;
  font-size: 0.9rem;
  color: #6b7280;
}

.legend-color {
  width: 16px;
  height: 16px;
  border-radius: 2px;
}

.legend-color.actual {
  background: #3b82f6;
}

.legend-color.goal {
  background: #e5e7eb;
  border: 2px dashed #9ca3af;
}

/* Category Breakdown */
.carbon-breakdown-section {
  background: white;
  border-radius: 12px;
  padding: 1.5rem;
  border: 1px solid #e5e7eb;
  box-shadow: 0 2px 8px rgba(0, 0, 0, 0.04);
}

.carbon-breakdown-section h3 {
  margin: 0 0 1.5rem 0;
  color: #1f2937;
  font-size: 1.1rem;
}

.category-breakdown {
  display: flex;
  flex-direction: column;
  gap: 1rem;
}

.category-item {
  display: flex;
  flex-direction: column;
  gap: 0.5rem;
}

.category-header {
  display: flex;
  justify-content: space-between;
  align-items: center;
}

.category-name {
  font-weight: 500;
  color: #1f2937;
}

.category-amount {
  font-weight: 600;
  color: #374151;
}

.category-bar {
  height: 8px;
  background: #f3f4f6;
  border-radius: 4px;
  overflow: hidden;
}

.category-fill {
  height: 100%;
  border-radius: 4px;
  transition: width 0.6s ease;
}

.category-percentage {
  font-size: 0.8rem;
  color: #6b7280;
  align-self: flex-end;
}

/* Carbon Orders */
.carbon-orders-section {
  background: white;
  border-radius: 12px;
  padding: 1.5rem;
  border: 1px solid #e5e7eb;
  box-shadow: 0 2px 8px rgba(0, 0, 0, 0.04);
}

.carbon-orders-section h3 {
  margin: 0 0 1.5rem 0;
  color: #1f2937;
  font-size: 1.1rem;
}

.carbon-orders {
  display: flex;
  flex-direction: column;
  gap: 1rem;
}

.carbon-order-item {
  display: flex;
  justify-content: space-between;
  align-items: center;
  padding: 1rem;
  background: #f9fafb;
  border-radius: 8px;
  border: 1px solid #e5e7eb;
}

.order-info {
  display: flex;
  flex-direction: column;
  gap: 0.25rem;
}

.order-id {
  font-weight: 600;
  color: #1f2937;
  font-size: 0.9rem;
}

.order-date, .order-category {
  font-size: 0.8rem;
  color: #6b7280;
}

.order-impact {
  display: flex;
  flex-direction: column;
  align-items: flex-end;
  gap: 0.25rem;
}

.order-footprint {
  font-weight: 700;
  font-size: 0.9rem;
}

.order-items {
  font-size: 0.8rem;
  color: #6b7280;
}

/* Achievements */
.carbon-achievements-section {
  background: white;
  border-radius: 12px;
  padding: 1.5rem;
  border: 1px solid #e5e7eb;
  box-shadow: 0 2px 8px rgba(0, 0, 0, 0.04);
}

.carbon-achievements-section h3 {
  margin: 0 0 1.5rem 0;
  color: #1f2937;
  font-size: 1.1rem;
}

.achievements-grid {
  display: grid;
  grid-template-columns: repeat(auto-fit, minmax(250px, 1fr));
  gap: 1rem;
}

.achievement-card {
  background: linear-gradient(135deg, #f0f9ff, #e0f2fe);
  border-radius: 12px;
  padding: 1.5rem;
  border: 1px solid #bae6fd;
  display: flex;
  align-items: flex-start;
  gap: 1rem;
}

.achievement-icon {
  font-size: 2rem;
  display: flex;
  align-items: center;
  justify-content: center;
  width: 50px;
  height: 50px;
  background: white;
  border-radius: 50%;
  border: 2px solid #7dd3fc;
}

.achievement-content h4 {
  margin: 0 0 0.5rem 0;
  color: #0c4a6e;
  font-size: 1rem;
}

.achievement-content p {
  margin: 0 0 0.5rem 0;
  color: #075985;
  font-size: 0.9rem;
  line-height: 1.4;
}

.achievement-date {
  font-size: 0.8rem;
  color: #0369a1;
  font-weight: 500;
}

/* Recommendations */
.carbon-recommendations-section {
  background: linear-gradient(135deg, #f0fdf4, #dcfce7);
  border-radius: 12px;
  padding: 1.5rem;
  border: 1px solid #bbf7d0;
}

.carbon-recommendations-section h3 {
  margin: 0 0 1.5rem 0;
  color: #166534;
  font-size: 1.1rem;
}

.recommendations-list {
  display: flex;
  flex-direction: column;
  gap: 1rem;
}

.recommendation-item {
  display: flex;
  align-items: flex-start;
  gap: 1rem;
  padding: 1rem;
  background: white;
  border-radius: 8px;
  border-left: 4px solid #22c55e;
}

.recommendation-icon {
  font-size: 1.2rem;
  margin-top: 0.1rem;
}

.recommendation-item p {
  margin: 0;
  color: #166534;
  line-height: 1.5;
  font-size: 0.9rem;
}

/* Responsive Design for Carbon Section */
@media (max-width: 768px) {
  .carbon-overview {
    grid-template-columns: 1fr;
  }
  
  .carbon-stat-card {
    flex-direction: column;
    text-align: center;
  }
  
  .chart-bars {
    height: 150px;
  }
  
  .chart-bars-container {
    height: 100px;
  }
  
  .chart-bar {
    width: 15px;
  }
  
  .carbon-order-item {
    flex-direction: column;
    align-items: flex-start;
    gap: 1rem;
  }
  
  .order-impact {
    align-items: flex-start;
  }
  
  .achievements-grid {
    grid-template-columns: 1fr;
  }
  
  .achievement-card {
    flex-direction: column;
    text-align: center;
  }
  
  .timeframe-selector {
    flex-direction: column;
  }
}

@media (max-width: 480px) {
  .carbon-overview {
    gap: 1rem;
  }
  
  .carbon-stat-card {
    padding: 1rem;
  }
  
  .stat-value {
    font-size: 1.25rem;
  }
  
  .chart-container {
    overflow-x: auto;
  }
  
  .chart-bars {
    min-width: 300px;
  }
}<|MERGE_RESOLUTION|>--- conflicted
+++ resolved
@@ -1,1351 +1,1342 @@
-.account-container {
-  max-width: 1000px;
-  margin: 0 auto;
-  margin-top: 1rem;
-  padding: 2rem;
-  min-height: 100vh;
-  /* font-family: 'Inter', -apple-system, BlinkMacSystemFont, sans-serif; */
-  /* font-family: 'Inter', sans-serif; */
-/* background: white; */
-  min-height: 100vh;
-  font-family: 'Inter', sans-serif;
-  /* box-shadow: 0 4px 6px rgba(0, 0, 0, 0.1); */
-  border-radius: 12px;
-}
-
-.account-actions {
-  display: flex;
-  gap: 1rem; /* Add gap between buttons */
-  align-items: center;
-}
-
-/* Loading and Error States */
-/* .account-loading, */
-.account-error {
-  display: flex;
-  flex-direction: column;
-  align-items: center;
-  justify-content: center;
-  min-height: 400px;
-  text-align: center;
-
-}
-
-.account-loading {
-  display: flex;
-  align-items: center;
-  justify-content: center;
-  gap: 1rem;
-  padding: 1rem;
-  background: rgba(255, 255, 255, 0.9);
-  border-radius: 12px;
-  box-shadow: 0 2px 8px rgba(0, 0, 0, 0.1);
-  margin: 1rem auto 2rem auto;
-  max-width: 400px;
-}
-
-.account-loading > span {
-  color: #666;
-  font-size: 0.9rem;
-  font-weight: 500;
-}
-
-.loading-spinner {
-  width: 20px;
-  height: 20px;
-  border: 2px solid #e0e0e0;
-  border-top: 2px solid #7BB540;
-  border-radius: 50%;
-  animation: spin 1s linear infinite;
-}
-
-.account-error h2 {
-  color: #333;
-  margin-bottom: 1rem;
-}
-
-.account-error p {
-  color: #666;
-  margin-bottom: 2rem;
-}
-
-.login-button {
-  background: #7BB540;
-  color: white;
-  border: none;
-  padding: 0.75rem 2rem;
-  border-radius: 8px;
-  font-size: 1rem;
-  font-weight: 600;
-  cursor: pointer;
-  transition: all 0.2s ease;
-}
-
-.login-button:hover {
-  background: #6a9e35;
-  transform: translateY(-1px);
-}
-
-/* Header */
-.account-header {
-  display: flex;
-  justify-content: space-between;
-  align-items: flex-start;
-  margin-bottom: 2rem;
-  padding-bottom: 1.5rem;
-  border-bottom: 2px solid #e5e7eb;
-}
-
-.account-title h1 {
-  font-size: 2.5rem;
-  color: #1f2937;
-  margin: 0 0 0.5rem 0;
-  font-weight: 700;
-}
-
-.account-title p {
-  color: #6b7280;
-  font-size: 1.1rem;
-  margin: 0;
-}
-
-.logout-button {
-  background: #ef4444;
-  color: white;
-  border: none;
-  padding: 0.75rem 1.5rem;
-  border-radius: 8px;
-  font-size: 0.95rem;
-  font-weight: 600;
-  cursor: pointer;
-  transition: all 0.2s ease;
-}
-
-.logout-button:hover {
-  background: #dc2626;
-  transform: translateY(-1px);
-  box-shadow: 0 4px 12px rgba(239, 68, 68, 0.3);
-}
-
-.retailer-button {
-  background: #7BB540;
-  color: white;
-  border: none;
-  padding: 0.75rem 1.5rem;
-  border-radius: 8px;
-  font-size: 0.95rem;
-  font-weight: 600;
-  cursor: pointer;
-  transition: all 0.2s ease;
-  position: relative;
-  overflow: hidden;
-}
-
-.retailer-button::before {
-  content: '';
-  position: absolute;
-  top: 0;
-  left: -100%;
-  width: 100%;
-  height: 100%;
-  background: linear-gradient(
-    90deg,
-    transparent,
-    rgba(255, 255, 255, 0.2),
-    transparent
-  );
-  transition: left 0.5s ease;
-}
-
-.retailer-button:hover {
-  background: #6a9e35;
-  transform: translateY(-1px);
-  box-shadow: 0 4px 12px rgba(123, 181, 64, 0.3);
-}
-
-.retailer-button:hover::before {
-  left: 100%;
-}
-
-/* Tabs */
-.account-tabs {
-  display: flex;
-  gap: 0.5rem;
-  margin-bottom: 2rem;
-  border-bottom: 1px solid #e5e7eb;
-}
-
-.tab-button {
-  background: none;
-  border: none;
-  padding: 1rem 1.5rem;
-  font-size: 1rem;
-  font-weight: 500;
-  color: #6b7280;
-  cursor: pointer;
-  border-bottom: 3px solid transparent;
-  transition: all 0.2s ease;
-  display: flex;
-  align-items: center;
-  gap: 0.5rem;
-}
-
-.tab-button:hover {
-  color: #374151;
-  background: #f9fafb;
-}
-
-.tab-button.active {
-  color: #7BB540;
-  border-bottom-color: #7BB540;
-  background: #f0f9ff;
-}
-
-/* Tab Content */
-.tab-content {
-  background: white;
-  border-radius: 12px;
-  padding: 2rem;
-  box-shadow: 0 4px 20px rgba(0, 0, 0, 0.06);
-  border: 1px solid #e5e7eb;
-}
-
-.section-header {
-  display: flex;
-  justify-content: space-between;
-  align-items: center;
-  margin-bottom: 2rem;
-  padding-bottom: 1rem;
-  border-bottom: 1px solid #e5e7eb;
-}
-
-.section-header h2 {
-  font-size: 1.5rem;
-  color: #1f2937;
-  margin: 0;
-  font-weight: 600;
-}
-
-/* Profile Section */
-.profile-form {
-  display: flex;
-  flex-direction: column;
-  gap: 1.5rem;
-}
-
-.form-row {
-  display: grid;
-  grid-template-columns: 1fr 1fr;
-  gap: 1.5rem;
-}
-
-.form-group {
-  display: flex;
-  flex-direction: column;
-}
-
-/* .form-group label {
-  font-weight: 500;
-  color: #374151;
-  margin-bottom: 0.5rem;
-  font-size: 0.95rem;
-} */
-
-.account-form-label{
-  font-weight: 500;
-  color: #374151;
-  margin-bottom: 0.5rem;
-  font-size: 0.95rem;
-}
- 
-.account-form-input {
-  padding: 0.75rem;
-  border: 2px solid #e5e7eb;
-  border-radius: 8px;
-  font-size: 1rem;
-  transition: all 0.2s ease;
-  background: white;
-  color: #1f2937;
-}
-
-.account-form-input:focus {
-  outline: none;
-  border-color: #7BB540;
-  box-shadow: 0 0 0 3px rgba(123, 181, 64, 0.1);
-}
-
-.account-form-input:disabled {
-  background: #f9fafb;
-  color: #374151;
-  cursor: not-allowed;
-}
-
-/* Buttons */
-.edit-button,
-.save-button,
-.cancel-button {
-  padding: 0.75rem 1.5rem;
-  border-radius: 8px;
-  font-size: 0.95rem;
-  font-weight: 600;
-  cursor: pointer;
-  transition: all 0.2s ease;
-  border: none;
-  display: flex;
-  align-items: center;
-  gap: 0.5rem;
-}
-
-.edit-button {
-  background: #3b82f6;
-  color: white;
-}
-
-.edit-button:hover {
-  background: #2563eb;
-  transform: translateY(-1px);
-}
-
-.save-button {
-  background: #10b981;
-  color: white;
-}
-
-.save-button:hover {
-  background: #059669;
-  transform: translateY(-1px);
-}
-
-.save-button:disabled {
-  background: #9ca3af;
-  cursor: not-allowed;
-  transform: none;
-}
-
-.cancel-button {
-  background: #6b7280;
-  color: white;
-}
-
-.cancel-button:hover {
-  background: #4b5563;
-  transform: translateY(-1px);
-}
-
-.edit-actions {
-  display: flex;
-  gap: 1rem;
-}
-
-/* Preferences Section */
-.preferences-form {
-  display: flex;
-  flex-direction: column;
-  gap: 1.5rem;
-}
-
-.preference-item {
-  display: flex;
-  justify-content: space-between;
-  align-items: flex-start;
-  padding: 1.5rem;
-  background: #f9fafb;
-  border-radius: 12px;
-  border: 1px solid #e5e7eb;
-}
-
-.preference-info h3 {
-  font-size: 1.1rem;
-  color: #1f2937;
-  margin: 0 0 0.5rem 0;
-  font-weight: 600;
-}
-
-.preference-info p {
-  color: #6b7280;
-  margin: 0;
-  font-size: 0.95rem;
-  line-height: 1.5;
-}
-
-/* Toggle Switch */
-.toggle-switch {
-  position: relative;
-  display: inline-block;
-  width: 50px;
-  height: 24px;
-  flex-shrink: 0;
-}
-
-.account-toggle-input {
-  opacity: 0;
-  width: 0;
-  height: 0;
-}
-
-.toggle-slider {
-  position: absolute;
-  cursor: pointer;
-  top: 0;
-  left: 0;
-  right: 0;
-  bottom: 0;
-  background-color: #ccc;
-  transition: 0.3s;
-  border-radius: 24px;
-}
-
-.toggle-slider:before {
-  position: absolute;
-  content: "";
-  height: 18px;
-  width: 18px;
-  left: 3px;
-  bottom: 3px;
-  background-color: white;
-  transition: 0.3s;
-  border-radius: 50%;
-}
-
-.account-toggle-input:checked + .toggle-slider {
-  background-color: #7BB540;
-}
-
-.account-toggle-input:checked + .toggle-slider:before {
-  transform: translateX(26px);
-}
-
-.save-preferences-button {
-  background: #7BB540;
-  color: white;
-  border: none;
-  padding: 1rem 2rem;
-  border-radius: 8px;
-  font-size: 1rem;
-  font-weight: 600;
-  cursor: pointer;
-  transition: all 0.2s ease;
-  align-self: flex-start;
-}
-
-.save-preferences-button:hover {
-  background: #6a9e35;
-  transform: translateY(-1px);
-}
-
-.save-preferences-button:disabled {
-  background: #9ca3af;
-  cursor: not-allowed;
-  transform: none;
-}
-
-/* Security Section */
-.security-form {
-  display: flex;
-  flex-direction: column;
-  gap: 1.5rem;
-}
-
-.security-item {
-  display: flex;
-  justify-content: space-between;
-  align-items: center;
-  padding: 1.5rem;
-  background: #f9fafb;
-  border-radius: 12px;
-  border: 1px solid #e5e7eb;
-}
-
-.security-item.danger {
-  background: #fef2f2;
-  border-color: #fecaca;
-}
-
-.security-info h3,
-.security-info h4 {
-  font-size: 1.1rem;
-  color: #1f2937;
-  margin: 0 0 0.5rem 0;
-  font-weight: 600;
-}
-
-.security-info p {
-  color: #6b7280;
-  margin: 0;
-  font-size: 0.95rem;
-}
-
-.security-button {
-  background: #3b82f6;
-  color: white;
-  border: none;
-  padding: 0.75rem 1.5rem;
-  border-radius: 8px;
-  font-size: 0.95rem;
-  font-weight: 600;
-  cursor: pointer;
-  transition: all 0.2s ease;
-}
-
-.security-button:hover {
-  background: #2563eb;
-  transform: translateY(-1px);
-}
-
-.phone-group {
-  position: relative;
-}
-
-.phone-input-container {
-  display: flex;
-  gap: 0;
-  border: 2px solid #e5e7eb;
-  border-radius: 8px;
-  overflow: hidden;
-  transition: all 0.2s ease;
-  background: white;
-}
-
-.phone-input-container:focus-within {
-  border-color: #7BB540;
-  box-shadow: 0 0 0 3px rgba(123, 181, 64, 0.1);
-}
-
-.country-code-select {
-  background: #f9fafb;
-  border: none;
-  padding: 0.75rem 0.5rem;
-  font-size: 1rem;
-  color: #374151;
-  cursor: pointer;
-  outline: none;
-  min-width: 80px;
-  border-right: 1px solid #e5e7eb;
-  font-weight: 500;
-}
-
-.country-code-select:disabled {
-  background: #f3f4f6;
-  color: #6b7280;
-  cursor: not-allowed;
-}
-
-.country-code-select:focus {
-  background: #f0f9ff;
-}
-
-.phone-input {
-  flex: 1;
-  border: none;
-  padding: 0.75rem;
-  font-size: 1rem;
-  outline: none;
-  background: white;
-}
-
-.phone-input:disabled {
-  background: #f9fafb;
-  color: #6b7280;
-  cursor: not-allowed;
-}
-
-.phone-input::placeholder {
-  color: #9ca3af;
-}
-
-.delete-button {
-  background: #ef4444;
-  color: white;
-  border: none;
-  padding: 0.75rem 1.5rem;
-  border-radius: 8px;
-  font-size: 0.95rem;
-  font-weight: 600;
-  cursor: pointer;
-  transition: all 0.2s ease;
-}
-
-.delete-button:hover {
-  background: #dc2626;
-  transform: translateY(-1px);
-}
-
-.danger-zone {
-  margin-top: 2rem;
-  padding-top: 2rem;
-  border-top: 2px solid #f87171;
-}
-
-.danger-zone h3 {
-  color: #dc2626;
-  font-size: 1.25rem;
-  margin: 0 0 1rem 0;
-  font-weight: 700;
-}
-
-/* Animations */
-@keyframes spin {
-  0% { transform: rotate(0deg); }
-  100% { transform: rotate(360deg); }
-}
-
-/* Responsive Design */
-@media (max-width: 768px) {
-  .account-container {
-    padding: 1rem;
-  }
-
-  .account-actions {
-    flex-direction: column;
-    gap: 0.75rem;
-    width: 100%;
-  }
-  
-  .logout-button,
-  .retailer-button {
-    width: 100%;
-    text-align: center;
-  }
-
-  .account-header {
-    flex-direction: column;
-    gap: 1rem;
-  }
-
-  .account-title h1 {
-    font-size: 2rem;
-  }
-
-  .account-tabs {
-    flex-direction: column;
-    gap: 0;
-  }
-
-  .tab-button {
-    padding: 0.75rem 1rem;
-    border-bottom: 1px solid #e5e7eb;
-    border-radius: 0;
-  }
-
-  .tab-button.active {
-    border-left: 3px solid #7BB540;
-    border-bottom: 1px solid #e5e7eb;
-  }
-
-  .tab-content {
-    padding: 1.5rem;
-  }
-
-  .form-row {
-    grid-template-columns: 1fr;
-    gap: 1rem;
-  }
-
-  .section-header {
-    flex-direction: column;
-    align-items: flex-start;
-    gap: 1rem;
-  }
-
-  .edit-actions {
-    flex-direction: column;
-    width: 100%;
-  }
-
-  .preference-item,
-  .security-item {
-    flex-direction: column;
-    align-items: flex-start;
-    gap: 1rem;
-  }
-
-  .toggle-switch {
-    align-self: flex-end;
-  }
-
-  .phone-input-container {
-    flex-direction: column;
-  }
-  
-  .country-code-select {
-    border-right: none;
-    border-bottom: 1px solid #e5e7eb;
-    min-width: unset;
-  }
-  
-  .phone-input-container:focus-within {
-    flex-direction: column;
-  }
-}
-
-@media (max-width: 480px) {
-  .account-container {
-    padding: 0.5rem;
-  }
-
-  .tab-content {
-    padding: 1rem;
-  }
-
-  .account-title h1 {
-    font-size: 1.75rem;
-  }
-
-  .country-code-select {
-    padding: 0.75rem;
-    text-align: center;
-  }
-
-  .account-actions {
-    gap: 0.5rem;
-  }
-  
-  .logout-button,
-  .retailer-button {
-    padding: 0.625rem 1.25rem;
-    font-size: 0.9rem;
-  }
-}
-
-/* Accessibility */
-@media (prefers-reduced-motion: reduce) {
-  .loading-spinner {
-    animation: none;
-  }
-  
-  .toggle-slider,
-  .toggle-slider:before {
-    transition: none;
-  }
-  
-  * {
-    transition: none !important;
-    animation: none !important;
-  }
-}
-
-/* Focus styles for accessibility.... to change */
-.tab-button:focus,
-.account-form-input:focus,
-.account-toggle-input:focus + .toggle-slider {
-  outline: 2px solid #7BB540;
-  outline-offset: 2px;
-}
-
-/* Carbon Footprint Section */
-.carbon-section {
-  display: flex;
-  flex-direction: column;
-  gap: 2rem;
-}
-
-<<<<<<< HEAD
-=======
-/* Carbon Explanation */
-.carbon-explanation {
-  background: linear-gradient(135deg, #f0f9ff 0%, #e0f2fe 100%);
-  border-radius: 12px;
-  padding: 1.5rem;
-  border: 1px solid #bae6fd;
-  margin-bottom: 1rem;
-}
-
-.carbon-explanation h3 {
-  margin: 0 0 1rem 0;
-  color: #0c4a6e;
-  font-size: 1.1rem;
-  font-weight: 600;
-}
-
-.explanation-content p {
-  margin: 0 0 1rem 0;
-  color: #1e40af;
-  font-size: 0.95rem;
-  line-height: 1.6;
-}
-
-.explanation-content ul {
-  list-style: none;
-  padding: 0;
-  margin: 1rem 0;
-}
-
-.explanation-content li {
-  display: flex;
-  align-items: center;
-  gap: 0.75rem;
-  margin-bottom: 0.75rem;
-  color: #374151;
-  font-size: 0.9rem;
-}
-
-.score-indicator {
-  display: inline-flex;
-  align-items: center;
-  justify-content: center;
-  min-width: 70px;
-  padding: 0.25rem 0.5rem;
-  border-radius: 6px;
-  font-weight: 600;
-  font-size: 0.8rem;
-  text-align: center;
-}
-
-.score-indicator.excellent {
-  background: #dcfce7;
-  color: #166534;
-  border: 1px solid #bbf7d0;
-}
-
-.score-indicator.good {
-  background: #fef3c7;
-  color: #92400e;
-  border: 1px solid #fde68a;
-}
-
-.score-indicator.moderate {
-  background: #fed7aa;
-  color: #c2410c;
-  border: 1px solid #fdba74;
-}
-
-.score-indicator.poor {
-  background: #fecaca;
-  color: #dc2626;
-  border: 1px solid #fca5a5;
-}
-
-.explanation-content em {
-  color: #6b7280;
-  font-style: italic;
-  font-size: 0.85rem;
-  display: block;
-  margin-top: 1rem;
-  padding-top: 1rem;
-  border-top: 1px solid #e0f2fe;
-}
-
->>>>>>> ac47636d
-.timeframe-selector {
-  display: flex;
-  gap: 0.5rem;
-}
-
-.timeframe-btn {
-  padding: 0.5rem 1rem;
-  border: 2px solid #e5e7eb;
-  background: white;
-  border-radius: 8px;
-  cursor: pointer;
-  font-weight: 500;
-  transition: all 0.2s ease;
-}
-
-.timeframe-btn.active {
-  background: #7BB540;
-  color: white;
-  border-color: #7BB540;
-}
-
-.timeframe-btn:hover:not(.active) {
-  border-color: #7BB540;
-  color: #7BB540;
-}
-
-/* Carbon Overview Cards */
-.carbon-overview {
-  display: grid;
-  grid-template-columns: repeat(auto-fit, minmax(250px, 1fr));
-  gap: 1.5rem;
-}
-
-.carbon-stat-card {
-  background: white;
-  border-radius: 12px;
-  padding: 1.5rem;
-  border: 1px solid #e5e7eb;
-  box-shadow: 0 2px 8px rgba(0, 0, 0, 0.04);
-  display: flex;
-  align-items: flex-start;
-  gap: 1rem;
-}
-
-.stat-icon {
-  font-size: 2rem;
-  display: flex;
-  align-items: center;
-  justify-content: center;
-  width: 50px;
-  height: 50px;
-  background: #f0f9ff;
-  border-radius: 50%;
-}
-
-.stat-content h3 {
-  margin: 0 0 0.5rem 0;
-  font-size: 0.9rem;
-  color: #6b7280;
-  font-weight: 500;
-}
-
-.stat-value {
-  font-size: 1.5rem;
-  font-weight: 700;
-  margin-bottom: 0.25rem;
-}
-
-.stat-description {
-  font-size: 0.8rem;
-  color: #6b7280;
-  margin: 0;
-}
-
-.progress-bar {
-  width: 100%;
-  height: 6px;
-  background: #f3f4f6;
-  border-radius: 3px;
-  overflow: hidden;
-  margin: 0.5rem 0;
-}
-
-.progress-fill {
-  height: 100%;
-  border-radius: 3px;
-  transition: width 0.6s ease;
-}
-
-/* Carbon Chart */
-.carbon-chart-section {
-  background: white;
-  border-radius: 12px;
-  padding: 1.5rem;
-  border: 1px solid #e5e7eb;
-  box-shadow: 0 2px 8px rgba(0, 0, 0, 0.04);
-}
-
-.carbon-chart-section h3 {
-<<<<<<< HEAD
-  margin: 0 0 1.5rem 0;
-  color: #1f2937;
-  font-size: 1.1rem;
-=======
-  margin: 0 0 1rem 0;
-  color: #1f2937;
-  font-size: 1.1rem;
-  font-weight: 600;
-}
-
-.chart-description {
-  margin-bottom: 1.5rem;
-  padding: 0.75rem 1rem;
-  background: #f8fafc;
-  border-radius: 8px;
-  border-left: 4px solid #7BB540;
-}
-
-.chart-description p {
-  margin: 0;
-  color: #64748b;
-  font-size: 0.9rem;
-  line-height: 1.5;
-}
-
-.chart-loading {
-  display: flex;
-  align-items: center;
-  justify-content: center;
-  gap: 1rem;
-  padding: 2rem;
-  color: #64748b;
-  font-size: 0.9rem;
->>>>>>> ac47636d
-}
-
-.chart-container {
-  display: flex;
-  flex-direction: column;
-  gap: 1rem;
-}
-
-.chart-bars {
-  display: flex;
-  justify-content: space-between;
-  align-items: flex-end;
-  height: 200px;
-  padding: 1rem 0;
-  border-bottom: 1px solid #e5e7eb;
-}
-
-.chart-bar-group {
-  display: flex;
-  flex-direction: column;
-  align-items: center;
-  gap: 0.5rem;
-  flex: 1;
-}
-
-.chart-bars-container {
-  display: flex;
-  align-items: flex-end;
-  gap: 4px;
-  height: 150px;
-  width: 100%;
-  justify-content: center;
-}
-
-.chart-bar {
-  width: 20px;
-  border-radius: 4px 4px 0 0;
-  transition: all 0.3s ease;
-  cursor: pointer;
-}
-
-.chart-bar.actual {
-  background: #3b82f6;
-}
-
-.chart-bar.goal {
-  background: #e5e7eb;
-  border: 2px dashed #9ca3af;
-}
-
-.chart-bar:hover {
-  transform: translateY(-2px);
-  box-shadow: 0 4px 8px rgba(0, 0, 0, 0.1);
-}
-
-.chart-label {
-  font-size: 0.8rem;
-  color: #6b7280;
-  font-weight: 500;
-}
-
-.chart-legend {
-  display: flex;
-  gap: 1.5rem;
-  justify-content: center;
-}
-
-.legend-item {
-  display: flex;
-  align-items: center;
-  gap: 0.5rem;
-  font-size: 0.9rem;
-  color: #6b7280;
-}
-
-.legend-color {
-  width: 16px;
-  height: 16px;
-  border-radius: 2px;
-}
-
-.legend-color.actual {
-  background: #3b82f6;
-}
-
-.legend-color.goal {
-  background: #e5e7eb;
-  border: 2px dashed #9ca3af;
-}
-
-/* Category Breakdown */
-.carbon-breakdown-section {
-  background: white;
-  border-radius: 12px;
-  padding: 1.5rem;
-  border: 1px solid #e5e7eb;
-  box-shadow: 0 2px 8px rgba(0, 0, 0, 0.04);
-}
-
-.carbon-breakdown-section h3 {
-  margin: 0 0 1.5rem 0;
-  color: #1f2937;
-  font-size: 1.1rem;
-}
-
-.category-breakdown {
-  display: flex;
-  flex-direction: column;
-  gap: 1rem;
-}
-
-.category-item {
-  display: flex;
-  flex-direction: column;
-  gap: 0.5rem;
-}
-
-.category-header {
-  display: flex;
-  justify-content: space-between;
-  align-items: center;
-}
-
-.category-name {
-  font-weight: 500;
-  color: #1f2937;
-}
-
-.category-amount {
-  font-weight: 600;
-  color: #374151;
-}
-
-.category-bar {
-  height: 8px;
-  background: #f3f4f6;
-  border-radius: 4px;
-  overflow: hidden;
-}
-
-.category-fill {
-  height: 100%;
-  border-radius: 4px;
-  transition: width 0.6s ease;
-}
-
-.category-percentage {
-  font-size: 0.8rem;
-  color: #6b7280;
-  align-self: flex-end;
-}
-
-/* Carbon Orders */
-.carbon-orders-section {
-  background: white;
-  border-radius: 12px;
-  padding: 1.5rem;
-  border: 1px solid #e5e7eb;
-  box-shadow: 0 2px 8px rgba(0, 0, 0, 0.04);
-}
-
-.carbon-orders-section h3 {
-  margin: 0 0 1.5rem 0;
-  color: #1f2937;
-  font-size: 1.1rem;
-}
-
-.carbon-orders {
-  display: flex;
-  flex-direction: column;
-  gap: 1rem;
-}
-
-.carbon-order-item {
-  display: flex;
-  justify-content: space-between;
-  align-items: center;
-  padding: 1rem;
-  background: #f9fafb;
-  border-radius: 8px;
-  border: 1px solid #e5e7eb;
-}
-
-.order-info {
-  display: flex;
-  flex-direction: column;
-  gap: 0.25rem;
-}
-
-.order-id {
-  font-weight: 600;
-  color: #1f2937;
-  font-size: 0.9rem;
-}
-
-.order-date, .order-category {
-  font-size: 0.8rem;
-  color: #6b7280;
-}
-
-.order-impact {
-  display: flex;
-  flex-direction: column;
-  align-items: flex-end;
-  gap: 0.25rem;
-}
-
-.order-footprint {
-  font-weight: 700;
-  font-size: 0.9rem;
-}
-
-.order-items {
-  font-size: 0.8rem;
-  color: #6b7280;
-}
-
-/* Achievements */
-.carbon-achievements-section {
-  background: white;
-  border-radius: 12px;
-  padding: 1.5rem;
-  border: 1px solid #e5e7eb;
-  box-shadow: 0 2px 8px rgba(0, 0, 0, 0.04);
-}
-
-.carbon-achievements-section h3 {
-  margin: 0 0 1.5rem 0;
-  color: #1f2937;
-  font-size: 1.1rem;
-}
-
-.achievements-grid {
-  display: grid;
-  grid-template-columns: repeat(auto-fit, minmax(250px, 1fr));
-  gap: 1rem;
-}
-
-.achievement-card {
-  background: linear-gradient(135deg, #f0f9ff, #e0f2fe);
-  border-radius: 12px;
-  padding: 1.5rem;
-  border: 1px solid #bae6fd;
-  display: flex;
-  align-items: flex-start;
-  gap: 1rem;
-}
-
-.achievement-icon {
-  font-size: 2rem;
-  display: flex;
-  align-items: center;
-  justify-content: center;
-  width: 50px;
-  height: 50px;
-  background: white;
-  border-radius: 50%;
-  border: 2px solid #7dd3fc;
-}
-
-.achievement-content h4 {
-  margin: 0 0 0.5rem 0;
-  color: #0c4a6e;
-  font-size: 1rem;
-}
-
-.achievement-content p {
-  margin: 0 0 0.5rem 0;
-  color: #075985;
-  font-size: 0.9rem;
-  line-height: 1.4;
-}
-
-.achievement-date {
-  font-size: 0.8rem;
-  color: #0369a1;
-  font-weight: 500;
-}
-
-/* Recommendations */
-.carbon-recommendations-section {
-  background: linear-gradient(135deg, #f0fdf4, #dcfce7);
-  border-radius: 12px;
-  padding: 1.5rem;
-  border: 1px solid #bbf7d0;
-}
-
-.carbon-recommendations-section h3 {
-  margin: 0 0 1.5rem 0;
-  color: #166534;
-  font-size: 1.1rem;
-}
-
-.recommendations-list {
-  display: flex;
-  flex-direction: column;
-  gap: 1rem;
-}
-
-.recommendation-item {
-  display: flex;
-  align-items: flex-start;
-  gap: 1rem;
-  padding: 1rem;
-  background: white;
-  border-radius: 8px;
-  border-left: 4px solid #22c55e;
-}
-
-.recommendation-icon {
-  font-size: 1.2rem;
-  margin-top: 0.1rem;
-}
-
-.recommendation-item p {
-  margin: 0;
-  color: #166534;
-  line-height: 1.5;
-  font-size: 0.9rem;
-}
-
-/* Responsive Design for Carbon Section */
-@media (max-width: 768px) {
-  .carbon-overview {
-    grid-template-columns: 1fr;
-  }
-  
-  .carbon-stat-card {
-    flex-direction: column;
-    text-align: center;
-  }
-  
-  .chart-bars {
-    height: 150px;
-  }
-  
-  .chart-bars-container {
-    height: 100px;
-  }
-  
-  .chart-bar {
-    width: 15px;
-  }
-  
-  .carbon-order-item {
-    flex-direction: column;
-    align-items: flex-start;
-    gap: 1rem;
-  }
-  
-  .order-impact {
-    align-items: flex-start;
-  }
-  
-  .achievements-grid {
-    grid-template-columns: 1fr;
-  }
-  
-  .achievement-card {
-    flex-direction: column;
-    text-align: center;
-  }
-  
-  .timeframe-selector {
-    flex-direction: column;
-  }
-}
-
-@media (max-width: 480px) {
-  .carbon-overview {
-    gap: 1rem;
-  }
-  
-  .carbon-stat-card {
-    padding: 1rem;
-  }
-  
-  .stat-value {
-    font-size: 1.25rem;
-  }
-  
-  .chart-container {
-    overflow-x: auto;
-  }
-  
-  .chart-bars {
-    min-width: 300px;
-  }
+.account-container {
+  max-width: 1000px;
+  margin: 0 auto;
+  margin-top: 1rem;
+  padding: 2rem;
+  min-height: 100vh;
+  /* font-family: 'Inter', -apple-system, BlinkMacSystemFont, sans-serif; */
+  /* font-family: 'Inter', sans-serif; */
+/* background: white; */
+  min-height: 100vh;
+  font-family: 'Inter', sans-serif;
+  /* box-shadow: 0 4px 6px rgba(0, 0, 0, 0.1); */
+  border-radius: 12px;
+}
+
+.account-actions {
+  display: flex;
+  gap: 1rem; /* Add gap between buttons */
+  align-items: center;
+}
+
+/* Loading and Error States */
+/* .account-loading, */
+.account-error {
+  display: flex;
+  flex-direction: column;
+  align-items: center;
+  justify-content: center;
+  min-height: 400px;
+  text-align: center;
+
+}
+
+.account-loading {
+  display: flex;
+  align-items: center;
+  justify-content: center;
+  gap: 1rem;
+  padding: 1rem;
+  background: rgba(255, 255, 255, 0.9);
+  border-radius: 12px;
+  box-shadow: 0 2px 8px rgba(0, 0, 0, 0.1);
+  margin: 1rem auto 2rem auto;
+  max-width: 400px;
+}
+
+.account-loading > span {
+  color: #666;
+  font-size: 0.9rem;
+  font-weight: 500;
+}
+
+.loading-spinner {
+  width: 20px;
+  height: 20px;
+  border: 2px solid #e0e0e0;
+  border-top: 2px solid #7BB540;
+  border-radius: 50%;
+  animation: spin 1s linear infinite;
+}
+
+.account-error h2 {
+  color: #333;
+  margin-bottom: 1rem;
+}
+
+.account-error p {
+  color: #666;
+  margin-bottom: 2rem;
+}
+
+.login-button {
+  background: #7BB540;
+  color: white;
+  border: none;
+  padding: 0.75rem 2rem;
+  border-radius: 8px;
+  font-size: 1rem;
+  font-weight: 600;
+  cursor: pointer;
+  transition: all 0.2s ease;
+}
+
+.login-button:hover {
+  background: #6a9e35;
+  transform: translateY(-1px);
+}
+
+/* Header */
+.account-header {
+  display: flex;
+  justify-content: space-between;
+  align-items: flex-start;
+  margin-bottom: 2rem;
+  padding-bottom: 1.5rem;
+  border-bottom: 2px solid #e5e7eb;
+}
+
+.account-title h1 {
+  font-size: 2.5rem;
+  color: #1f2937;
+  margin: 0 0 0.5rem 0;
+  font-weight: 700;
+}
+
+.account-title p {
+  color: #6b7280;
+  font-size: 1.1rem;
+  margin: 0;
+}
+
+.logout-button {
+  background: #ef4444;
+  color: white;
+  border: none;
+  padding: 0.75rem 1.5rem;
+  border-radius: 8px;
+  font-size: 0.95rem;
+  font-weight: 600;
+  cursor: pointer;
+  transition: all 0.2s ease;
+}
+
+.logout-button:hover {
+  background: #dc2626;
+  transform: translateY(-1px);
+  box-shadow: 0 4px 12px rgba(239, 68, 68, 0.3);
+}
+
+.retailer-button {
+  background: #7BB540;
+  color: white;
+  border: none;
+  padding: 0.75rem 1.5rem;
+  border-radius: 8px;
+  font-size: 0.95rem;
+  font-weight: 600;
+  cursor: pointer;
+  transition: all 0.2s ease;
+  position: relative;
+  overflow: hidden;
+}
+
+.retailer-button::before {
+  content: '';
+  position: absolute;
+  top: 0;
+  left: -100%;
+  width: 100%;
+  height: 100%;
+  background: linear-gradient(
+    90deg,
+    transparent,
+    rgba(255, 255, 255, 0.2),
+    transparent
+  );
+  transition: left 0.5s ease;
+}
+
+.retailer-button:hover {
+  background: #6a9e35;
+  transform: translateY(-1px);
+  box-shadow: 0 4px 12px rgba(123, 181, 64, 0.3);
+}
+
+.retailer-button:hover::before {
+  left: 100%;
+}
+
+/* Tabs */
+.account-tabs {
+  display: flex;
+  gap: 0.5rem;
+  margin-bottom: 2rem;
+  border-bottom: 1px solid #e5e7eb;
+}
+
+.tab-button {
+  background: none;
+  border: none;
+  padding: 1rem 1.5rem;
+  font-size: 1rem;
+  font-weight: 500;
+  color: #6b7280;
+  cursor: pointer;
+  border-bottom: 3px solid transparent;
+  transition: all 0.2s ease;
+  display: flex;
+  align-items: center;
+  gap: 0.5rem;
+}
+
+.tab-button:hover {
+  color: #374151;
+  background: #f9fafb;
+}
+
+.tab-button.active {
+  color: #7BB540;
+  border-bottom-color: #7BB540;
+  background: #f0f9ff;
+}
+
+/* Tab Content */
+.tab-content {
+  background: white;
+  border-radius: 12px;
+  padding: 2rem;
+  box-shadow: 0 4px 20px rgba(0, 0, 0, 0.06);
+  border: 1px solid #e5e7eb;
+}
+
+.section-header {
+  display: flex;
+  justify-content: space-between;
+  align-items: center;
+  margin-bottom: 2rem;
+  padding-bottom: 1rem;
+  border-bottom: 1px solid #e5e7eb;
+}
+
+.section-header h2 {
+  font-size: 1.5rem;
+  color: #1f2937;
+  margin: 0;
+  font-weight: 600;
+}
+
+/* Profile Section */
+.profile-form {
+  display: flex;
+  flex-direction: column;
+  gap: 1.5rem;
+}
+
+.form-row {
+  display: grid;
+  grid-template-columns: 1fr 1fr;
+  gap: 1.5rem;
+}
+
+.form-group {
+  display: flex;
+  flex-direction: column;
+}
+
+/* .form-group label {
+  font-weight: 500;
+  color: #374151;
+  margin-bottom: 0.5rem;
+  font-size: 0.95rem;
+} */
+
+.account-form-label{
+  font-weight: 500;
+  color: #374151;
+  margin-bottom: 0.5rem;
+  font-size: 0.95rem;
+}
+ 
+.account-form-input {
+  padding: 0.75rem;
+  border: 2px solid #e5e7eb;
+  border-radius: 8px;
+  font-size: 1rem;
+  transition: all 0.2s ease;
+  background: white;
+  color: #1f2937;
+}
+
+.account-form-input:focus {
+  outline: none;
+  border-color: #7BB540;
+  box-shadow: 0 0 0 3px rgba(123, 181, 64, 0.1);
+}
+
+.account-form-input:disabled {
+  background: #f9fafb;
+  color: #374151;
+  cursor: not-allowed;
+}
+
+/* Buttons */
+.edit-button,
+.save-button,
+.cancel-button {
+  padding: 0.75rem 1.5rem;
+  border-radius: 8px;
+  font-size: 0.95rem;
+  font-weight: 600;
+  cursor: pointer;
+  transition: all 0.2s ease;
+  border: none;
+  display: flex;
+  align-items: center;
+  gap: 0.5rem;
+}
+
+.edit-button {
+  background: #3b82f6;
+  color: white;
+}
+
+.edit-button:hover {
+  background: #2563eb;
+  transform: translateY(-1px);
+}
+
+.save-button {
+  background: #10b981;
+  color: white;
+}
+
+.save-button:hover {
+  background: #059669;
+  transform: translateY(-1px);
+}
+
+.save-button:disabled {
+  background: #9ca3af;
+  cursor: not-allowed;
+  transform: none;
+}
+
+.cancel-button {
+  background: #6b7280;
+  color: white;
+}
+
+.cancel-button:hover {
+  background: #4b5563;
+  transform: translateY(-1px);
+}
+
+.edit-actions {
+  display: flex;
+  gap: 1rem;
+}
+
+/* Preferences Section */
+.preferences-form {
+  display: flex;
+  flex-direction: column;
+  gap: 1.5rem;
+}
+
+.preference-item {
+  display: flex;
+  justify-content: space-between;
+  align-items: flex-start;
+  padding: 1.5rem;
+  background: #f9fafb;
+  border-radius: 12px;
+  border: 1px solid #e5e7eb;
+}
+
+.preference-info h3 {
+  font-size: 1.1rem;
+  color: #1f2937;
+  margin: 0 0 0.5rem 0;
+  font-weight: 600;
+}
+
+.preference-info p {
+  color: #6b7280;
+  margin: 0;
+  font-size: 0.95rem;
+  line-height: 1.5;
+}
+
+/* Toggle Switch */
+.toggle-switch {
+  position: relative;
+  display: inline-block;
+  width: 50px;
+  height: 24px;
+  flex-shrink: 0;
+}
+
+.account-toggle-input {
+  opacity: 0;
+  width: 0;
+  height: 0;
+}
+
+.toggle-slider {
+  position: absolute;
+  cursor: pointer;
+  top: 0;
+  left: 0;
+  right: 0;
+  bottom: 0;
+  background-color: #ccc;
+  transition: 0.3s;
+  border-radius: 24px;
+}
+
+.toggle-slider:before {
+  position: absolute;
+  content: "";
+  height: 18px;
+  width: 18px;
+  left: 3px;
+  bottom: 3px;
+  background-color: white;
+  transition: 0.3s;
+  border-radius: 50%;
+}
+
+.account-toggle-input:checked + .toggle-slider {
+  background-color: #7BB540;
+}
+
+.account-toggle-input:checked + .toggle-slider:before {
+  transform: translateX(26px);
+}
+
+.save-preferences-button {
+  background: #7BB540;
+  color: white;
+  border: none;
+  padding: 1rem 2rem;
+  border-radius: 8px;
+  font-size: 1rem;
+  font-weight: 600;
+  cursor: pointer;
+  transition: all 0.2s ease;
+  align-self: flex-start;
+}
+
+.save-preferences-button:hover {
+  background: #6a9e35;
+  transform: translateY(-1px);
+}
+
+.save-preferences-button:disabled {
+  background: #9ca3af;
+  cursor: not-allowed;
+  transform: none;
+}
+
+/* Security Section */
+.security-form {
+  display: flex;
+  flex-direction: column;
+  gap: 1.5rem;
+}
+
+.security-item {
+  display: flex;
+  justify-content: space-between;
+  align-items: center;
+  padding: 1.5rem;
+  background: #f9fafb;
+  border-radius: 12px;
+  border: 1px solid #e5e7eb;
+}
+
+.security-item.danger {
+  background: #fef2f2;
+  border-color: #fecaca;
+}
+
+.security-info h3,
+.security-info h4 {
+  font-size: 1.1rem;
+  color: #1f2937;
+  margin: 0 0 0.5rem 0;
+  font-weight: 600;
+}
+
+.security-info p {
+  color: #6b7280;
+  margin: 0;
+  font-size: 0.95rem;
+}
+
+.security-button {
+  background: #3b82f6;
+  color: white;
+  border: none;
+  padding: 0.75rem 1.5rem;
+  border-radius: 8px;
+  font-size: 0.95rem;
+  font-weight: 600;
+  cursor: pointer;
+  transition: all 0.2s ease;
+}
+
+.security-button:hover {
+  background: #2563eb;
+  transform: translateY(-1px);
+}
+
+.phone-group {
+  position: relative;
+}
+
+.phone-input-container {
+  display: flex;
+  gap: 0;
+  border: 2px solid #e5e7eb;
+  border-radius: 8px;
+  overflow: hidden;
+  transition: all 0.2s ease;
+  background: white;
+}
+
+.phone-input-container:focus-within {
+  border-color: #7BB540;
+  box-shadow: 0 0 0 3px rgba(123, 181, 64, 0.1);
+}
+
+.country-code-select {
+  background: #f9fafb;
+  border: none;
+  padding: 0.75rem 0.5rem;
+  font-size: 1rem;
+  color: #374151;
+  cursor: pointer;
+  outline: none;
+  min-width: 80px;
+  border-right: 1px solid #e5e7eb;
+  font-weight: 500;
+}
+
+.country-code-select:disabled {
+  background: #f3f4f6;
+  color: #6b7280;
+  cursor: not-allowed;
+}
+
+.country-code-select:focus {
+  background: #f0f9ff;
+}
+
+.phone-input {
+  flex: 1;
+  border: none;
+  padding: 0.75rem;
+  font-size: 1rem;
+  outline: none;
+  background: white;
+}
+
+.phone-input:disabled {
+  background: #f9fafb;
+  color: #6b7280;
+  cursor: not-allowed;
+}
+
+.phone-input::placeholder {
+  color: #9ca3af;
+}
+
+.delete-button {
+  background: #ef4444;
+  color: white;
+  border: none;
+  padding: 0.75rem 1.5rem;
+  border-radius: 8px;
+  font-size: 0.95rem;
+  font-weight: 600;
+  cursor: pointer;
+  transition: all 0.2s ease;
+}
+
+.delete-button:hover {
+  background: #dc2626;
+  transform: translateY(-1px);
+}
+
+.danger-zone {
+  margin-top: 2rem;
+  padding-top: 2rem;
+  border-top: 2px solid #f87171;
+}
+
+.danger-zone h3 {
+  color: #dc2626;
+  font-size: 1.25rem;
+  margin: 0 0 1rem 0;
+  font-weight: 700;
+}
+
+/* Animations */
+@keyframes spin {
+  0% { transform: rotate(0deg); }
+  100% { transform: rotate(360deg); }
+}
+
+/* Responsive Design */
+@media (max-width: 768px) {
+  .account-container {
+    padding: 1rem;
+  }
+
+  .account-actions {
+    flex-direction: column;
+    gap: 0.75rem;
+    width: 100%;
+  }
+  
+  .logout-button,
+  .retailer-button {
+    width: 100%;
+    text-align: center;
+  }
+
+  .account-header {
+    flex-direction: column;
+    gap: 1rem;
+  }
+
+  .account-title h1 {
+    font-size: 2rem;
+  }
+
+  .account-tabs {
+    flex-direction: column;
+    gap: 0;
+  }
+
+  .tab-button {
+    padding: 0.75rem 1rem;
+    border-bottom: 1px solid #e5e7eb;
+    border-radius: 0;
+  }
+
+  .tab-button.active {
+    border-left: 3px solid #7BB540;
+    border-bottom: 1px solid #e5e7eb;
+  }
+
+  .tab-content {
+    padding: 1.5rem;
+  }
+
+  .form-row {
+    grid-template-columns: 1fr;
+    gap: 1rem;
+  }
+
+  .section-header {
+    flex-direction: column;
+    align-items: flex-start;
+    gap: 1rem;
+  }
+
+  .edit-actions {
+    flex-direction: column;
+    width: 100%;
+  }
+
+  .preference-item,
+  .security-item {
+    flex-direction: column;
+    align-items: flex-start;
+    gap: 1rem;
+  }
+
+  .toggle-switch {
+    align-self: flex-end;
+  }
+
+  .phone-input-container {
+    flex-direction: column;
+  }
+  
+  .country-code-select {
+    border-right: none;
+    border-bottom: 1px solid #e5e7eb;
+    min-width: unset;
+  }
+  
+  .phone-input-container:focus-within {
+    flex-direction: column;
+  }
+}
+
+@media (max-width: 480px) {
+  .account-container {
+    padding: 0.5rem;
+  }
+
+  .tab-content {
+    padding: 1rem;
+  }
+
+  .account-title h1 {
+    font-size: 1.75rem;
+  }
+
+  .country-code-select {
+    padding: 0.75rem;
+    text-align: center;
+  }
+
+  .account-actions {
+    gap: 0.5rem;
+  }
+  
+  .logout-button,
+  .retailer-button {
+    padding: 0.625rem 1.25rem;
+    font-size: 0.9rem;
+  }
+}
+
+/* Accessibility */
+@media (prefers-reduced-motion: reduce) {
+  .loading-spinner {
+    animation: none;
+  }
+  
+  .toggle-slider,
+  .toggle-slider:before {
+    transition: none;
+  }
+  
+  * {
+    transition: none !important;
+    animation: none !important;
+  }
+}
+
+/* Focus styles for accessibility.... to change */
+.tab-button:focus,
+.account-form-input:focus,
+.account-toggle-input:focus + .toggle-slider {
+  outline: 2px solid #7BB540;
+  outline-offset: 2px;
+}
+
+/* Carbon Footprint Section */
+.carbon-section {
+  display: flex;
+  flex-direction: column;
+  gap: 2rem;
+}
+
+/* Carbon Explanation */
+.carbon-explanation {
+  background: linear-gradient(135deg, #f0f9ff 0%, #e0f2fe 100%);
+  border-radius: 12px;
+  padding: 1.5rem;
+  border: 1px solid #bae6fd;
+  margin-bottom: 1rem;
+}
+
+.carbon-explanation h3 {
+  margin: 0 0 1rem 0;
+  color: #0c4a6e;
+  font-size: 1.1rem;
+  font-weight: 600;
+}
+
+.explanation-content p {
+  margin: 0 0 1rem 0;
+  color: #1e40af;
+  font-size: 0.95rem;
+  line-height: 1.6;
+}
+
+.explanation-content ul {
+  list-style: none;
+  padding: 0;
+  margin: 1rem 0;
+}
+
+.explanation-content li {
+  display: flex;
+  align-items: center;
+  gap: 0.75rem;
+  margin-bottom: 0.75rem;
+  color: #374151;
+  font-size: 0.9rem;
+}
+
+.score-indicator {
+  display: inline-flex;
+  align-items: center;
+  justify-content: center;
+  min-width: 70px;
+  padding: 0.25rem 0.5rem;
+  border-radius: 6px;
+  font-weight: 600;
+  font-size: 0.8rem;
+  text-align: center;
+}
+
+.score-indicator.excellent {
+  background: #dcfce7;
+  color: #166534;
+  border: 1px solid #bbf7d0;
+}
+
+.score-indicator.good {
+  background: #fef3c7;
+  color: #92400e;
+  border: 1px solid #fde68a;
+}
+
+.score-indicator.moderate {
+  background: #fed7aa;
+  color: #c2410c;
+  border: 1px solid #fdba74;
+}
+
+.score-indicator.poor {
+  background: #fecaca;
+  color: #dc2626;
+  border: 1px solid #fca5a5;
+}
+
+.explanation-content em {
+  color: #6b7280;
+  font-style: italic;
+  font-size: 0.85rem;
+  display: block;
+  margin-top: 1rem;
+  padding-top: 1rem;
+  border-top: 1px solid #e0f2fe;
+}
+
+.timeframe-selector {
+  display: flex;
+  gap: 0.5rem;
+}
+
+.timeframe-btn {
+  padding: 0.5rem 1rem;
+  border: 2px solid #e5e7eb;
+  background: white;
+  border-radius: 8px;
+  cursor: pointer;
+  font-weight: 500;
+  transition: all 0.2s ease;
+}
+
+.timeframe-btn.active {
+  background: #7BB540;
+  color: white;
+  border-color: #7BB540;
+}
+
+.timeframe-btn:hover:not(.active) {
+  border-color: #7BB540;
+  color: #7BB540;
+}
+
+/* Carbon Overview Cards */
+.carbon-overview {
+  display: grid;
+  grid-template-columns: repeat(auto-fit, minmax(250px, 1fr));
+  gap: 1.5rem;
+}
+
+.carbon-stat-card {
+  background: white;
+  border-radius: 12px;
+  padding: 1.5rem;
+  border: 1px solid #e5e7eb;
+  box-shadow: 0 2px 8px rgba(0, 0, 0, 0.04);
+  display: flex;
+  align-items: flex-start;
+  gap: 1rem;
+}
+
+.stat-icon {
+  font-size: 2rem;
+  display: flex;
+  align-items: center;
+  justify-content: center;
+  width: 50px;
+  height: 50px;
+  background: #f0f9ff;
+  border-radius: 50%;
+}
+
+.stat-content h3 {
+  margin: 0 0 0.5rem 0;
+  font-size: 0.9rem;
+  color: #6b7280;
+  font-weight: 500;
+}
+
+.stat-value {
+  font-size: 1.5rem;
+  font-weight: 700;
+  margin-bottom: 0.25rem;
+}
+
+.stat-description {
+  font-size: 0.8rem;
+  color: #6b7280;
+  margin: 0;
+}
+
+.progress-bar {
+  width: 100%;
+  height: 6px;
+  background: #f3f4f6;
+  border-radius: 3px;
+  overflow: hidden;
+  margin: 0.5rem 0;
+}
+
+.progress-fill {
+  height: 100%;
+  border-radius: 3px;
+  transition: width 0.6s ease;
+}
+
+/* Carbon Chart */
+.carbon-chart-section {
+  background: white;
+  border-radius: 12px;
+  padding: 1.5rem;
+  border: 1px solid #e5e7eb;
+  box-shadow: 0 2px 8px rgba(0, 0, 0, 0.04);
+}
+
+.carbon-chart-section h3 {
+  margin: 0 0 1rem 0;
+  color: #1f2937;
+  font-size: 1.1rem;
+  font-weight: 600;
+}
+
+.chart-description {
+  margin-bottom: 1.5rem;
+  padding: 0.75rem 1rem;
+  background: #f8fafc;
+  border-radius: 8px;
+  border-left: 4px solid #7BB540;
+}
+
+.chart-description p {
+  margin: 0;
+  color: #64748b;
+  font-size: 0.9rem;
+  line-height: 1.5;
+}
+
+.chart-loading {
+  display: flex;
+  align-items: center;
+  justify-content: center;
+  gap: 1rem;
+  padding: 2rem;
+  color: #64748b;
+  font-size: 0.9rem;
+}
+
+.chart-container {
+  display: flex;
+  flex-direction: column;
+  gap: 1rem;
+}
+
+.chart-bars {
+  display: flex;
+  justify-content: space-between;
+  align-items: flex-end;
+  height: 200px;
+  padding: 1rem 0;
+  border-bottom: 1px solid #e5e7eb;
+}
+
+.chart-bar-group {
+  display: flex;
+  flex-direction: column;
+  align-items: center;
+  gap: 0.5rem;
+  flex: 1;
+}
+
+.chart-bars-container {
+  display: flex;
+  align-items: flex-end;
+  gap: 4px;
+  height: 150px;
+  width: 100%;
+  justify-content: center;
+}
+
+.chart-bar {
+  width: 20px;
+  border-radius: 4px 4px 0 0;
+  transition: all 0.3s ease;
+  cursor: pointer;
+}
+
+.chart-bar.actual {
+  background: #3b82f6;
+}
+
+.chart-bar.goal {
+  background: #e5e7eb;
+  border: 2px dashed #9ca3af;
+}
+
+.chart-bar:hover {
+  transform: translateY(-2px);
+  box-shadow: 0 4px 8px rgba(0, 0, 0, 0.1);
+}
+
+.chart-label {
+  font-size: 0.8rem;
+  color: #6b7280;
+  font-weight: 500;
+}
+
+.chart-legend {
+  display: flex;
+  gap: 1.5rem;
+  justify-content: center;
+}
+
+.legend-item {
+  display: flex;
+  align-items: center;
+  gap: 0.5rem;
+  font-size: 0.9rem;
+  color: #6b7280;
+}
+
+.legend-color {
+  width: 16px;
+  height: 16px;
+  border-radius: 2px;
+}
+
+.legend-color.actual {
+  background: #3b82f6;
+}
+
+.legend-color.goal {
+  background: #e5e7eb;
+  border: 2px dashed #9ca3af;
+}
+
+/* Category Breakdown */
+.carbon-breakdown-section {
+  background: white;
+  border-radius: 12px;
+  padding: 1.5rem;
+  border: 1px solid #e5e7eb;
+  box-shadow: 0 2px 8px rgba(0, 0, 0, 0.04);
+}
+
+.carbon-breakdown-section h3 {
+  margin: 0 0 1.5rem 0;
+  color: #1f2937;
+  font-size: 1.1rem;
+}
+
+.category-breakdown {
+  display: flex;
+  flex-direction: column;
+  gap: 1rem;
+}
+
+.category-item {
+  display: flex;
+  flex-direction: column;
+  gap: 0.5rem;
+}
+
+.category-header {
+  display: flex;
+  justify-content: space-between;
+  align-items: center;
+}
+
+.category-name {
+  font-weight: 500;
+  color: #1f2937;
+}
+
+.category-amount {
+  font-weight: 600;
+  color: #374151;
+}
+
+.category-bar {
+  height: 8px;
+  background: #f3f4f6;
+  border-radius: 4px;
+  overflow: hidden;
+}
+
+.category-fill {
+  height: 100%;
+  border-radius: 4px;
+  transition: width 0.6s ease;
+}
+
+.category-percentage {
+  font-size: 0.8rem;
+  color: #6b7280;
+  align-self: flex-end;
+}
+
+/* Carbon Orders */
+.carbon-orders-section {
+  background: white;
+  border-radius: 12px;
+  padding: 1.5rem;
+  border: 1px solid #e5e7eb;
+  box-shadow: 0 2px 8px rgba(0, 0, 0, 0.04);
+}
+
+.carbon-orders-section h3 {
+  margin: 0 0 1.5rem 0;
+  color: #1f2937;
+  font-size: 1.1rem;
+}
+
+.carbon-orders {
+  display: flex;
+  flex-direction: column;
+  gap: 1rem;
+}
+
+.carbon-order-item {
+  display: flex;
+  justify-content: space-between;
+  align-items: center;
+  padding: 1rem;
+  background: #f9fafb;
+  border-radius: 8px;
+  border: 1px solid #e5e7eb;
+}
+
+.order-info {
+  display: flex;
+  flex-direction: column;
+  gap: 0.25rem;
+}
+
+.order-id {
+  font-weight: 600;
+  color: #1f2937;
+  font-size: 0.9rem;
+}
+
+.order-date, .order-category {
+  font-size: 0.8rem;
+  color: #6b7280;
+}
+
+.order-impact {
+  display: flex;
+  flex-direction: column;
+  align-items: flex-end;
+  gap: 0.25rem;
+}
+
+.order-footprint {
+  font-weight: 700;
+  font-size: 0.9rem;
+}
+
+.order-items {
+  font-size: 0.8rem;
+  color: #6b7280;
+}
+
+/* Achievements */
+.carbon-achievements-section {
+  background: white;
+  border-radius: 12px;
+  padding: 1.5rem;
+  border: 1px solid #e5e7eb;
+  box-shadow: 0 2px 8px rgba(0, 0, 0, 0.04);
+}
+
+.carbon-achievements-section h3 {
+  margin: 0 0 1.5rem 0;
+  color: #1f2937;
+  font-size: 1.1rem;
+}
+
+.achievements-grid {
+  display: grid;
+  grid-template-columns: repeat(auto-fit, minmax(250px, 1fr));
+  gap: 1rem;
+}
+
+.achievement-card {
+  background: linear-gradient(135deg, #f0f9ff, #e0f2fe);
+  border-radius: 12px;
+  padding: 1.5rem;
+  border: 1px solid #bae6fd;
+  display: flex;
+  align-items: flex-start;
+  gap: 1rem;
+}
+
+.achievement-icon {
+  font-size: 2rem;
+  display: flex;
+  align-items: center;
+  justify-content: center;
+  width: 50px;
+  height: 50px;
+  background: white;
+  border-radius: 50%;
+  border: 2px solid #7dd3fc;
+}
+
+.achievement-content h4 {
+  margin: 0 0 0.5rem 0;
+  color: #0c4a6e;
+  font-size: 1rem;
+}
+
+.achievement-content p {
+  margin: 0 0 0.5rem 0;
+  color: #075985;
+  font-size: 0.9rem;
+  line-height: 1.4;
+}
+
+.achievement-date {
+  font-size: 0.8rem;
+  color: #0369a1;
+  font-weight: 500;
+}
+
+/* Recommendations */
+.carbon-recommendations-section {
+  background: linear-gradient(135deg, #f0fdf4, #dcfce7);
+  border-radius: 12px;
+  padding: 1.5rem;
+  border: 1px solid #bbf7d0;
+}
+
+.carbon-recommendations-section h3 {
+  margin: 0 0 1.5rem 0;
+  color: #166534;
+  font-size: 1.1rem;
+}
+
+.recommendations-list {
+  display: flex;
+  flex-direction: column;
+  gap: 1rem;
+}
+
+.recommendation-item {
+  display: flex;
+  align-items: flex-start;
+  gap: 1rem;
+  padding: 1rem;
+  background: white;
+  border-radius: 8px;
+  border-left: 4px solid #22c55e;
+}
+
+.recommendation-icon {
+  font-size: 1.2rem;
+  margin-top: 0.1rem;
+}
+
+.recommendation-item p {
+  margin: 0;
+  color: #166534;
+  line-height: 1.5;
+  font-size: 0.9rem;
+}
+
+/* Responsive Design for Carbon Section */
+@media (max-width: 768px) {
+  .carbon-overview {
+    grid-template-columns: 1fr;
+  }
+  
+  .carbon-stat-card {
+    flex-direction: column;
+    text-align: center;
+  }
+  
+  .chart-bars {
+    height: 150px;
+  }
+  
+  .chart-bars-container {
+    height: 100px;
+  }
+  
+  .chart-bar {
+    width: 15px;
+  }
+  
+  .carbon-order-item {
+    flex-direction: column;
+    align-items: flex-start;
+    gap: 1rem;
+  }
+  
+  .order-impact {
+    align-items: flex-start;
+  }
+  
+  .achievements-grid {
+    grid-template-columns: 1fr;
+  }
+  
+  .achievement-card {
+    flex-direction: column;
+    text-align: center;
+  }
+  
+  .timeframe-selector {
+    flex-direction: column;
+  }
+}
+
+@media (max-width: 480px) {
+  .carbon-overview {
+    gap: 1rem;
+  }
+  
+  .carbon-stat-card {
+    padding: 1rem;
+  }
+  
+  .stat-value {
+    font-size: 1.25rem;
+  }
+  
+  .chart-container {
+    overflow-x: auto;
+  }
+  
+  .chart-bars {
+    min-width: 300px;
+  }
 }