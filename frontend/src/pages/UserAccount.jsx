import { useState, useEffect } from 'react';
import { useNavigate } from 'react-router-dom';
import ConfirmationModal from "../components/modals/ConfirmationModal";
import { useConfirmation } from "../hooks/useConfirmation";
import toast from 'react-hot-toast';
import { fetchUserInformation } from '../user-services/fetchUserInformation'
import { setUserInformation } from '../user-services/setUserInformation';
<<<<<<< HEAD
import './styles/UserAccount.css';
import RetailerAuthOverlay from "../components/retailer/Auth/RetailerAuthOverlay";
=======
import { signupRetailer, signinRetailer } from '../user-services/retailerAuthService';
import './styles/UserAccount.css';
import RetailerAuthOverlay from "../components/retailer/Auth/RetailerAuthOverlay";
import InteractiveCarbonChart from '../components/charts/InteractiveCarbonChart';
import carbonGoalsService from '../services/carbonGoalsService';
>>>>>>> ac47636d

const status = Object.freeze({
	Prepare: "Preparing Order",
	Ready: "Ready for Delivery",
	Transit: "In Transit",
	Delivered: "Delivered",
	Cancelled: "Cancelled"
});

// Mock data for carbon footprint tracking
const mockCarbonData = {
	totalFootprint: 142.5, // kg CO2e
	monthlyFootprint: 28.3,
	lastMonthFootprint: 31.7,
	yearlyGoal: 300,
	orders: [
		{ id: 1001, date: '2024-05-10', footprint: 15.2, items: 3, category: 'Electronics', state: status.Cancelled },
		{ id: 1002, date: '2024-04-22', footprint: 8.1, items: 1, category: 'Home & Garden', state: status.Prepare },
		{ id: 1003, date: '2024-04-18', footprint: 12.4, items: 2, category: 'Fashion', state: status.Ready },
		{ id: 1004, date: '2024-04-12', footprint: 4.8, items: 1, category: 'Food', state: status.Transit },
		{ id: 1005, date: '2024-03-31', footprint: 22.3, items: 5, category: 'Electronics', state: status.Delivered },
	],
	monthlyData: [
		{ month: 'Jan', footprint: 25.4, goal: 25 },
		{ month: 'Feb', footprint: 18.7, goal: 25 },
		{ month: 'Mar', footprint: 31.2, goal: 25 },
		{ month: 'Apr', footprint: 28.9, goal: 25 },
		{ month: 'May', footprint: 28.3, goal: 25 },
	],
	categoryBreakdown: [
		{ category: 'Electronics', footprint: 45.8, percentage: 32.1, color: '#ef4444' },
		{ category: 'Fashion', footprint: 38.2, percentage: 26.8, color: '#f97316' },
		{ category: 'Home & Garden', footprint: 32.1, percentage: 22.5, color: '#eab308' },
		{ category: 'Food', footprint: 26.4, percentage: 18.5, color: '#22c55e' },
	],
	recommendations: [
		'Try choosing products with lower carbon footprints in the Electronics category',
		'Consider sustainable fashion alternatives to reduce your clothing impact',
		'Look for locally sourced food items to minimize transportation emissions',
		'Bundle purchases together to reduce packaging and shipping emissions'
	],
	achievements: [
		{ title: 'Eco Warrior', description: 'Reduced monthly footprint by 10%', date: '2024-04-15', icon: '🌱' },
		{ title: 'Green Shopper', description: 'Made 5 sustainable purchases', date: '2024-03-20', icon: '🛍️' },
		{ title: 'Carbon Conscious', description: 'Stayed under monthly goal', date: '2024-02-28', icon: '🎯' }
	]
};

const mockCountryCodes = [
	{ code: '+1', country: 'US', flag: '🇺🇸' },
	{ code: '+44', country: 'UK', flag: '🇬🇧' },
	{ code: '+27', country: 'ZA', flag: '🇿🇦' },
	{ code: '+49', country: 'DE', flag: '🇩🇪' },
	{ code: '+33', country: 'FR', flag: '🇫🇷' },
	{ code: '+81', country: 'JP', flag: '🇯🇵' },
	{ code: '+61', country: 'AU', flag: '🇦🇺' },
	{ code: '+86', country: 'CN', flag: '🇨🇳' }
];

export default function UserAccount() {
	const navigate = useNavigate();
	const [user, setUser] = useState(null);
	const [isEditing, setIsEditing] = useState(false);
	const [isLoading, setIsLoading] = useState(true);
	const [activeTab, setActiveTab] = useState('profile');
<<<<<<< HEAD
	const [carbonData, setCarbonData] = useState(mockCarbonData);
	const [selectedTimeframe, setSelectedTimeframe] = useState('monthly');
	const { confirmationState, showConfirmation } = useConfirmation();
  const [isRetailerOverlayOpen, setIsRetailerOverlayOpen] = useState(false);
=======
	const [carbonData, setCarbonData] = useState(null);
	const [isLoadingCarbonData, setIsLoadingCarbonData] = useState(false);
	const [selectedTimeframe, setSelectedTimeframe] = useState('monthly');
	const { confirmationState, showConfirmation } = useConfirmation();
	const [isRetailerOverlayOpen, setIsRetailerOverlayOpen] = useState(false);
>>>>>>> ac47636d
	const [formData, setFormData] = useState({
		name: '',
		email: '',
		phone: '',
		countryCode: '+27',
		address: '',
		city: '',
		postalCode: '',
		dateOfBirth: '',
		preferences: {
			emailNotifications: true,
			smsNotifications: false,
			marketingEmails: true,
			carbonGoalNotifications: true,
			sustainabilityTips: true
		}
	});

	const [updateData, setUpdateData] = useState({
		name: '',
		email: '',
		phone: '',
		countryCode: '+27',
		address: '',
		city: '',
		postalCode: '',
		dateOfBirth: '',
		preferences: {
			emailNotifications: true,
			smsNotifications: false,
			marketingEmails: true,
			carbonGoalNotifications: true,
			sustainabilityTips: true
		}
	});

	useEffect(() => {
<<<<<<< HEAD
		const userData = localStorage.getItem('user');
=======
		const userData = localStorage.getItem('userData');
>>>>>>> ac47636d
		if (userData) {
			const parsedUser = JSON.parse(userData);
			setUser(parsedUser);

			const loadUserInfo = async () => {
				try {
					const userInformation = await fetchUserInformation(parsedUser.id);
					console.log(userInformation);

					setFormData({
						name: userInformation.user.name || '',
						email: userInformation.user.email || '',
						phone: userInformation.user.telephone || 'Not Set',
						countryCode: userInformation.user.country_code || '+27', // Default to SA
						address: userInformation.address?.address || 'Not Set',
						city: userInformation.address?.city || 'Not Set',
						postalCode: userInformation.address?.postal_code || 'Not Set',
						dateOfBirth: userInformation.user.date_of_birth || '',
						preferences: {
							emailNotifications: parsedUser.preferences?.emailNotifications ?? true,
							smsNotifications: parsedUser.preferences?.smsNotifications ?? false,
							marketingEmails: parsedUser.preferences?.marketingEmails ?? true,
							carbonGoalNotifications: parsedUser.preferences?.carbonGoalNotifications ?? true,
							sustainabilityTips: parsedUser.preferences?.sustainabilityTips ?? true
						}
					});

					setUpdateData(formData);

				} catch (error) {
					console.error(error);
				} finally {
					setIsLoading(false);
				}
			};

<<<<<<< HEAD
			loadUserInfo();
		} else {
			navigate('/Login');
=======
			// Load carbon data when user loads
			loadCarbonData(parsedUser.id);
			loadUserInfo();
		} else {
			navigate('/login');
>>>>>>> ac47636d
			setIsLoading(false);
		}
	}, [navigate]);

<<<<<<< HEAD
	// Calculate progress towards yearly goal
	const yearlyProgress = (carbonData.totalFootprint / carbonData.yearlyGoal) * 100;
	const monthlyChange = ((carbonData.monthlyFootprint - carbonData.lastMonthFootprint) / carbonData.lastMonthFootprint) * 100;

	// Get carbon footprint color based on amount
	const getCarbonColor = (footprint, threshold = 25) => {
		if (footprint <= threshold * 0.5) return '#22c55e'; // Green - excellent
		if (footprint <= threshold * 0.75) return '#eab308'; // Yellow - good  
		if (footprint <= threshold) return '#f97316'; // Orange - moderate
		return '#ef4444'; // Red - high
=======
	// Function to load carbon data from backend
	const loadCarbonData = async (userId) => {
		setIsLoadingCarbonData(true);
		try {
			console.log('Loading carbon data for user:', userId);
			const data = await carbonGoalsService.getUserCarbonData(userId);
			console.log('Received carbon data:', data);
			setCarbonData(data);
		} catch (error) {
			console.error('Error loading carbon data:', error);
			// Fall back to mock data if API fails
			console.log('Falling back to mock data due to API error');
			setCarbonData(mockCarbonData);
			toast.error('Failed to load carbon data. Using sample data.');
		} finally {
			setIsLoadingCarbonData(false);
		}
	};

	// Calculate progress towards yearly goal (only if carbonData exists)
	const yearlyProgress = carbonData ? (carbonData.totalFootprint / carbonData.yearlyGoal) * 100 : 0;
	const monthlyChange = carbonData ? ((carbonData.monthlyFootprint - carbonData.lastMonthFootprint) / carbonData.lastMonthFootprint) * 100 : 0;

	// Get sustainability score color based on amount (0-100 scale)
	const getCarbonColor = (score, threshold = 75) => {
		if (score >= 85) return '#22c55e'; // Green - excellent sustainability
		if (score >= 70) return '#eab308'; // Yellow - good sustainability  
		if (score >= 50) return '#f97316'; // Orange - moderate sustainability
		return '#ef4444'; // Red - poor sustainability
>>>>>>> ac47636d
	};

	const handleInputChange = (e) => {
		const { name, value, type, checked } = e.target;

		if (name.startsWith('preferences.')) {
			const prefName = name.split('.')[1];
			setFormData(prev => ({
				...prev,
				preferences: {
					...prev.preferences,
					[prefName]: checked
				}
			}));
		} else {
			setFormData(prev => ({
				...prev,
				[name]: type === 'checkbox' ? checked : value
			}));
		}
	};

	const handleSaveChanges = async () => {
		setIsLoading(true);
		try {
			const response = await setUserInformation(formData, user.id);
			const updatedUser = { ...user, ...formData };
			localStorage.setItem('user', JSON.stringify(updatedUser));
			setUser(updatedUser);


			setIsEditing(false);
			toast.success('Profile updated successfully!');
			setUpdateData(formData);
		} catch (error) {
			toast.error((error.message || 'Please try again.'));
			setFormData(updateData);
		} finally {
			setIsLoading(false);
		}
	};

	const handleCancelEdit = () => {
		setFormData(updateData);
		setIsEditing(false);
	};

	const handleDeleteAccount = async () => {
		const confirmed = await showConfirmation({
			title: 'Delete Account',
			message: 'This will permanently delete your account and all associated data. Are you absolutely sure?',
			confirmText: 'Delete Account',
			cancelText: 'Keep Account',
			type: 'danger'
		});

		if (confirmed) {
			const doubleConfirmed = await showConfirmation({
				title: 'Confirm Deletion',
				message: 'This will permanently delete all your data. Are you absolutely sure?',
				confirmText: 'Yes, Delete My Account',
				cancelText: 'No, Keep My Account',
				type: 'danger'
			});


			if (doubleConfirmed) {
				localStorage.removeItem('user');
				localStorage.removeItem('token');
				navigate('/');
			}
		}
	};

	const handleLogout = async () => {
		try {
			const confirmed = await showConfirmation({
				title: 'Confirm Logout',
				message: 'You will be Logged out of your Account, Continue Logout?',
				confirmText: 'Continue',
				cancelText: 'Cancel',
				type: 'default'
			});

			console.log('Confirmation result:', confirmed);

			if (confirmed) {
				localStorage.removeItem('user');
				localStorage.removeItem('token');
				navigate('/');
			}
		} catch (error) {
			console.error('Error with confirmation:', error);
		}
	};

<<<<<<< HEAD
  const logasRetailer = async () => {
    setIsRetailerOverlayOpen(true);
  };

  const handleRetailerAuthSubmit = (formData, mode) => {
    console.log(`Retailer ${mode} submitted:`, formData);
    // Handle the retailer authentication logic here
    // You can make API calls, validate credentials, etc.
    
    // For now, just close the overlay and show a success message
    setIsRetailerOverlayOpen(false);
    toast.success(`Retailer ${mode} successful!`);
    
    // You might want to redirect to a retailer dashboard or update user state
    // navigate('/retailer-dashboard');
  };
=======
	const logasRetailer = async () => {
		setIsRetailerOverlayOpen(true);
	};

	const handleRetailerAuthSubmit = async (formData, mode) => {
		try {
			let result;

			if (mode === 'signup') {
				// Get current user's email for retailer signup
				const userData = localStorage.getItem('userData');
				const currentUser = userData ? JSON.parse(userData) : null;
				
				// Transform formData to match backend requirements
				const retailerData = {
					name: formData.name,
					description: formData.organisation, // Convert organisation to description
					email: currentUser?.email || formData.email || '', // Use current user's email
					password: formData.password
				};
				
				result = await signupRetailer(retailerData);
				toast.success('Retailer account created successfully!');
			} else {
				// For signin, we need email and password
				const userData = localStorage.getItem('userData');
				const currentUser = userData ? JSON.parse(userData) : null;
				
				const signinData = {
					email: currentUser?.email || formData.email || '',
					password: formData.password
				};
				
				result = await signinRetailer(signinData);
				toast.success('Retailer signin successful!');
			}

			// Store retailer information in localStorage
			localStorage.setItem('retailer_user', JSON.stringify(result));

			// Close the overlay
			setIsRetailerOverlayOpen(false);

			// Redirect to retailer dashboard
			navigate('/retailer-dashboard');

		} catch (error) {
			// Provide more specific error messages
			let errorMessage = error.message || `Retailer ${mode} failed. Please try again.`;
			
			if (errorMessage.includes("already exists")) {
				errorMessage = "You already have a retailer account with this email. Try signing in instead.";
			} else if (errorMessage.includes("invalid") || errorMessage.includes("401")) {
				errorMessage = "Invalid credentials. Please check your password.";
			} else if (errorMessage.includes("not found") || errorMessage.includes("404")) {
				errorMessage = "No retailer account found. Please create one first.";
			}
			
			toast.error(errorMessage);
		}
	};

	// Update goals when user drags points on the chart
	const handleGoalChange = async (monthIndex, newGoal) => {
		if (!user || !carbonData) return;

		try {
			// Get the actual month number (1-12) from the monthIndex
			const monthData = carbonData.monthlyData[monthIndex];
			const monthNumber = getMonthNumberFromName(monthData.month);

			// Update the backend
			await carbonGoalsService.updateCarbonGoal(user.id, monthNumber, newGoal);

			// Update local state
			setCarbonData(prev => ({
				...prev,
				monthlyData: prev.monthlyData.map((m, i) =>
					i === monthIndex ? { ...m, goal: newGoal } : m
				)
			}));

			toast.success('Carbon goal updated successfully!');
		} catch (error) {
			console.error('Error updating carbon goal:', error);
			toast.error('Failed to update carbon goal. Please try again.');
		}
	};

	// Helper function to convert month name to number
	const getMonthNumberFromName = (monthName) => {
		const months = {
			'Jan': 1, 'Feb': 2, 'Mar': 3, 'Apr': 4, 'May': 5, 'Jun': 6,
			'Jul': 7, 'Aug': 8, 'Sep': 9, 'Oct': 10, 'Nov': 11, 'Dec': 12
		};
		return months[monthName] || 1;
	};
>>>>>>> ac47636d

	if (isLoading) {
		return (
			<div className="account-container">
				<div className="account-loading">
					<div className="loading-spinner"></div>
					<span>Loading your Account...</span>
				</div>
			</div>
		);
	}

	if (!user) {
		return (
			<div className="account-container">
				<div className="account-error">
					<h2>Account Not Found</h2>
					<p>Please log in to view your account.</p>
<<<<<<< HEAD
					<button onClick={() => navigate('/Login')} className="login-button">
=======
					<button onClick={() => navigate('/login')} className="login-button">
>>>>>>> ac47636d
						Go to Login
					</button>
				</div>
			</div>
		);
	}

<<<<<<< HEAD
  return (
    <div className="account-container">
      <div className="account-header">
        <div className="account-title">
          <h1>My Account</h1>
          <p>Manage your profile and track your environmental impact</p>
        </div>
        <div className="account-actions">
          <button onClick={handleLogout} className="logout-button">
            Logout
          </button>
          <button onClick={logasRetailer} className="retailer-button">
            Sign as Retailer
          </button>
        </div>
      </div>
=======
	return (
		<div className="account-container">
			<div className="account-header">
				<div className="account-title">
					<h1>My Account</h1>
					<p>Manage your profile and track your environmental impact</p>
				</div>
				<div className="account-actions">
					<button onClick={handleLogout} className="logout-button">
						Logout
					</button>
					<button onClick={logasRetailer} className="retailer-button">
						Sign as Retailer
					</button>
				</div>
			</div>
>>>>>>> ac47636d

			<div className="account-content">
				{/* Tab Navigation */}
				<div className="account-tabs">
					<button
						className={`tab-button ${activeTab === 'profile' ? 'active' : ''}`}
						onClick={() => setActiveTab('profile')}
					>
						👤 Profile
					</button>
					<button
						className={`tab-button ${activeTab === 'carbon-footprint' ? 'active' : ''}`}
						onClick={() => setActiveTab('carbon-footprint')}
					>
						🌍 Carbon Footprint
					</button>
					<button
						className={`tab-button ${activeTab === 'preferences' ? 'active' : ''}`}
						onClick={() => setActiveTab('preferences')}
					>
						⚙️ Preferences
					</button>
					<button
						className={`tab-button ${activeTab === 'security' ? 'active' : ''}`}
						onClick={() => setActiveTab('security')}
					>
						🔒 Security
					</button>
				</div>

				{/* Tab Content */}
				<div className="tab-content">
					{/* Existing Profile Tab */}
					{activeTab === 'profile' && (
						<div className="profile-section">
							<div className="section-header">
								<h2>Profile Information</h2>
								{!isEditing ? (
									<button
										onClick={() => setIsEditing(true)}
										className="edit-button"
									>
										✏️ Edit Profile
									</button>
								) : (
									<div className="edit-actions">
										<button
											onClick={handleSaveChanges}
											className="save-button"
											disabled={isLoading}
										>
											💾 Save Changes
										</button>
										<button
											onClick={handleCancelEdit}
											className="cancel-button"
										>
											❌ Cancel
										</button>
									</div>
								)}
							</div>

							<div className="profile-form">
								<div className="form-row">
									<div className="form-group">
										<label htmlFor="name" className='account-form-label'>Full Name</label>
										<input
											id="name"
											name="name"
											type="text"
											value={formData.name}
											onChange={handleInputChange}
											disabled={!isEditing}
											placeholder="Enter your full name"
											className="account-form-input"
										/>
									</div>
									<div className="form-group">
										<label htmlFor="email" className='account-form-label'>Email Address</label>
										<input
											id="email"
											name="email"
											type="email"
											value={formData.email}
											onChange={handleInputChange}
											disabled={!isEditing}
											placeholder="Enter your email"
											className="account-form-input"
										/>
									</div>
								</div>

								<div className="form-row">
									<div className="form-group phone-group">
										<label htmlFor="phone" className='account-form-label'>Phone Number</label>
										<div className="phone-input-container">
											<select
												name="countryCode"
												value={formData.countryCode}
												onChange={handleInputChange}
												disabled={!isEditing}
												className="country-code-select"
											>
												{mockCountryCodes.map((country) => (
													<option key={country.code} value={country.code}>
														{country.flag} {country.code}
													</option>
												))}
											</select>
											<input
												id="phone"
												name="phone"
												type="tel"
												value={formData.phone}
												onChange={handleInputChange}
												disabled={!isEditing}
												placeholder="Enter your phone number"
												className="phone-input account-form-input"
											/>
										</div>
									</div>
									<div className="form-group">
										<label htmlFor="dateOfBirth" className='account-form-label'>Date of Birth</label>
										<input
											id="dateOfBirth"
											name="dateOfBirth"
											type="date"
											value={formData.dateOfBirth || ''}
											onChange={handleInputChange}
											disabled={!isEditing}
											className="account-form-input"
										/>
									</div>
								</div>

								<div className="form-group">
									<label htmlFor="address" className='account-form-label'>Address</label>
									<input
										id="address"
										name="address"
										type="text"
										value={formData.address}
										onChange={handleInputChange}
										disabled={!isEditing}
										placeholder="Enter your street address"
										className="account-form-input"
									/>
								</div>

								<div className="form-row">
									<div className="form-group">
										<label htmlFor="city" className='account-form-label'>City</label>
										<input
											id="city"
											name="city"
											type="text"
											value={formData.city}
											onChange={handleInputChange}
											disabled={!isEditing}
											placeholder="Enter your city"
											className="account-form-input"
										/>
									</div>
									<div className="form-group">
										<label htmlFor="postalCode" className='account-form-label'>Postal Code</label>
										<input
											id="postalCode"
											name="postalCode"
											type="text"
											value={formData.postalCode}
											onChange={handleInputChange}
											disabled={!isEditing}
											placeholder="Enter postal code"
											className="account-form-input"
										/>
									</div>
								</div>
							</div>
						</div>
					)}

					{/* NEW: Carbon Footprint Tab */}
					{activeTab === 'carbon-footprint' && (
						<div className="carbon-section">
<<<<<<< HEAD
							<div className="section-header">
								<h2>Your Carbon Footprint</h2>
								<div className="timeframe-selector">
									<button
										className={`timeframe-btn ${selectedTimeframe === 'monthly' ? 'active' : ''}`}
										onClick={() => setSelectedTimeframe('monthly')}
									>
										Monthly
									</button>
									<button
										className={`timeframe-btn ${selectedTimeframe === 'yearly' ? 'active' : ''}`}
										onClick={() => setSelectedTimeframe('yearly')}
									>
										Yearly
									</button>
								</div>
							</div>

							{/* Carbon Stats Overview */}
							<div className="carbon-overview">
								<div className="carbon-stat-card">
									<div className="stat-icon">🌍</div>
									<div className="stat-content">
										<h3>Total Footprint</h3>
										<div className="stat-value" style={{ color: getCarbonColor(carbonData.totalFootprint, 300) }}>
											{carbonData.totalFootprint}
										</div>
										<p className="stat-description">This year</p>
									</div>
								</div>

								<div className="carbon-stat-card">
									<div className="stat-icon">📅</div>
									<div className="stat-content">
										<h3>This Month</h3>
										<div className="stat-value" style={{ color: getCarbonColor(carbonData.monthlyFootprint) }}>
											{carbonData.monthlyFootprint}
										</div>
										<p className="stat-description">
											{monthlyChange > 0 ? '📈' : '📉'} {Math.abs(monthlyChange).toFixed(1)}% vs last month
										</p>
									</div>
								</div>

								<div className="carbon-stat-card">
									<div className="stat-icon">🎯</div>
									<div className="stat-content">
										<h3>Yearly Goal</h3>
										<div className="stat-value">
											{carbonData.yearlyGoal}
										</div>
										<div className="progress-bar">
											<div
												className="progress-fill"
												style={{
													width: `${Math.min(yearlyProgress, 100)}%`,
													backgroundColor: yearlyProgress > 100 ? '#ef4444' : '#22c55e'
												}}
											></div>
										</div>
										<p className="stat-description">{yearlyProgress.toFixed(1)}% of goal used</p>
									</div>
								</div>
							</div>

							{/* Monthly Trend Chart */}
							<div className="carbon-chart-section">
								<h3>Monthly Carbon Footprint Trend</h3>
								<div className="chart-container">
									<div className="chart-bars">
										{carbonData.monthlyData.map((month, index) => (
											<div key={month.month} className="chart-bar-group">
												<div className="chart-bars-container">
													<div
														className="chart-bar actual"
														style={{
															height: `${(month.footprint / 35) * 100}%`,
															backgroundColor: getCarbonColor(month.footprint)
														}}
														title={`${month.footprint}`}
													></div>
													<div
														className="chart-bar goal"
														style={{ height: `${(month.goal / 35) * 100}%` }}
														title={`Goal: ${month.goal} `}
													></div>
												</div>
												<span className="chart-label">{month.month}</span>
											</div>
										))}
									</div>
									<div className="chart-legend">
										<div className="legend-item">
											<div className="legend-color actual"></div>
											<span>Actual</span>
										</div>
										<div className="legend-item">
											<div className="legend-color goal"></div>
											<span>Goal</span>
										</div>
									</div>
								</div>
							</div>

							{/* Category Breakdown */}
							<div className="carbon-breakdown-section">
								<h3>Footprint by Category</h3>
								<div className="category-breakdown">
									{carbonData.categoryBreakdown.map((category) => (
										<div key={category.category} className="category-item">
											<div className="category-header">
												<span className="category-name">{category.category}</span>
												<span className="category-amount">{category.footprint}</span>
											</div>
											<div className="category-bar">
												<div
													className="category-fill"
													style={{
														width: `${category.percentage}%`,
														backgroundColor: category.color
													}}
												></div>
											</div>
											<span className="category-percentage">{category.percentage}%</span>
										</div>
									))}
								</div>
							</div>

							{/* Recent Orders */}
							<div className="carbon-orders-section">
								<h3>Recent Order Impact</h3>
								<div className="carbon-orders">
									{carbonData.orders.map((order) => (
										<div key={order.id} className="carbon-order-item">
											<div className="order-info">
												<span className="order-id">Order #{order.id}</span>
												<span className="order-date">{order.date}</span>
												<span
													className="order-category"
													style={{ color: getCarbonColor(order.footprint, 15) }}>
													{order.footprint}
												</span>
											</div>
											<div className="order-impact">
												<span
													className="order-footprint"
													// style={{ color: getCarbonColor(order.footprint, 15) }}
													style={{ color: order.state === status.Cancelled ? '#b51818' : '#3a4039' }}
												>
													{order.state}
												</span>
												<span className="order-items">{order.items} items</span>
											</div>
										</div>
									))}
								</div>
							</div>

							{/* Achievements */}
							<div className="carbon-achievements-section">
								<h3>Sustainability Achievements</h3>
								<div className="achievements-grid">
									{carbonData.achievements.map((achievement, index) => (
										<div key={index} className="achievement-card">
											<div className="achievement-icon">{achievement.icon}</div>
											<div className="achievement-content">
												<h4>{achievement.title}</h4>
												<p>{achievement.description}</p>
												<span className="achievement-date">{achievement.date}</span>
											</div>
										</div>
									))}
								</div>
							</div>

							{/* Recommendations */}
							<div className="carbon-recommendations-section">
								<h3>💡 Personalized Recommendations</h3>
								<div className="recommendations-list">
									{carbonData.recommendations.map((recommendation, index) => (
										<div key={index} className="recommendation-item">
											<div className="recommendation-icon">🌱</div>
											<p>{recommendation}</p>
										</div>
									))}
								</div>
							</div>
=======
						<div className="section-header">
							<h2>Your Sustainability Tracker</h2>
						</div>							{/* Explanation Section */}
							<div className="carbon-explanation">
								<h3>🌱 How Your Sustainability Score Works</h3>
								<div className="explanation-content">
									<p><strong>Your score is calculated from 0-100 based on the sustainability ratings of products you purchase:</strong></p>
									<ul>
										<li><span className="score-indicator excellent">85-100</span> Excellent - You're choosing highly sustainable products! 🌟</li>
										<li><span className="score-indicator good">70-84</span> Good - Great choices with room for improvement 👍</li>
										<li><span className="score-indicator moderate">50-69</span> Moderate - Consider more eco-friendly alternatives 🔄</li>
										<li><span className="score-indicator poor">0-49</span> Needs Improvement - Focus on sustainable products 📈</li>
									</ul>
									<p><em>Your monthly score is the average sustainability rating of all products in your orders for that month. Higher scores mean better environmental impact!</em></p>
								</div>
							</div>

							{isLoadingCarbonData ? (
								<div className="carbon-loading">
									<div className="loading-spinner"></div>
									<span>Loading your sustainability data...</span>
								</div>
							) : carbonData ? (
								<>
									{/* Sustainability Stats Overview */}
									<div className="carbon-overview">
										<div className="carbon-stat-card">
											<div className="stat-icon">�</div>
											<div className="stat-content">
												<h3>Average Score</h3>
												<div className="stat-value" style={{ color: getCarbonColor(carbonData.totalFootprint, 100) }}>
													{carbonData.totalFootprint}/100
												</div>
												<p className="stat-description">This year</p>
											</div>
										</div>

										<div className="carbon-stat-card">
											<div className="stat-icon">📅</div>
											<div className="stat-content">
												<h3>This Month</h3>
												<div className="stat-value" style={{ color: getCarbonColor(carbonData.monthlyFootprint) }}>
													{carbonData.monthlyFootprint}/100
												</div>
												<p className="stat-description">
													{monthlyChange > 0 ? '📈' : '📉'} {Math.abs(monthlyChange).toFixed(1)}% vs last month
												</p>
											</div>
										</div>

										<div className="carbon-stat-card">
											<div className="stat-icon">🎯</div>
											<div className="stat-content">
												<h3>Target Score</h3>
												<div className="stat-value">
													{carbonData.yearlyGoal}/100
												</div>
												<div className="progress-bar">
													<div
														className="progress-fill"
														style={{
															width: `${Math.min(yearlyProgress, 100)}%`,
															backgroundColor: yearlyProgress > 100 ? '#22c55e' : '#ef4444'
														}}
													></div>
												</div>
												<p className="stat-description">{yearlyProgress.toFixed(1)}% of target achieved</p>
											</div>
										</div>
									</div>

									{/* Monthly Trend Chart */}
									<div className="carbon-chart-section">
										<h3>📊 Monthly Sustainability Performance & Goals</h3>
										<div className="chart-description">
											<p>Track your sustainability progress and set monthly goals. Drag the goal markers on the chart to adjust your targets!</p>
										</div>
										<InteractiveCarbonChart
											monthlyData={carbonData.monthlyData}
											getCarbonColor={getCarbonColor}
											selectedTimeframe={selectedTimeframe}
											onGoalChange={handleGoalChange}
										/>
									</div>


								</>
							) : (
								<div className="carbon-error">
									<p>Unable to load carbon footprint data. Please try refreshing the page.</p>
									<button onClick={() => user && loadCarbonData(user.id)} className="retry-button">
										Retry
									</button>
								</div>
							)}
>>>>>>> ac47636d
						</div>
					)}

					{/* Enhanced Preferences Tab */}
					{activeTab === 'preferences' && (
						<div className="preferences-section">
							<div className="section-header">
								<h2>Notification Preferences</h2>
							</div>

							<div className="preferences-form">
								<div className="preference-item">
									<div className="preference-info">
										<h3>Email Notifications</h3>
										<p>Receive order updates and important account information via email</p>
									</div>
									<label className="toggle-switch">
										<input
											type="checkbox"
											name="preferences.emailNotifications"
											checked={formData.preferences.emailNotifications}
											onChange={handleInputChange}
											className="account-toggle-input"
										/>
										<span className="toggle-slider"></span>
									</label>
								</div>

								<div className="preference-item">
									<div className="preference-info">
										<h3>SMS Notifications</h3>
										<p>Get delivery updates and urgent notifications via text message</p>
									</div>
									<label className="toggle-switch">
										<input
											type="checkbox"
											name="preferences.smsNotifications"
											checked={formData.preferences.smsNotifications}
											onChange={handleInputChange}
											className="account-toggle-input"
										/>
										<span className="toggle-slider"></span>
									</label>
								</div>

								<div className="preference-item">
									<div className="preference-info">
										<h3>Marketing Emails</h3>
										<p>Receive promotional offers, product recommendations, and sustainability tips</p>
									</div>
									<label className="toggle-switch">
										<input
											type="checkbox"
											name="preferences.marketingEmails"
											checked={formData.preferences.marketingEmails}
											onChange={handleInputChange}
											className="account-toggle-input"
										/>
										<span className="toggle-slider"></span>
									</label>
								</div>

								<div className="preference-item">
									<div className="preference-info">
										<h3>Carbon Goal Notifications</h3>
										<p>Get alerts when approaching your monthly carbon footprint goals</p>
									</div>
									<label className="toggle-switch">
										<input
											type="checkbox"
											name="preferences.carbonGoalNotifications"
											checked={formData.preferences.carbonGoalNotifications}
											onChange={handleInputChange}
											className="account-toggle-input"
										/>
										<span className="toggle-slider"></span>
									</label>
								</div>

								<div className="preference-item">
									<div className="preference-info">
										<h3>Sustainability Tips</h3>
										<p>Receive weekly tips and recommendations for reducing your environmental impact</p>
									</div>
									<label className="toggle-switch">
										<input
											type="checkbox"
											name="preferences.sustainabilityTips"
											checked={formData.preferences.sustainabilityTips}
											onChange={handleInputChange}
											className="account-toggle-input"
										/>
										<span className="toggle-slider"></span>
									</label>
								</div>

								<button
									onClick={handleSaveChanges}
									className="save-preferences-button"
									disabled={isLoading}
								>
									Save Preferences
								</button>
							</div>
						</div>
					)}

					{/* Existing Security Tab remains the same */}
					{activeTab === 'security' && (
						<div className="security-section">
							<div className="section-header">
								<h2>Security Settings</h2>
							</div>

							<div className="security-form">
								<div className="security-item">
									<div className="security-info">
										<h3>Change Password</h3>
										<p>Update your password to keep your account secure</p>
									</div>
									<button className="security-button">
										Change Password
									</button>
								</div>

								<div className="security-item">
									<div className="security-info">
										<h3>Two-Factor Authentication</h3>
										<p>Add an extra layer of security to your account</p>
									</div>
									<button className="security-button">
										Enable 2FA
									</button>
								</div>

								<div className="security-item">
									<div className="security-info">
										<h3>Login History</h3>
										<p>View recent login activity and manage active sessions</p>
									</div>
									<button className="security-button">
										View History
									</button>
								</div>

<<<<<<< HEAD
                <div className="danger-zone">
                  <h3>Danger Zone</h3>
                  <div className="security-item danger">
                    <div className="security-info">
                      <h4>Delete Account</h4>
                      <p>Permanently delete your account and all associated data</p>
                    </div>
                    <button
                      onClick={handleDeleteAccount}
                      className="delete-button"
                    >
                      Delete Account
                    </button>
                  </div>
                </div>
              </div>
            </div>
          )}
        </div>
      </div>
      <ConfirmationModal {...confirmationState} />
      <RetailerAuthOverlay
        isOpen={isRetailerOverlayOpen}
        onClose={() => setIsRetailerOverlayOpen(false)}
        onSubmit={handleRetailerAuthSubmit}
      />
    </div>
  );
=======
								<div className="danger-zone">
									<h3>Danger Zone</h3>
									<div className="security-item danger">
										<div className="security-info">
											<h4>Delete Account</h4>
											<p>Permanently delete your account and all associated data</p>
										</div>
										<button
											onClick={handleDeleteAccount}
											className="delete-button"
										>
											Delete Account
										</button>
									</div>
								</div>
							</div>
						</div>
					)}
				</div>
			</div>
			<ConfirmationModal {...confirmationState} />
			<RetailerAuthOverlay
				isOpen={isRetailerOverlayOpen}
				onClose={() => setIsRetailerOverlayOpen(false)}
				onSubmit={handleRetailerAuthSubmit}
			/>
		</div>
	);
>>>>>>> ac47636d
}<|MERGE_RESOLUTION|>--- conflicted
+++ resolved
@@ -1,1182 +1,883 @@
-import { useState, useEffect } from 'react';
-import { useNavigate } from 'react-router-dom';
-import ConfirmationModal from "../components/modals/ConfirmationModal";
-import { useConfirmation } from "../hooks/useConfirmation";
-import toast from 'react-hot-toast';
-import { fetchUserInformation } from '../user-services/fetchUserInformation'
-import { setUserInformation } from '../user-services/setUserInformation';
-<<<<<<< HEAD
-import './styles/UserAccount.css';
-import RetailerAuthOverlay from "../components/retailer/Auth/RetailerAuthOverlay";
-=======
-import { signupRetailer, signinRetailer } from '../user-services/retailerAuthService';
-import './styles/UserAccount.css';
-import RetailerAuthOverlay from "../components/retailer/Auth/RetailerAuthOverlay";
-import InteractiveCarbonChart from '../components/charts/InteractiveCarbonChart';
-import carbonGoalsService from '../services/carbonGoalsService';
->>>>>>> ac47636d
-
-const status = Object.freeze({
-	Prepare: "Preparing Order",
-	Ready: "Ready for Delivery",
-	Transit: "In Transit",
-	Delivered: "Delivered",
-	Cancelled: "Cancelled"
-});
-
-// Mock data for carbon footprint tracking
-const mockCarbonData = {
-	totalFootprint: 142.5, // kg CO2e
-	monthlyFootprint: 28.3,
-	lastMonthFootprint: 31.7,
-	yearlyGoal: 300,
-	orders: [
-		{ id: 1001, date: '2024-05-10', footprint: 15.2, items: 3, category: 'Electronics', state: status.Cancelled },
-		{ id: 1002, date: '2024-04-22', footprint: 8.1, items: 1, category: 'Home & Garden', state: status.Prepare },
-		{ id: 1003, date: '2024-04-18', footprint: 12.4, items: 2, category: 'Fashion', state: status.Ready },
-		{ id: 1004, date: '2024-04-12', footprint: 4.8, items: 1, category: 'Food', state: status.Transit },
-		{ id: 1005, date: '2024-03-31', footprint: 22.3, items: 5, category: 'Electronics', state: status.Delivered },
-	],
-	monthlyData: [
-		{ month: 'Jan', footprint: 25.4, goal: 25 },
-		{ month: 'Feb', footprint: 18.7, goal: 25 },
-		{ month: 'Mar', footprint: 31.2, goal: 25 },
-		{ month: 'Apr', footprint: 28.9, goal: 25 },
-		{ month: 'May', footprint: 28.3, goal: 25 },
-	],
-	categoryBreakdown: [
-		{ category: 'Electronics', footprint: 45.8, percentage: 32.1, color: '#ef4444' },
-		{ category: 'Fashion', footprint: 38.2, percentage: 26.8, color: '#f97316' },
-		{ category: 'Home & Garden', footprint: 32.1, percentage: 22.5, color: '#eab308' },
-		{ category: 'Food', footprint: 26.4, percentage: 18.5, color: '#22c55e' },
-	],
-	recommendations: [
-		'Try choosing products with lower carbon footprints in the Electronics category',
-		'Consider sustainable fashion alternatives to reduce your clothing impact',
-		'Look for locally sourced food items to minimize transportation emissions',
-		'Bundle purchases together to reduce packaging and shipping emissions'
-	],
-	achievements: [
-		{ title: 'Eco Warrior', description: 'Reduced monthly footprint by 10%', date: '2024-04-15', icon: '🌱' },
-		{ title: 'Green Shopper', description: 'Made 5 sustainable purchases', date: '2024-03-20', icon: '🛍️' },
-		{ title: 'Carbon Conscious', description: 'Stayed under monthly goal', date: '2024-02-28', icon: '🎯' }
-	]
-};
-
-const mockCountryCodes = [
-	{ code: '+1', country: 'US', flag: '🇺🇸' },
-	{ code: '+44', country: 'UK', flag: '🇬🇧' },
-	{ code: '+27', country: 'ZA', flag: '🇿🇦' },
-	{ code: '+49', country: 'DE', flag: '🇩🇪' },
-	{ code: '+33', country: 'FR', flag: '🇫🇷' },
-	{ code: '+81', country: 'JP', flag: '🇯🇵' },
-	{ code: '+61', country: 'AU', flag: '🇦🇺' },
-	{ code: '+86', country: 'CN', flag: '🇨🇳' }
-];
-
-export default function UserAccount() {
-	const navigate = useNavigate();
-	const [user, setUser] = useState(null);
-	const [isEditing, setIsEditing] = useState(false);
-	const [isLoading, setIsLoading] = useState(true);
-	const [activeTab, setActiveTab] = useState('profile');
-<<<<<<< HEAD
-	const [carbonData, setCarbonData] = useState(mockCarbonData);
-	const [selectedTimeframe, setSelectedTimeframe] = useState('monthly');
-	const { confirmationState, showConfirmation } = useConfirmation();
-  const [isRetailerOverlayOpen, setIsRetailerOverlayOpen] = useState(false);
-=======
-	const [carbonData, setCarbonData] = useState(null);
-	const [isLoadingCarbonData, setIsLoadingCarbonData] = useState(false);
-	const [selectedTimeframe, setSelectedTimeframe] = useState('monthly');
-	const { confirmationState, showConfirmation } = useConfirmation();
-	const [isRetailerOverlayOpen, setIsRetailerOverlayOpen] = useState(false);
->>>>>>> ac47636d
-	const [formData, setFormData] = useState({
-		name: '',
-		email: '',
-		phone: '',
-		countryCode: '+27',
-		address: '',
-		city: '',
-		postalCode: '',
-		dateOfBirth: '',
-		preferences: {
-			emailNotifications: true,
-			smsNotifications: false,
-			marketingEmails: true,
-			carbonGoalNotifications: true,
-			sustainabilityTips: true
-		}
-	});
-
-	const [updateData, setUpdateData] = useState({
-		name: '',
-		email: '',
-		phone: '',
-		countryCode: '+27',
-		address: '',
-		city: '',
-		postalCode: '',
-		dateOfBirth: '',
-		preferences: {
-			emailNotifications: true,
-			smsNotifications: false,
-			marketingEmails: true,
-			carbonGoalNotifications: true,
-			sustainabilityTips: true
-		}
-	});
-
-	useEffect(() => {
-<<<<<<< HEAD
-		const userData = localStorage.getItem('user');
-=======
-		const userData = localStorage.getItem('userData');
->>>>>>> ac47636d
-		if (userData) {
-			const parsedUser = JSON.parse(userData);
-			setUser(parsedUser);
-
-			const loadUserInfo = async () => {
-				try {
-					const userInformation = await fetchUserInformation(parsedUser.id);
-					console.log(userInformation);
-
-					setFormData({
-						name: userInformation.user.name || '',
-						email: userInformation.user.email || '',
-						phone: userInformation.user.telephone || 'Not Set',
-						countryCode: userInformation.user.country_code || '+27', // Default to SA
-						address: userInformation.address?.address || 'Not Set',
-						city: userInformation.address?.city || 'Not Set',
-						postalCode: userInformation.address?.postal_code || 'Not Set',
-						dateOfBirth: userInformation.user.date_of_birth || '',
-						preferences: {
-							emailNotifications: parsedUser.preferences?.emailNotifications ?? true,
-							smsNotifications: parsedUser.preferences?.smsNotifications ?? false,
-							marketingEmails: parsedUser.preferences?.marketingEmails ?? true,
-							carbonGoalNotifications: parsedUser.preferences?.carbonGoalNotifications ?? true,
-							sustainabilityTips: parsedUser.preferences?.sustainabilityTips ?? true
-						}
-					});
-
-					setUpdateData(formData);
-
-				} catch (error) {
-					console.error(error);
-				} finally {
-					setIsLoading(false);
-				}
-			};
-
-<<<<<<< HEAD
-			loadUserInfo();
-		} else {
-			navigate('/Login');
-=======
-			// Load carbon data when user loads
-			loadCarbonData(parsedUser.id);
-			loadUserInfo();
-		} else {
-			navigate('/login');
->>>>>>> ac47636d
-			setIsLoading(false);
-		}
-	}, [navigate]);
-
-<<<<<<< HEAD
-	// Calculate progress towards yearly goal
-	const yearlyProgress = (carbonData.totalFootprint / carbonData.yearlyGoal) * 100;
-	const monthlyChange = ((carbonData.monthlyFootprint - carbonData.lastMonthFootprint) / carbonData.lastMonthFootprint) * 100;
-
-	// Get carbon footprint color based on amount
-	const getCarbonColor = (footprint, threshold = 25) => {
-		if (footprint <= threshold * 0.5) return '#22c55e'; // Green - excellent
-		if (footprint <= threshold * 0.75) return '#eab308'; // Yellow - good  
-		if (footprint <= threshold) return '#f97316'; // Orange - moderate
-		return '#ef4444'; // Red - high
-=======
-	// Function to load carbon data from backend
-	const loadCarbonData = async (userId) => {
-		setIsLoadingCarbonData(true);
-		try {
-			console.log('Loading carbon data for user:', userId);
-			const data = await carbonGoalsService.getUserCarbonData(userId);
-			console.log('Received carbon data:', data);
-			setCarbonData(data);
-		} catch (error) {
-			console.error('Error loading carbon data:', error);
-			// Fall back to mock data if API fails
-			console.log('Falling back to mock data due to API error');
-			setCarbonData(mockCarbonData);
-			toast.error('Failed to load carbon data. Using sample data.');
-		} finally {
-			setIsLoadingCarbonData(false);
-		}
-	};
-
-	// Calculate progress towards yearly goal (only if carbonData exists)
-	const yearlyProgress = carbonData ? (carbonData.totalFootprint / carbonData.yearlyGoal) * 100 : 0;
-	const monthlyChange = carbonData ? ((carbonData.monthlyFootprint - carbonData.lastMonthFootprint) / carbonData.lastMonthFootprint) * 100 : 0;
-
-	// Get sustainability score color based on amount (0-100 scale)
-	const getCarbonColor = (score, threshold = 75) => {
-		if (score >= 85) return '#22c55e'; // Green - excellent sustainability
-		if (score >= 70) return '#eab308'; // Yellow - good sustainability  
-		if (score >= 50) return '#f97316'; // Orange - moderate sustainability
-		return '#ef4444'; // Red - poor sustainability
->>>>>>> ac47636d
-	};
-
-	const handleInputChange = (e) => {
-		const { name, value, type, checked } = e.target;
-
-		if (name.startsWith('preferences.')) {
-			const prefName = name.split('.')[1];
-			setFormData(prev => ({
-				...prev,
-				preferences: {
-					...prev.preferences,
-					[prefName]: checked
-				}
-			}));
-		} else {
-			setFormData(prev => ({
-				...prev,
-				[name]: type === 'checkbox' ? checked : value
-			}));
-		}
-	};
-
-	const handleSaveChanges = async () => {
-		setIsLoading(true);
-		try {
-			const response = await setUserInformation(formData, user.id);
-			const updatedUser = { ...user, ...formData };
-			localStorage.setItem('user', JSON.stringify(updatedUser));
-			setUser(updatedUser);
-
-
-			setIsEditing(false);
-			toast.success('Profile updated successfully!');
-			setUpdateData(formData);
-		} catch (error) {
-			toast.error((error.message || 'Please try again.'));
-			setFormData(updateData);
-		} finally {
-			setIsLoading(false);
-		}
-	};
-
-	const handleCancelEdit = () => {
-		setFormData(updateData);
-		setIsEditing(false);
-	};
-
-	const handleDeleteAccount = async () => {
-		const confirmed = await showConfirmation({
-			title: 'Delete Account',
-			message: 'This will permanently delete your account and all associated data. Are you absolutely sure?',
-			confirmText: 'Delete Account',
-			cancelText: 'Keep Account',
-			type: 'danger'
-		});
-
-		if (confirmed) {
-			const doubleConfirmed = await showConfirmation({
-				title: 'Confirm Deletion',
-				message: 'This will permanently delete all your data. Are you absolutely sure?',
-				confirmText: 'Yes, Delete My Account',
-				cancelText: 'No, Keep My Account',
-				type: 'danger'
-			});
-
-
-			if (doubleConfirmed) {
-				localStorage.removeItem('user');
-				localStorage.removeItem('token');
-				navigate('/');
-			}
-		}
-	};
-
-	const handleLogout = async () => {
-		try {
-			const confirmed = await showConfirmation({
-				title: 'Confirm Logout',
-				message: 'You will be Logged out of your Account, Continue Logout?',
-				confirmText: 'Continue',
-				cancelText: 'Cancel',
-				type: 'default'
-			});
-
-			console.log('Confirmation result:', confirmed);
-
-			if (confirmed) {
-				localStorage.removeItem('user');
-				localStorage.removeItem('token');
-				navigate('/');
-			}
-		} catch (error) {
-			console.error('Error with confirmation:', error);
-		}
-	};
-
-<<<<<<< HEAD
-  const logasRetailer = async () => {
-    setIsRetailerOverlayOpen(true);
-  };
-
-  const handleRetailerAuthSubmit = (formData, mode) => {
-    console.log(`Retailer ${mode} submitted:`, formData);
-    // Handle the retailer authentication logic here
-    // You can make API calls, validate credentials, etc.
-    
-    // For now, just close the overlay and show a success message
-    setIsRetailerOverlayOpen(false);
-    toast.success(`Retailer ${mode} successful!`);
-    
-    // You might want to redirect to a retailer dashboard or update user state
-    // navigate('/retailer-dashboard');
-  };
-=======
-	const logasRetailer = async () => {
-		setIsRetailerOverlayOpen(true);
-	};
-
-	const handleRetailerAuthSubmit = async (formData, mode) => {
-		try {
-			let result;
-
-			if (mode === 'signup') {
-				// Get current user's email for retailer signup
-				const userData = localStorage.getItem('userData');
-				const currentUser = userData ? JSON.parse(userData) : null;
-				
-				// Transform formData to match backend requirements
-				const retailerData = {
-					name: formData.name,
-					description: formData.organisation, // Convert organisation to description
-					email: currentUser?.email || formData.email || '', // Use current user's email
-					password: formData.password
-				};
-				
-				result = await signupRetailer(retailerData);
-				toast.success('Retailer account created successfully!');
-			} else {
-				// For signin, we need email and password
-				const userData = localStorage.getItem('userData');
-				const currentUser = userData ? JSON.parse(userData) : null;
-				
-				const signinData = {
-					email: currentUser?.email || formData.email || '',
-					password: formData.password
-				};
-				
-				result = await signinRetailer(signinData);
-				toast.success('Retailer signin successful!');
-			}
-
-			// Store retailer information in localStorage
-			localStorage.setItem('retailer_user', JSON.stringify(result));
-
-			// Close the overlay
-			setIsRetailerOverlayOpen(false);
-
-			// Redirect to retailer dashboard
-			navigate('/retailer-dashboard');
-
-		} catch (error) {
-			// Provide more specific error messages
-			let errorMessage = error.message || `Retailer ${mode} failed. Please try again.`;
-			
-			if (errorMessage.includes("already exists")) {
-				errorMessage = "You already have a retailer account with this email. Try signing in instead.";
-			} else if (errorMessage.includes("invalid") || errorMessage.includes("401")) {
-				errorMessage = "Invalid credentials. Please check your password.";
-			} else if (errorMessage.includes("not found") || errorMessage.includes("404")) {
-				errorMessage = "No retailer account found. Please create one first.";
-			}
-			
-			toast.error(errorMessage);
-		}
-	};
-
-	// Update goals when user drags points on the chart
-	const handleGoalChange = async (monthIndex, newGoal) => {
-		if (!user || !carbonData) return;
-
-		try {
-			// Get the actual month number (1-12) from the monthIndex
-			const monthData = carbonData.monthlyData[monthIndex];
-			const monthNumber = getMonthNumberFromName(monthData.month);
-
-			// Update the backend
-			await carbonGoalsService.updateCarbonGoal(user.id, monthNumber, newGoal);
-
-			// Update local state
-			setCarbonData(prev => ({
-				...prev,
-				monthlyData: prev.monthlyData.map((m, i) =>
-					i === monthIndex ? { ...m, goal: newGoal } : m
-				)
-			}));
-
-			toast.success('Carbon goal updated successfully!');
-		} catch (error) {
-			console.error('Error updating carbon goal:', error);
-			toast.error('Failed to update carbon goal. Please try again.');
-		}
-	};
-
-	// Helper function to convert month name to number
-	const getMonthNumberFromName = (monthName) => {
-		const months = {
-			'Jan': 1, 'Feb': 2, 'Mar': 3, 'Apr': 4, 'May': 5, 'Jun': 6,
-			'Jul': 7, 'Aug': 8, 'Sep': 9, 'Oct': 10, 'Nov': 11, 'Dec': 12
-		};
-		return months[monthName] || 1;
-	};
->>>>>>> ac47636d
-
-	if (isLoading) {
-		return (
-			<div className="account-container">
-				<div className="account-loading">
-					<div className="loading-spinner"></div>
-					<span>Loading your Account...</span>
-				</div>
-			</div>
-		);
-	}
-
-	if (!user) {
-		return (
-			<div className="account-container">
-				<div className="account-error">
-					<h2>Account Not Found</h2>
-					<p>Please log in to view your account.</p>
-<<<<<<< HEAD
-					<button onClick={() => navigate('/Login')} className="login-button">
-=======
-					<button onClick={() => navigate('/login')} className="login-button">
->>>>>>> ac47636d
-						Go to Login
-					</button>
-				</div>
-			</div>
-		);
-	}
-
-<<<<<<< HEAD
-  return (
-    <div className="account-container">
-      <div className="account-header">
-        <div className="account-title">
-          <h1>My Account</h1>
-          <p>Manage your profile and track your environmental impact</p>
-        </div>
-        <div className="account-actions">
-          <button onClick={handleLogout} className="logout-button">
-            Logout
-          </button>
-          <button onClick={logasRetailer} className="retailer-button">
-            Sign as Retailer
-          </button>
-        </div>
-      </div>
-=======
-	return (
-		<div className="account-container">
-			<div className="account-header">
-				<div className="account-title">
-					<h1>My Account</h1>
-					<p>Manage your profile and track your environmental impact</p>
-				</div>
-				<div className="account-actions">
-					<button onClick={handleLogout} className="logout-button">
-						Logout
-					</button>
-					<button onClick={logasRetailer} className="retailer-button">
-						Sign as Retailer
-					</button>
-				</div>
-			</div>
->>>>>>> ac47636d
-
-			<div className="account-content">
-				{/* Tab Navigation */}
-				<div className="account-tabs">
-					<button
-						className={`tab-button ${activeTab === 'profile' ? 'active' : ''}`}
-						onClick={() => setActiveTab('profile')}
-					>
-						👤 Profile
-					</button>
-					<button
-						className={`tab-button ${activeTab === 'carbon-footprint' ? 'active' : ''}`}
-						onClick={() => setActiveTab('carbon-footprint')}
-					>
-						🌍 Carbon Footprint
-					</button>
-					<button
-						className={`tab-button ${activeTab === 'preferences' ? 'active' : ''}`}
-						onClick={() => setActiveTab('preferences')}
-					>
-						⚙️ Preferences
-					</button>
-					<button
-						className={`tab-button ${activeTab === 'security' ? 'active' : ''}`}
-						onClick={() => setActiveTab('security')}
-					>
-						🔒 Security
-					</button>
-				</div>
-
-				{/* Tab Content */}
-				<div className="tab-content">
-					{/* Existing Profile Tab */}
-					{activeTab === 'profile' && (
-						<div className="profile-section">
-							<div className="section-header">
-								<h2>Profile Information</h2>
-								{!isEditing ? (
-									<button
-										onClick={() => setIsEditing(true)}
-										className="edit-button"
-									>
-										✏️ Edit Profile
-									</button>
-								) : (
-									<div className="edit-actions">
-										<button
-											onClick={handleSaveChanges}
-											className="save-button"
-											disabled={isLoading}
-										>
-											💾 Save Changes
-										</button>
-										<button
-											onClick={handleCancelEdit}
-											className="cancel-button"
-										>
-											❌ Cancel
-										</button>
-									</div>
-								)}
-							</div>
-
-							<div className="profile-form">
-								<div className="form-row">
-									<div className="form-group">
-										<label htmlFor="name" className='account-form-label'>Full Name</label>
-										<input
-											id="name"
-											name="name"
-											type="text"
-											value={formData.name}
-											onChange={handleInputChange}
-											disabled={!isEditing}
-											placeholder="Enter your full name"
-											className="account-form-input"
-										/>
-									</div>
-									<div className="form-group">
-										<label htmlFor="email" className='account-form-label'>Email Address</label>
-										<input
-											id="email"
-											name="email"
-											type="email"
-											value={formData.email}
-											onChange={handleInputChange}
-											disabled={!isEditing}
-											placeholder="Enter your email"
-											className="account-form-input"
-										/>
-									</div>
-								</div>
-
-								<div className="form-row">
-									<div className="form-group phone-group">
-										<label htmlFor="phone" className='account-form-label'>Phone Number</label>
-										<div className="phone-input-container">
-											<select
-												name="countryCode"
-												value={formData.countryCode}
-												onChange={handleInputChange}
-												disabled={!isEditing}
-												className="country-code-select"
-											>
-												{mockCountryCodes.map((country) => (
-													<option key={country.code} value={country.code}>
-														{country.flag} {country.code}
-													</option>
-												))}
-											</select>
-											<input
-												id="phone"
-												name="phone"
-												type="tel"
-												value={formData.phone}
-												onChange={handleInputChange}
-												disabled={!isEditing}
-												placeholder="Enter your phone number"
-												className="phone-input account-form-input"
-											/>
-										</div>
-									</div>
-									<div className="form-group">
-										<label htmlFor="dateOfBirth" className='account-form-label'>Date of Birth</label>
-										<input
-											id="dateOfBirth"
-											name="dateOfBirth"
-											type="date"
-											value={formData.dateOfBirth || ''}
-											onChange={handleInputChange}
-											disabled={!isEditing}
-											className="account-form-input"
-										/>
-									</div>
-								</div>
-
-								<div className="form-group">
-									<label htmlFor="address" className='account-form-label'>Address</label>
-									<input
-										id="address"
-										name="address"
-										type="text"
-										value={formData.address}
-										onChange={handleInputChange}
-										disabled={!isEditing}
-										placeholder="Enter your street address"
-										className="account-form-input"
-									/>
-								</div>
-
-								<div className="form-row">
-									<div className="form-group">
-										<label htmlFor="city" className='account-form-label'>City</label>
-										<input
-											id="city"
-											name="city"
-											type="text"
-											value={formData.city}
-											onChange={handleInputChange}
-											disabled={!isEditing}
-											placeholder="Enter your city"
-											className="account-form-input"
-										/>
-									</div>
-									<div className="form-group">
-										<label htmlFor="postalCode" className='account-form-label'>Postal Code</label>
-										<input
-											id="postalCode"
-											name="postalCode"
-											type="text"
-											value={formData.postalCode}
-											onChange={handleInputChange}
-											disabled={!isEditing}
-											placeholder="Enter postal code"
-											className="account-form-input"
-										/>
-									</div>
-								</div>
-							</div>
-						</div>
-					)}
-
-					{/* NEW: Carbon Footprint Tab */}
-					{activeTab === 'carbon-footprint' && (
-						<div className="carbon-section">
-<<<<<<< HEAD
-							<div className="section-header">
-								<h2>Your Carbon Footprint</h2>
-								<div className="timeframe-selector">
-									<button
-										className={`timeframe-btn ${selectedTimeframe === 'monthly' ? 'active' : ''}`}
-										onClick={() => setSelectedTimeframe('monthly')}
-									>
-										Monthly
-									</button>
-									<button
-										className={`timeframe-btn ${selectedTimeframe === 'yearly' ? 'active' : ''}`}
-										onClick={() => setSelectedTimeframe('yearly')}
-									>
-										Yearly
-									</button>
-								</div>
-							</div>
-
-							{/* Carbon Stats Overview */}
-							<div className="carbon-overview">
-								<div className="carbon-stat-card">
-									<div className="stat-icon">🌍</div>
-									<div className="stat-content">
-										<h3>Total Footprint</h3>
-										<div className="stat-value" style={{ color: getCarbonColor(carbonData.totalFootprint, 300) }}>
-											{carbonData.totalFootprint}
-										</div>
-										<p className="stat-description">This year</p>
-									</div>
-								</div>
-
-								<div className="carbon-stat-card">
-									<div className="stat-icon">📅</div>
-									<div className="stat-content">
-										<h3>This Month</h3>
-										<div className="stat-value" style={{ color: getCarbonColor(carbonData.monthlyFootprint) }}>
-											{carbonData.monthlyFootprint}
-										</div>
-										<p className="stat-description">
-											{monthlyChange > 0 ? '📈' : '📉'} {Math.abs(monthlyChange).toFixed(1)}% vs last month
-										</p>
-									</div>
-								</div>
-
-								<div className="carbon-stat-card">
-									<div className="stat-icon">🎯</div>
-									<div className="stat-content">
-										<h3>Yearly Goal</h3>
-										<div className="stat-value">
-											{carbonData.yearlyGoal}
-										</div>
-										<div className="progress-bar">
-											<div
-												className="progress-fill"
-												style={{
-													width: `${Math.min(yearlyProgress, 100)}%`,
-													backgroundColor: yearlyProgress > 100 ? '#ef4444' : '#22c55e'
-												}}
-											></div>
-										</div>
-										<p className="stat-description">{yearlyProgress.toFixed(1)}% of goal used</p>
-									</div>
-								</div>
-							</div>
-
-							{/* Monthly Trend Chart */}
-							<div className="carbon-chart-section">
-								<h3>Monthly Carbon Footprint Trend</h3>
-								<div className="chart-container">
-									<div className="chart-bars">
-										{carbonData.monthlyData.map((month, index) => (
-											<div key={month.month} className="chart-bar-group">
-												<div className="chart-bars-container">
-													<div
-														className="chart-bar actual"
-														style={{
-															height: `${(month.footprint / 35) * 100}%`,
-															backgroundColor: getCarbonColor(month.footprint)
-														}}
-														title={`${month.footprint}`}
-													></div>
-													<div
-														className="chart-bar goal"
-														style={{ height: `${(month.goal / 35) * 100}%` }}
-														title={`Goal: ${month.goal} `}
-													></div>
-												</div>
-												<span className="chart-label">{month.month}</span>
-											</div>
-										))}
-									</div>
-									<div className="chart-legend">
-										<div className="legend-item">
-											<div className="legend-color actual"></div>
-											<span>Actual</span>
-										</div>
-										<div className="legend-item">
-											<div className="legend-color goal"></div>
-											<span>Goal</span>
-										</div>
-									</div>
-								</div>
-							</div>
-
-							{/* Category Breakdown */}
-							<div className="carbon-breakdown-section">
-								<h3>Footprint by Category</h3>
-								<div className="category-breakdown">
-									{carbonData.categoryBreakdown.map((category) => (
-										<div key={category.category} className="category-item">
-											<div className="category-header">
-												<span className="category-name">{category.category}</span>
-												<span className="category-amount">{category.footprint}</span>
-											</div>
-											<div className="category-bar">
-												<div
-													className="category-fill"
-													style={{
-														width: `${category.percentage}%`,
-														backgroundColor: category.color
-													}}
-												></div>
-											</div>
-											<span className="category-percentage">{category.percentage}%</span>
-										</div>
-									))}
-								</div>
-							</div>
-
-							{/* Recent Orders */}
-							<div className="carbon-orders-section">
-								<h3>Recent Order Impact</h3>
-								<div className="carbon-orders">
-									{carbonData.orders.map((order) => (
-										<div key={order.id} className="carbon-order-item">
-											<div className="order-info">
-												<span className="order-id">Order #{order.id}</span>
-												<span className="order-date">{order.date}</span>
-												<span
-													className="order-category"
-													style={{ color: getCarbonColor(order.footprint, 15) }}>
-													{order.footprint}
-												</span>
-											</div>
-											<div className="order-impact">
-												<span
-													className="order-footprint"
-													// style={{ color: getCarbonColor(order.footprint, 15) }}
-													style={{ color: order.state === status.Cancelled ? '#b51818' : '#3a4039' }}
-												>
-													{order.state}
-												</span>
-												<span className="order-items">{order.items} items</span>
-											</div>
-										</div>
-									))}
-								</div>
-							</div>
-
-							{/* Achievements */}
-							<div className="carbon-achievements-section">
-								<h3>Sustainability Achievements</h3>
-								<div className="achievements-grid">
-									{carbonData.achievements.map((achievement, index) => (
-										<div key={index} className="achievement-card">
-											<div className="achievement-icon">{achievement.icon}</div>
-											<div className="achievement-content">
-												<h4>{achievement.title}</h4>
-												<p>{achievement.description}</p>
-												<span className="achievement-date">{achievement.date}</span>
-											</div>
-										</div>
-									))}
-								</div>
-							</div>
-
-							{/* Recommendations */}
-							<div className="carbon-recommendations-section">
-								<h3>💡 Personalized Recommendations</h3>
-								<div className="recommendations-list">
-									{carbonData.recommendations.map((recommendation, index) => (
-										<div key={index} className="recommendation-item">
-											<div className="recommendation-icon">🌱</div>
-											<p>{recommendation}</p>
-										</div>
-									))}
-								</div>
-							</div>
-=======
-						<div className="section-header">
-							<h2>Your Sustainability Tracker</h2>
-						</div>							{/* Explanation Section */}
-							<div className="carbon-explanation">
-								<h3>🌱 How Your Sustainability Score Works</h3>
-								<div className="explanation-content">
-									<p><strong>Your score is calculated from 0-100 based on the sustainability ratings of products you purchase:</strong></p>
-									<ul>
-										<li><span className="score-indicator excellent">85-100</span> Excellent - You're choosing highly sustainable products! 🌟</li>
-										<li><span className="score-indicator good">70-84</span> Good - Great choices with room for improvement 👍</li>
-										<li><span className="score-indicator moderate">50-69</span> Moderate - Consider more eco-friendly alternatives 🔄</li>
-										<li><span className="score-indicator poor">0-49</span> Needs Improvement - Focus on sustainable products 📈</li>
-									</ul>
-									<p><em>Your monthly score is the average sustainability rating of all products in your orders for that month. Higher scores mean better environmental impact!</em></p>
-								</div>
-							</div>
-
-							{isLoadingCarbonData ? (
-								<div className="carbon-loading">
-									<div className="loading-spinner"></div>
-									<span>Loading your sustainability data...</span>
-								</div>
-							) : carbonData ? (
-								<>
-									{/* Sustainability Stats Overview */}
-									<div className="carbon-overview">
-										<div className="carbon-stat-card">
-											<div className="stat-icon">�</div>
-											<div className="stat-content">
-												<h3>Average Score</h3>
-												<div className="stat-value" style={{ color: getCarbonColor(carbonData.totalFootprint, 100) }}>
-													{carbonData.totalFootprint}/100
-												</div>
-												<p className="stat-description">This year</p>
-											</div>
-										</div>
-
-										<div className="carbon-stat-card">
-											<div className="stat-icon">📅</div>
-											<div className="stat-content">
-												<h3>This Month</h3>
-												<div className="stat-value" style={{ color: getCarbonColor(carbonData.monthlyFootprint) }}>
-													{carbonData.monthlyFootprint}/100
-												</div>
-												<p className="stat-description">
-													{monthlyChange > 0 ? '📈' : '📉'} {Math.abs(monthlyChange).toFixed(1)}% vs last month
-												</p>
-											</div>
-										</div>
-
-										<div className="carbon-stat-card">
-											<div className="stat-icon">🎯</div>
-											<div className="stat-content">
-												<h3>Target Score</h3>
-												<div className="stat-value">
-													{carbonData.yearlyGoal}/100
-												</div>
-												<div className="progress-bar">
-													<div
-														className="progress-fill"
-														style={{
-															width: `${Math.min(yearlyProgress, 100)}%`,
-															backgroundColor: yearlyProgress > 100 ? '#22c55e' : '#ef4444'
-														}}
-													></div>
-												</div>
-												<p className="stat-description">{yearlyProgress.toFixed(1)}% of target achieved</p>
-											</div>
-										</div>
-									</div>
-
-									{/* Monthly Trend Chart */}
-									<div className="carbon-chart-section">
-										<h3>📊 Monthly Sustainability Performance & Goals</h3>
-										<div className="chart-description">
-											<p>Track your sustainability progress and set monthly goals. Drag the goal markers on the chart to adjust your targets!</p>
-										</div>
-										<InteractiveCarbonChart
-											monthlyData={carbonData.monthlyData}
-											getCarbonColor={getCarbonColor}
-											selectedTimeframe={selectedTimeframe}
-											onGoalChange={handleGoalChange}
-										/>
-									</div>
-
-
-								</>
-							) : (
-								<div className="carbon-error">
-									<p>Unable to load carbon footprint data. Please try refreshing the page.</p>
-									<button onClick={() => user && loadCarbonData(user.id)} className="retry-button">
-										Retry
-									</button>
-								</div>
-							)}
->>>>>>> ac47636d
-						</div>
-					)}
-
-					{/* Enhanced Preferences Tab */}
-					{activeTab === 'preferences' && (
-						<div className="preferences-section">
-							<div className="section-header">
-								<h2>Notification Preferences</h2>
-							</div>
-
-							<div className="preferences-form">
-								<div className="preference-item">
-									<div className="preference-info">
-										<h3>Email Notifications</h3>
-										<p>Receive order updates and important account information via email</p>
-									</div>
-									<label className="toggle-switch">
-										<input
-											type="checkbox"
-											name="preferences.emailNotifications"
-											checked={formData.preferences.emailNotifications}
-											onChange={handleInputChange}
-											className="account-toggle-input"
-										/>
-										<span className="toggle-slider"></span>
-									</label>
-								</div>
-
-								<div className="preference-item">
-									<div className="preference-info">
-										<h3>SMS Notifications</h3>
-										<p>Get delivery updates and urgent notifications via text message</p>
-									</div>
-									<label className="toggle-switch">
-										<input
-											type="checkbox"
-											name="preferences.smsNotifications"
-											checked={formData.preferences.smsNotifications}
-											onChange={handleInputChange}
-											className="account-toggle-input"
-										/>
-										<span className="toggle-slider"></span>
-									</label>
-								</div>
-
-								<div className="preference-item">
-									<div className="preference-info">
-										<h3>Marketing Emails</h3>
-										<p>Receive promotional offers, product recommendations, and sustainability tips</p>
-									</div>
-									<label className="toggle-switch">
-										<input
-											type="checkbox"
-											name="preferences.marketingEmails"
-											checked={formData.preferences.marketingEmails}
-											onChange={handleInputChange}
-											className="account-toggle-input"
-										/>
-										<span className="toggle-slider"></span>
-									</label>
-								</div>
-
-								<div className="preference-item">
-									<div className="preference-info">
-										<h3>Carbon Goal Notifications</h3>
-										<p>Get alerts when approaching your monthly carbon footprint goals</p>
-									</div>
-									<label className="toggle-switch">
-										<input
-											type="checkbox"
-											name="preferences.carbonGoalNotifications"
-											checked={formData.preferences.carbonGoalNotifications}
-											onChange={handleInputChange}
-											className="account-toggle-input"
-										/>
-										<span className="toggle-slider"></span>
-									</label>
-								</div>
-
-								<div className="preference-item">
-									<div className="preference-info">
-										<h3>Sustainability Tips</h3>
-										<p>Receive weekly tips and recommendations for reducing your environmental impact</p>
-									</div>
-									<label className="toggle-switch">
-										<input
-											type="checkbox"
-											name="preferences.sustainabilityTips"
-											checked={formData.preferences.sustainabilityTips}
-											onChange={handleInputChange}
-											className="account-toggle-input"
-										/>
-										<span className="toggle-slider"></span>
-									</label>
-								</div>
-
-								<button
-									onClick={handleSaveChanges}
-									className="save-preferences-button"
-									disabled={isLoading}
-								>
-									Save Preferences
-								</button>
-							</div>
-						</div>
-					)}
-
-					{/* Existing Security Tab remains the same */}
-					{activeTab === 'security' && (
-						<div className="security-section">
-							<div className="section-header">
-								<h2>Security Settings</h2>
-							</div>
-
-							<div className="security-form">
-								<div className="security-item">
-									<div className="security-info">
-										<h3>Change Password</h3>
-										<p>Update your password to keep your account secure</p>
-									</div>
-									<button className="security-button">
-										Change Password
-									</button>
-								</div>
-
-								<div className="security-item">
-									<div className="security-info">
-										<h3>Two-Factor Authentication</h3>
-										<p>Add an extra layer of security to your account</p>
-									</div>
-									<button className="security-button">
-										Enable 2FA
-									</button>
-								</div>
-
-								<div className="security-item">
-									<div className="security-info">
-										<h3>Login History</h3>
-										<p>View recent login activity and manage active sessions</p>
-									</div>
-									<button className="security-button">
-										View History
-									</button>
-								</div>
-
-<<<<<<< HEAD
-                <div className="danger-zone">
-                  <h3>Danger Zone</h3>
-                  <div className="security-item danger">
-                    <div className="security-info">
-                      <h4>Delete Account</h4>
-                      <p>Permanently delete your account and all associated data</p>
-                    </div>
-                    <button
-                      onClick={handleDeleteAccount}
-                      className="delete-button"
-                    >
-                      Delete Account
-                    </button>
-                  </div>
-                </div>
-              </div>
-            </div>
-          )}
-        </div>
-      </div>
-      <ConfirmationModal {...confirmationState} />
-      <RetailerAuthOverlay
-        isOpen={isRetailerOverlayOpen}
-        onClose={() => setIsRetailerOverlayOpen(false)}
-        onSubmit={handleRetailerAuthSubmit}
-      />
-    </div>
-  );
-=======
-								<div className="danger-zone">
-									<h3>Danger Zone</h3>
-									<div className="security-item danger">
-										<div className="security-info">
-											<h4>Delete Account</h4>
-											<p>Permanently delete your account and all associated data</p>
-										</div>
-										<button
-											onClick={handleDeleteAccount}
-											className="delete-button"
-										>
-											Delete Account
-										</button>
-									</div>
-								</div>
-							</div>
-						</div>
-					)}
-				</div>
-			</div>
-			<ConfirmationModal {...confirmationState} />
-			<RetailerAuthOverlay
-				isOpen={isRetailerOverlayOpen}
-				onClose={() => setIsRetailerOverlayOpen(false)}
-				onSubmit={handleRetailerAuthSubmit}
-			/>
-		</div>
-	);
->>>>>>> ac47636d
+import { useState, useEffect } from 'react';
+import { useNavigate } from 'react-router-dom';
+import ConfirmationModal from "../components/modals/ConfirmationModal";
+import { useConfirmation } from "../hooks/useConfirmation";
+import toast from 'react-hot-toast';
+import { fetchUserInformation } from '../user-services/fetchUserInformation'
+import { setUserInformation } from '../user-services/setUserInformation';
+import { signupRetailer, signinRetailer } from '../user-services/retailerAuthService';
+import './styles/UserAccount.css';
+import RetailerAuthOverlay from "../components/retailer/Auth/RetailerAuthOverlay";
+import InteractiveCarbonChart from '../components/charts/InteractiveCarbonChart';
+import carbonGoalsService from '../services/carbonGoalsService';
+
+const status = Object.freeze({
+	Prepare: "Preparing Order",
+	Ready: "Ready for Delivery",
+	Transit: "In Transit",
+	Delivered: "Delivered",
+	Cancelled: "Cancelled"
+});
+
+// Mock data for carbon footprint tracking
+const mockCarbonData = {
+	totalFootprint: 142.5, // kg CO2e
+	monthlyFootprint: 28.3,
+	lastMonthFootprint: 31.7,
+	yearlyGoal: 300,
+	orders: [
+		{ id: 1001, date: '2024-05-10', footprint: 15.2, items: 3, category: 'Electronics', state: status.Cancelled },
+		{ id: 1002, date: '2024-04-22', footprint: 8.1, items: 1, category: 'Home & Garden', state: status.Prepare },
+		{ id: 1003, date: '2024-04-18', footprint: 12.4, items: 2, category: 'Fashion', state: status.Ready },
+		{ id: 1004, date: '2024-04-12', footprint: 4.8, items: 1, category: 'Food', state: status.Transit },
+		{ id: 1005, date: '2024-03-31', footprint: 22.3, items: 5, category: 'Electronics', state: status.Delivered },
+	],
+	monthlyData: [
+		{ month: 'Jan', footprint: 25.4, goal: 25 },
+		{ month: 'Feb', footprint: 18.7, goal: 25 },
+		{ month: 'Mar', footprint: 31.2, goal: 25 },
+		{ month: 'Apr', footprint: 28.9, goal: 25 },
+		{ month: 'May', footprint: 28.3, goal: 25 },
+	],
+	categoryBreakdown: [
+		{ category: 'Electronics', footprint: 45.8, percentage: 32.1, color: '#ef4444' },
+		{ category: 'Fashion', footprint: 38.2, percentage: 26.8, color: '#f97316' },
+		{ category: 'Home & Garden', footprint: 32.1, percentage: 22.5, color: '#eab308' },
+		{ category: 'Food', footprint: 26.4, percentage: 18.5, color: '#22c55e' },
+	],
+	recommendations: [
+		'Try choosing products with lower carbon footprints in the Electronics category',
+		'Consider sustainable fashion alternatives to reduce your clothing impact',
+		'Look for locally sourced food items to minimize transportation emissions',
+		'Bundle purchases together to reduce packaging and shipping emissions'
+	],
+	achievements: [
+		{ title: 'Eco Warrior', description: 'Reduced monthly footprint by 10%', date: '2024-04-15', icon: '🌱' },
+		{ title: 'Green Shopper', description: 'Made 5 sustainable purchases', date: '2024-03-20', icon: '🛍️' },
+		{ title: 'Carbon Conscious', description: 'Stayed under monthly goal', date: '2024-02-28', icon: '🎯' }
+	]
+};
+
+const mockCountryCodes = [
+	{ code: '+1', country: 'US', flag: '🇺🇸' },
+	{ code: '+44', country: 'UK', flag: '🇬🇧' },
+	{ code: '+27', country: 'ZA', flag: '🇿🇦' },
+	{ code: '+49', country: 'DE', flag: '🇩🇪' },
+	{ code: '+33', country: 'FR', flag: '🇫🇷' },
+	{ code: '+81', country: 'JP', flag: '🇯🇵' },
+	{ code: '+61', country: 'AU', flag: '🇦🇺' },
+	{ code: '+86', country: 'CN', flag: '🇨🇳' }
+];
+
+export default function UserAccount() {
+	const navigate = useNavigate();
+	const [user, setUser] = useState(null);
+	const [isEditing, setIsEditing] = useState(false);
+	const [isLoading, setIsLoading] = useState(true);
+	const [activeTab, setActiveTab] = useState('profile');
+	const [carbonData, setCarbonData] = useState(null);
+	const [isLoadingCarbonData, setIsLoadingCarbonData] = useState(false);
+	const [selectedTimeframe, setSelectedTimeframe] = useState('monthly');
+	const { confirmationState, showConfirmation } = useConfirmation();
+	const [isRetailerOverlayOpen, setIsRetailerOverlayOpen] = useState(false);
+	const [formData, setFormData] = useState({
+		name: '',
+		email: '',
+		phone: '',
+		countryCode: '+27',
+		address: '',
+		city: '',
+		postalCode: '',
+		dateOfBirth: '',
+		preferences: {
+			emailNotifications: true,
+			smsNotifications: false,
+			marketingEmails: true,
+			carbonGoalNotifications: true,
+			sustainabilityTips: true
+		}
+	});
+
+	const [updateData, setUpdateData] = useState({
+		name: '',
+		email: '',
+		phone: '',
+		countryCode: '+27',
+		address: '',
+		city: '',
+		postalCode: '',
+		dateOfBirth: '',
+		preferences: {
+			emailNotifications: true,
+			smsNotifications: false,
+			marketingEmails: true,
+			carbonGoalNotifications: true,
+			sustainabilityTips: true
+		}
+	});
+
+	useEffect(() => {
+		const userData = localStorage.getItem('userData');
+		if (userData) {
+			const parsedUser = JSON.parse(userData);
+			setUser(parsedUser);
+
+			const loadUserInfo = async () => {
+				try {
+					const userInformation = await fetchUserInformation(parsedUser.id);
+					console.log(userInformation);
+
+					setFormData({
+						name: userInformation.user.name || '',
+						email: userInformation.user.email || '',
+						phone: userInformation.user.telephone || 'Not Set',
+						countryCode: userInformation.user.country_code || '+27', // Default to SA
+						address: userInformation.address?.address || 'Not Set',
+						city: userInformation.address?.city || 'Not Set',
+						postalCode: userInformation.address?.postal_code || 'Not Set',
+						dateOfBirth: userInformation.user.date_of_birth || '',
+						preferences: {
+							emailNotifications: parsedUser.preferences?.emailNotifications ?? true,
+							smsNotifications: parsedUser.preferences?.smsNotifications ?? false,
+							marketingEmails: parsedUser.preferences?.marketingEmails ?? true,
+							carbonGoalNotifications: parsedUser.preferences?.carbonGoalNotifications ?? true,
+							sustainabilityTips: parsedUser.preferences?.sustainabilityTips ?? true
+						}
+					});
+
+					setUpdateData(formData);
+
+				} catch (error) {
+					console.error(error);
+				} finally {
+					setIsLoading(false);
+				}
+			};
+
+			// Load carbon data when user loads
+			loadCarbonData(parsedUser.id);
+			loadUserInfo();
+		} else {
+			navigate('/login');
+			setIsLoading(false);
+		}
+	}, [navigate]);
+
+	// Function to load carbon data from backend
+	const loadCarbonData = async (userId) => {
+		setIsLoadingCarbonData(true);
+		try {
+			console.log('Loading carbon data for user:', userId);
+			const data = await carbonGoalsService.getUserCarbonData(userId);
+			console.log('Received carbon data:', data);
+			setCarbonData(data);
+		} catch (error) {
+			console.error('Error loading carbon data:', error);
+			// Fall back to mock data if API fails
+			console.log('Falling back to mock data due to API error');
+			setCarbonData(mockCarbonData);
+			toast.error('Failed to load carbon data. Using sample data.');
+		} finally {
+			setIsLoadingCarbonData(false);
+		}
+	};
+
+	// Calculate progress towards yearly goal (only if carbonData exists)
+	const yearlyProgress = carbonData ? (carbonData.totalFootprint / carbonData.yearlyGoal) * 100 : 0;
+	const monthlyChange = carbonData ? ((carbonData.monthlyFootprint - carbonData.lastMonthFootprint) / carbonData.lastMonthFootprint) * 100 : 0;
+
+	// Get sustainability score color based on amount (0-100 scale)
+	const getCarbonColor = (score, threshold = 75) => {
+		if (score >= 85) return '#22c55e'; // Green - excellent sustainability
+		if (score >= 70) return '#eab308'; // Yellow - good sustainability  
+		if (score >= 50) return '#f97316'; // Orange - moderate sustainability
+		return '#ef4444'; // Red - poor sustainability
+	};
+
+	const handleInputChange = (e) => {
+		const { name, value, type, checked } = e.target;
+
+		if (name.startsWith('preferences.')) {
+			const prefName = name.split('.')[1];
+			setFormData(prev => ({
+				...prev,
+				preferences: {
+					...prev.preferences,
+					[prefName]: checked
+				}
+			}));
+		} else {
+			setFormData(prev => ({
+				...prev,
+				[name]: type === 'checkbox' ? checked : value
+			}));
+		}
+	};
+
+	const handleSaveChanges = async () => {
+		setIsLoading(true);
+		try {
+			const response = await setUserInformation(formData, user.id);
+			const updatedUser = { ...user, ...formData };
+			localStorage.setItem('user', JSON.stringify(updatedUser));
+			setUser(updatedUser);
+
+
+			setIsEditing(false);
+			toast.success('Profile updated successfully!');
+			setUpdateData(formData);
+		} catch (error) {
+			toast.error((error.message || 'Please try again.'));
+			setFormData(updateData);
+		} finally {
+			setIsLoading(false);
+		}
+	};
+
+	const handleCancelEdit = () => {
+		setFormData(updateData);
+		setIsEditing(false);
+	};
+
+	const handleDeleteAccount = async () => {
+		const confirmed = await showConfirmation({
+			title: 'Delete Account',
+			message: 'This will permanently delete your account and all associated data. Are you absolutely sure?',
+			confirmText: 'Delete Account',
+			cancelText: 'Keep Account',
+			type: 'danger'
+		});
+
+		if (confirmed) {
+			const doubleConfirmed = await showConfirmation({
+				title: 'Confirm Deletion',
+				message: 'This will permanently delete all your data. Are you absolutely sure?',
+				confirmText: 'Yes, Delete My Account',
+				cancelText: 'No, Keep My Account',
+				type: 'danger'
+			});
+
+
+			if (doubleConfirmed) {
+				localStorage.removeItem('user');
+				localStorage.removeItem('token');
+				navigate('/');
+			}
+		}
+	};
+
+	const handleLogout = async () => {
+		try {
+			const confirmed = await showConfirmation({
+				title: 'Confirm Logout',
+				message: 'You will be Logged out of your Account, Continue Logout?',
+				confirmText: 'Continue',
+				cancelText: 'Cancel',
+				type: 'default'
+			});
+
+			console.log('Confirmation result:', confirmed);
+
+			if (confirmed) {
+				localStorage.removeItem('user');
+				localStorage.removeItem('token');
+				navigate('/');
+			}
+		} catch (error) {
+			console.error('Error with confirmation:', error);
+		}
+	};
+
+	const logasRetailer = async () => {
+		setIsRetailerOverlayOpen(true);
+	};
+
+	const handleRetailerAuthSubmit = async (formData, mode) => {
+		try {
+			let result;
+
+			if (mode === 'signup') {
+				// Get current user's email for retailer signup
+				const userData = localStorage.getItem('userData');
+				const currentUser = userData ? JSON.parse(userData) : null;
+				
+				// Transform formData to match backend requirements
+				const retailerData = {
+					name: formData.name,
+					description: formData.organisation, // Convert organisation to description
+					email: currentUser?.email || formData.email || '', // Use current user's email
+					password: formData.password
+				};
+				
+				result = await signupRetailer(retailerData);
+				toast.success('Retailer account created successfully!');
+			} else {
+				// For signin, we need email and password
+				const userData = localStorage.getItem('userData');
+				const currentUser = userData ? JSON.parse(userData) : null;
+				
+				const signinData = {
+					email: currentUser?.email || formData.email || '',
+					password: formData.password
+				};
+				
+				result = await signinRetailer(signinData);
+				toast.success('Retailer signin successful!');
+			}
+
+			// Store retailer information in localStorage
+			localStorage.setItem('retailer_user', JSON.stringify(result));
+
+			// Close the overlay
+			setIsRetailerOverlayOpen(false);
+
+			// Redirect to retailer dashboard
+			navigate('/retailer-dashboard');
+
+		} catch (error) {
+			// Provide more specific error messages
+			let errorMessage = error.message || `Retailer ${mode} failed. Please try again.`;
+			
+			if (errorMessage.includes("already exists")) {
+				errorMessage = "You already have a retailer account with this email. Try signing in instead.";
+			} else if (errorMessage.includes("invalid") || errorMessage.includes("401")) {
+				errorMessage = "Invalid credentials. Please check your password.";
+			} else if (errorMessage.includes("not found") || errorMessage.includes("404")) {
+				errorMessage = "No retailer account found. Please create one first.";
+			}
+			
+			toast.error(errorMessage);
+		}
+	};
+
+	// Update goals when user drags points on the chart
+	const handleGoalChange = async (monthIndex, newGoal) => {
+		if (!user || !carbonData) return;
+
+		try {
+			// Get the actual month number (1-12) from the monthIndex
+			const monthData = carbonData.monthlyData[monthIndex];
+			const monthNumber = getMonthNumberFromName(monthData.month);
+
+			// Update the backend
+			await carbonGoalsService.updateCarbonGoal(user.id, monthNumber, newGoal);
+
+			// Update local state
+			setCarbonData(prev => ({
+				...prev,
+				monthlyData: prev.monthlyData.map((m, i) =>
+					i === monthIndex ? { ...m, goal: newGoal } : m
+				)
+			}));
+
+			toast.success('Carbon goal updated successfully!');
+		} catch (error) {
+			console.error('Error updating carbon goal:', error);
+			toast.error('Failed to update carbon goal. Please try again.');
+		}
+	};
+
+	// Helper function to convert month name to number
+	const getMonthNumberFromName = (monthName) => {
+		const months = {
+			'Jan': 1, 'Feb': 2, 'Mar': 3, 'Apr': 4, 'May': 5, 'Jun': 6,
+			'Jul': 7, 'Aug': 8, 'Sep': 9, 'Oct': 10, 'Nov': 11, 'Dec': 12
+		};
+		return months[monthName] || 1;
+	};
+
+	if (isLoading) {
+		return (
+			<div className="account-container">
+				<div className="account-loading">
+					<div className="loading-spinner"></div>
+					<span>Loading your Account...</span>
+				</div>
+			</div>
+		);
+	}
+
+	if (!user) {
+		return (
+			<div className="account-container">
+				<div className="account-error">
+					<h2>Account Not Found</h2>
+					<p>Please log in to view your account.</p>
+					<button onClick={() => navigate('/login')} className="login-button">
+						Go to Login
+					</button>
+				</div>
+			</div>
+		);
+	}
+
+	return (
+		<div className="account-container">
+			<div className="account-header">
+				<div className="account-title">
+					<h1>My Account</h1>
+					<p>Manage your profile and track your environmental impact</p>
+				</div>
+				<div className="account-actions">
+					<button onClick={handleLogout} className="logout-button">
+						Logout
+					</button>
+					<button onClick={logasRetailer} className="retailer-button">
+						Sign as Retailer
+					</button>
+				</div>
+			</div>
+
+			<div className="account-content">
+				{/* Tab Navigation */}
+				<div className="account-tabs">
+					<button
+						className={`tab-button ${activeTab === 'profile' ? 'active' : ''}`}
+						onClick={() => setActiveTab('profile')}
+					>
+						👤 Profile
+					</button>
+					<button
+						className={`tab-button ${activeTab === 'carbon-footprint' ? 'active' : ''}`}
+						onClick={() => setActiveTab('carbon-footprint')}
+					>
+						🌍 Carbon Footprint
+					</button>
+					<button
+						className={`tab-button ${activeTab === 'preferences' ? 'active' : ''}`}
+						onClick={() => setActiveTab('preferences')}
+					>
+						⚙️ Preferences
+					</button>
+					<button
+						className={`tab-button ${activeTab === 'security' ? 'active' : ''}`}
+						onClick={() => setActiveTab('security')}
+					>
+						🔒 Security
+					</button>
+				</div>
+
+				{/* Tab Content */}
+				<div className="tab-content">
+					{/* Existing Profile Tab */}
+					{activeTab === 'profile' && (
+						<div className="profile-section">
+							<div className="section-header">
+								<h2>Profile Information</h2>
+								{!isEditing ? (
+									<button
+										onClick={() => setIsEditing(true)}
+										className="edit-button"
+									>
+										✏️ Edit Profile
+									</button>
+								) : (
+									<div className="edit-actions">
+										<button
+											onClick={handleSaveChanges}
+											className="save-button"
+											disabled={isLoading}
+										>
+											💾 Save Changes
+										</button>
+										<button
+											onClick={handleCancelEdit}
+											className="cancel-button"
+										>
+											❌ Cancel
+										</button>
+									</div>
+								)}
+							</div>
+
+							<div className="profile-form">
+								<div className="form-row">
+									<div className="form-group">
+										<label htmlFor="name" className='account-form-label'>Full Name</label>
+										<input
+											id="name"
+											name="name"
+											type="text"
+											value={formData.name}
+											onChange={handleInputChange}
+											disabled={!isEditing}
+											placeholder="Enter your full name"
+											className="account-form-input"
+										/>
+									</div>
+									<div className="form-group">
+										<label htmlFor="email" className='account-form-label'>Email Address</label>
+										<input
+											id="email"
+											name="email"
+											type="email"
+											value={formData.email}
+											onChange={handleInputChange}
+											disabled={!isEditing}
+											placeholder="Enter your email"
+											className="account-form-input"
+										/>
+									</div>
+								</div>
+
+								<div className="form-row">
+									<div className="form-group phone-group">
+										<label htmlFor="phone" className='account-form-label'>Phone Number</label>
+										<div className="phone-input-container">
+											<select
+												name="countryCode"
+												value={formData.countryCode}
+												onChange={handleInputChange}
+												disabled={!isEditing}
+												className="country-code-select"
+											>
+												{mockCountryCodes.map((country) => (
+													<option key={country.code} value={country.code}>
+														{country.flag} {country.code}
+													</option>
+												))}
+											</select>
+											<input
+												id="phone"
+												name="phone"
+												type="tel"
+												value={formData.phone}
+												onChange={handleInputChange}
+												disabled={!isEditing}
+												placeholder="Enter your phone number"
+												className="phone-input account-form-input"
+											/>
+										</div>
+									</div>
+									<div className="form-group">
+										<label htmlFor="dateOfBirth" className='account-form-label'>Date of Birth</label>
+										<input
+											id="dateOfBirth"
+											name="dateOfBirth"
+											type="date"
+											value={formData.dateOfBirth || ''}
+											onChange={handleInputChange}
+											disabled={!isEditing}
+											className="account-form-input"
+										/>
+									</div>
+								</div>
+
+								<div className="form-group">
+									<label htmlFor="address" className='account-form-label'>Address</label>
+									<input
+										id="address"
+										name="address"
+										type="text"
+										value={formData.address}
+										onChange={handleInputChange}
+										disabled={!isEditing}
+										placeholder="Enter your street address"
+										className="account-form-input"
+									/>
+								</div>
+
+								<div className="form-row">
+									<div className="form-group">
+										<label htmlFor="city" className='account-form-label'>City</label>
+										<input
+											id="city"
+											name="city"
+											type="text"
+											value={formData.city}
+											onChange={handleInputChange}
+											disabled={!isEditing}
+											placeholder="Enter your city"
+											className="account-form-input"
+										/>
+									</div>
+									<div className="form-group">
+										<label htmlFor="postalCode" className='account-form-label'>Postal Code</label>
+										<input
+											id="postalCode"
+											name="postalCode"
+											type="text"
+											value={formData.postalCode}
+											onChange={handleInputChange}
+											disabled={!isEditing}
+											placeholder="Enter postal code"
+											className="account-form-input"
+										/>
+									</div>
+								</div>
+							</div>
+						</div>
+					)}
+
+					{/* NEW: Carbon Footprint Tab */}
+					{activeTab === 'carbon-footprint' && (
+						<div className="carbon-section">
+						<div className="section-header">
+							<h2>Your Sustainability Tracker</h2>
+						</div>							{/* Explanation Section */}
+							<div className="carbon-explanation">
+								<h3>🌱 How Your Sustainability Score Works</h3>
+								<div className="explanation-content">
+									<p><strong>Your score is calculated from 0-100 based on the sustainability ratings of products you purchase:</strong></p>
+									<ul>
+										<li><span className="score-indicator excellent">85-100</span> Excellent - You're choosing highly sustainable products! 🌟</li>
+										<li><span className="score-indicator good">70-84</span> Good - Great choices with room for improvement 👍</li>
+										<li><span className="score-indicator moderate">50-69</span> Moderate - Consider more eco-friendly alternatives 🔄</li>
+										<li><span className="score-indicator poor">0-49</span> Needs Improvement - Focus on sustainable products 📈</li>
+									</ul>
+									<p><em>Your monthly score is the average sustainability rating of all products in your orders for that month. Higher scores mean better environmental impact!</em></p>
+								</div>
+							</div>
+
+							{isLoadingCarbonData ? (
+								<div className="carbon-loading">
+									<div className="loading-spinner"></div>
+									<span>Loading your sustainability data...</span>
+								</div>
+							) : carbonData ? (
+								<>
+									{/* Sustainability Stats Overview */}
+									<div className="carbon-overview">
+										<div className="carbon-stat-card">
+											<div className="stat-icon">�</div>
+											<div className="stat-content">
+												<h3>Average Score</h3>
+												<div className="stat-value" style={{ color: getCarbonColor(carbonData.totalFootprint, 100) }}>
+													{carbonData.totalFootprint}/100
+												</div>
+												<p className="stat-description">This year</p>
+											</div>
+										</div>
+
+										<div className="carbon-stat-card">
+											<div className="stat-icon">📅</div>
+											<div className="stat-content">
+												<h3>This Month</h3>
+												<div className="stat-value" style={{ color: getCarbonColor(carbonData.monthlyFootprint) }}>
+													{carbonData.monthlyFootprint}/100
+												</div>
+												<p className="stat-description">
+													{monthlyChange > 0 ? '📈' : '📉'} {Math.abs(monthlyChange).toFixed(1)}% vs last month
+												</p>
+											</div>
+										</div>
+
+										<div className="carbon-stat-card">
+											<div className="stat-icon">🎯</div>
+											<div className="stat-content">
+												<h3>Target Score</h3>
+												<div className="stat-value">
+													{carbonData.yearlyGoal}/100
+												</div>
+												<div className="progress-bar">
+													<div
+														className="progress-fill"
+														style={{
+															width: `${Math.min(yearlyProgress, 100)}%`,
+															backgroundColor: yearlyProgress > 100 ? '#22c55e' : '#ef4444'
+														}}
+													></div>
+												</div>
+												<p className="stat-description">{yearlyProgress.toFixed(1)}% of target achieved</p>
+											</div>
+										</div>
+									</div>
+
+									{/* Monthly Trend Chart */}
+									<div className="carbon-chart-section">
+										<h3>📊 Monthly Sustainability Performance & Goals</h3>
+										<div className="chart-description">
+											<p>Track your sustainability progress and set monthly goals. Drag the goal markers on the chart to adjust your targets!</p>
+										</div>
+										<InteractiveCarbonChart
+											monthlyData={carbonData.monthlyData}
+											getCarbonColor={getCarbonColor}
+											selectedTimeframe={selectedTimeframe}
+											onGoalChange={handleGoalChange}
+										/>
+									</div>
+
+
+								</>
+							) : (
+								<div className="carbon-error">
+									<p>Unable to load carbon footprint data. Please try refreshing the page.</p>
+									<button onClick={() => user && loadCarbonData(user.id)} className="retry-button">
+										Retry
+									</button>
+								</div>
+							)}
+						</div>
+					)}
+
+					{/* Enhanced Preferences Tab */}
+					{activeTab === 'preferences' && (
+						<div className="preferences-section">
+							<div className="section-header">
+								<h2>Notification Preferences</h2>
+							</div>
+
+							<div className="preferences-form">
+								<div className="preference-item">
+									<div className="preference-info">
+										<h3>Email Notifications</h3>
+										<p>Receive order updates and important account information via email</p>
+									</div>
+									<label className="toggle-switch">
+										<input
+											type="checkbox"
+											name="preferences.emailNotifications"
+											checked={formData.preferences.emailNotifications}
+											onChange={handleInputChange}
+											className="account-toggle-input"
+										/>
+										<span className="toggle-slider"></span>
+									</label>
+								</div>
+
+								<div className="preference-item">
+									<div className="preference-info">
+										<h3>SMS Notifications</h3>
+										<p>Get delivery updates and urgent notifications via text message</p>
+									</div>
+									<label className="toggle-switch">
+										<input
+											type="checkbox"
+											name="preferences.smsNotifications"
+											checked={formData.preferences.smsNotifications}
+											onChange={handleInputChange}
+											className="account-toggle-input"
+										/>
+										<span className="toggle-slider"></span>
+									</label>
+								</div>
+
+								<div className="preference-item">
+									<div className="preference-info">
+										<h3>Marketing Emails</h3>
+										<p>Receive promotional offers, product recommendations, and sustainability tips</p>
+									</div>
+									<label className="toggle-switch">
+										<input
+											type="checkbox"
+											name="preferences.marketingEmails"
+											checked={formData.preferences.marketingEmails}
+											onChange={handleInputChange}
+											className="account-toggle-input"
+										/>
+										<span className="toggle-slider"></span>
+									</label>
+								</div>
+
+								<div className="preference-item">
+									<div className="preference-info">
+										<h3>Carbon Goal Notifications</h3>
+										<p>Get alerts when approaching your monthly carbon footprint goals</p>
+									</div>
+									<label className="toggle-switch">
+										<input
+											type="checkbox"
+											name="preferences.carbonGoalNotifications"
+											checked={formData.preferences.carbonGoalNotifications}
+											onChange={handleInputChange}
+											className="account-toggle-input"
+										/>
+										<span className="toggle-slider"></span>
+									</label>
+								</div>
+
+								<div className="preference-item">
+									<div className="preference-info">
+										<h3>Sustainability Tips</h3>
+										<p>Receive weekly tips and recommendations for reducing your environmental impact</p>
+									</div>
+									<label className="toggle-switch">
+										<input
+											type="checkbox"
+											name="preferences.sustainabilityTips"
+											checked={formData.preferences.sustainabilityTips}
+											onChange={handleInputChange}
+											className="account-toggle-input"
+										/>
+										<span className="toggle-slider"></span>
+									</label>
+								</div>
+
+								<button
+									onClick={handleSaveChanges}
+									className="save-preferences-button"
+									disabled={isLoading}
+								>
+									Save Preferences
+								</button>
+							</div>
+						</div>
+					)}
+
+					{/* Existing Security Tab remains the same */}
+					{activeTab === 'security' && (
+						<div className="security-section">
+							<div className="section-header">
+								<h2>Security Settings</h2>
+							</div>
+
+							<div className="security-form">
+								<div className="security-item">
+									<div className="security-info">
+										<h3>Change Password</h3>
+										<p>Update your password to keep your account secure</p>
+									</div>
+									<button className="security-button">
+										Change Password
+									</button>
+								</div>
+
+								<div className="security-item">
+									<div className="security-info">
+										<h3>Two-Factor Authentication</h3>
+										<p>Add an extra layer of security to your account</p>
+									</div>
+									<button className="security-button">
+										Enable 2FA
+									</button>
+								</div>
+
+								<div className="security-item">
+									<div className="security-info">
+										<h3>Login History</h3>
+										<p>View recent login activity and manage active sessions</p>
+									</div>
+									<button className="security-button">
+										View History
+									</button>
+								</div>
+
+								<div className="danger-zone">
+									<h3>Danger Zone</h3>
+									<div className="security-item danger">
+										<div className="security-info">
+											<h4>Delete Account</h4>
+											<p>Permanently delete your account and all associated data</p>
+										</div>
+										<button
+											onClick={handleDeleteAccount}
+											className="delete-button"
+										>
+											Delete Account
+										</button>
+									</div>
+								</div>
+							</div>
+						</div>
+					)}
+				</div>
+			</div>
+			<ConfirmationModal {...confirmationState} />
+			<RetailerAuthOverlay
+				isOpen={isRetailerOverlayOpen}
+				onClose={() => setIsRetailerOverlayOpen(false)}
+				onSubmit={handleRetailerAuthSubmit}
+			/>
+		</div>
+	);
 }