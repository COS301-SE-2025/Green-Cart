--- conflicted
+++ resolved
@@ -10,14 +10,11 @@
   const [isLoading, setIsLoading] = useState(true);
   const [products, setProducts] = useState([]);
   const [images, setImages] = useState([]);
-<<<<<<< HEAD
   const [filters, setFilters] = useState({});
   const [sort, setSort] = useState(['name', 'ASC']);
   const [error, setError] = useState(null);
   const [isSidebarOpen, setIsSidebarOpen] = useState(false);
-=======
   const [ratings, setRatings] = useState([]);
->>>>>>> 539361ed
   
   const fetchProducts = useCallback(async () => {
     setIsLoading(true);
@@ -43,6 +40,7 @@
 
       let fetchedProducts = response.data || [];
       let fetchedImages = response.images || [];
+      const fetchedRatings  = response.rating || [];
       
       // Apply client-side filters that backend doesn't support yet
       fetchedProducts = fetchedProducts.filter(product => {
@@ -96,6 +94,7 @@
       
       setProducts(fetchedProducts);
       setImages(filteredImages);
+      setRatings(fetchedRatings);
       
     } catch (error) {
       console.error("Error fetching products:", error);
@@ -104,10 +103,8 @@
       setTimeout(() => {
         setIsLoading(false);
       }, 300);
-    }
   }, [filters, sort]);
 
-<<<<<<< HEAD
   useEffect(() => {
     fetchProducts();
   }, [fetchProducts]);
@@ -115,20 +112,6 @@
   const handleFilterChange = (newFilters) => {
     setFilters(newFilters);
   };
-=======
-  async function fetchProducts() {
-    const fromItem = 0;
-    const count = 20;
-
-    try{
-      const response = await fetchAllProducts({fromItem, count });
-      setProducts(response.data || []);
-      setImages(response.images || []);
-      setRatings(response.rating || []);
-
-    }catch(error){
-      console.error("Error fetching products:", error);
->>>>>>> 539361ed
 
   const handleSortChange = (newSort) => {
     setSort(newSort);
@@ -184,7 +167,6 @@
             )}
           </div>
           
-<<<<<<< HEAD
           {error ? (
             <div className="error-message">
               <h3>Oops! Something went wrong</h3>
@@ -213,11 +195,11 @@
               </div>
             </>
           ) : products.length > 0 ? (
-            <div className="product-list">
+             <div className="product-list">
               {products.map((product, i) => (
-                <Product key={product.id} product={product} image={images[i]} />
-              ))}
-            </div>
+              <Product key={product.id} product={product} image={images[i]} product_rating={parseInt(ratings[i])} />
+            ))}
+        </div>
           ) : (
             <div className="no-products">
               <h3>No products found</h3>
@@ -229,16 +211,6 @@
           )}
         </main>
       </div>
-=======
-        </>
-      ) : (
-        <div className="product-list">
-          {products.map((product, i) => (
-            <Product key={product.id} product={product} image={images[i]} product_rating={parseInt(ratings[i])} />
-          ))}
-        </div>
-      )}
->>>>>>> 539361ed
     </div>
   );
 }