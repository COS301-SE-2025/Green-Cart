import { useState, useEffect, useCallback } from 'react';
import Product from '../components/product/Product';
import SearchBar from '../components/search/SearchBar';
import FilterSort from '../components/filter/FilterSort';
// import { products, images } from '../data/products';
import { fetchAllProducts } from '../product-services/fetchAllProducts'
import './styles/Home.css';

export default function Home() {
  const [isLoading, setIsLoading] = useState(true);
  const [products, setProducts] = useState([]);
  const [images, setImages] = useState([]);
  const [filters, setFilters] = useState({});
  const [sort, setSort] = useState(['name', 'ASC']);
  const [error, setError] = useState(null);
  const [isSidebarOpen, setIsSidebarOpen] = useState(false);
  const [ratings, setRatings] = useState([]);
  const [isSticky, setIsSticky] = useState(true);
  
  const fetchProducts = useCallback(async () => {
    setIsLoading(true);
    setError(null);

    try {
      const api = "someKey"; // Replace with your actual API key
      const fromItem = 0;
      const count = 40;

      const apiFilters = {};
      if(filters.category) {
        apiFilters.category = filters.category;
      }

      const response = await fetchAllProducts({
        apiKey: api,
        fromItem,
        count,
        filter: Object.keys(apiFilters).length > 0 ? apiFilters : undefined,
        sort: sort
      });

      let fetchedProducts = response.data || [];
      let fetchedImages = response.images || [];
      const fetchedRatings  = response.rating || [];
      
      // Apply client-side filters that backend doesn't support yet
      fetchedProducts = fetchedProducts.filter(product => {
        // Stock filter
        if (filters.in_stock === 'true' && !product.in_stock) return false;
        if (filters.in_stock === 'false' && product.in_stock) return false;
        
        // Price range filter
        if (filters.price_range) {
          const price = Number(product.price) || 0;
          switch (filters.price_range) {
            case '0-50':
              if (price >= 50) return false;
              break;
            case '50-100':
              if (price < 50 || price >= 100) return false;
              break;
            case '100-200':
              if (price < 100 || price >= 200) return false;
              break;
            case '200+':
              if (price < 200) return false;
              break;
          }
        }
        
        // Updated this code, it was working with random values at first, now it uses the actual ratings
       if (filters.sustainability) {
          const originalIndex = (response.data || []).findIndex(p => p.id === product.id);
          const actualRating = fetchedRatings[originalIndex] || 0;
          
          switch (filters.sustainability) {
            case 'good':
              if (actualRating < 70) return false;
              break;
            case 'fair':
              if (actualRating < 50 || actualRating >= 70) return false;
              break;
            case 'needs_work':
              if (actualRating >= 50) return false;
              break;
          }
        }
        
        return true;
      });
      
      // Update images array to match filtered products
      const filteredImages = fetchedProducts.map((product, index) => {
        const originalIndex = (response.data || []).findIndex(p => p.id === product.id);
        return fetchedImages[originalIndex] || '';
      });

      // Update ratings array to match filtered products 
      const filteredRatings = fetchedProducts.map((product) => {
        const originalIndex = (response.data || []).findIndex(p => p.id === product.id);
        return fetchedRatings[originalIndex] || 0;
      });
      
      setProducts(fetchedProducts);
      setImages(filteredImages);
      setRatings(filteredRatings);

    } catch (error) {
      console.error("Error fetching products:", error);
      setError("Failed to load products. Please try again later.");
    } finally {
      setTimeout(() => {
        setIsLoading(false);
      }, 300);
    }
  }, [filters, sort]);

  useEffect(() => {
    fetchProducts();
  }, [fetchProducts]);

  const handleFilterChange = (newFilters) => {
    setFilters(newFilters);
  };

  const handleSortChange = (newSort) => {
    setSort(newSort);
  }; 

  const toggleSidebar = () => {
    setIsSidebarOpen(!isSidebarOpen);
  };

  useEffect(() => {
    const heroSection = document.querySelector('.hero-section');

    if (!heroSection) return;

    const observer = new IntersectionObserver(
      ([entry]) => {
        setIsSticky(entry.isIntersecting); // true when hero is in view
      },
      { threshold: 0.1 } // trigger when at least 10% is visible
    );

    observer.observe(heroSection);

    return () => observer.disconnect();
  }, []);

  return (
    <div className="home">
      {/* Search Section */}
      <section className={`search-section ${isSticky ? 'sticky' : ''}`}>
        <SearchBar className="home-search-bar" />
      </section>

      {/* Hero Section */}
      <section className="hero-section">
        <div className="hero-background">
          <div className="hero-overlay"></div>
          <div className="hero-content">
            <h1 className="hero-title">New in Homeware</h1>
            <p className="hero-description">
              Upgrade your home with planet-friendly essentials that blend style, function, and sustainability.
            </p>
          </div>
        </div>
      </section>
      
      {/* Mobile Filter Toggle */}
      <button className="mobile-filter-toggle" onClick={toggleSidebar}>
        <span className="filter-icon">🔍</span>
        Filters & Sort
      </button>

      <div className="home-layout">
        {/* Sidebar Filters */}
        <aside className={`home-sidebar ${isSidebarOpen ? 'open' : ''}`}>
          <div className="sidebar-header">
            <h3>Filters & Sorting</h3>
            <button className="close-sidebar" onClick={toggleSidebar}>
              ✕
            </button>
          </div>
          
          <FilterSort
            onFilterChange={handleFilterChange}
            onSortChange={handleSortChange}
            initialFilters={filters}
            initialSort={sort}
            showFilters={true}
            showSort={true}
            className="sidebar-filters"
          />
        </aside>

        {/* Overlay for mobile */}
        {isSidebarOpen && <div className="sidebar-overlay" onClick={toggleSidebar}></div>}

        {/* Main Content */}
        <main className="home-main">
          <div className="home-header">
            {!isLoading && !error && (
              <p className="products-count">
                {products.length} eco-friendly products available
              </p>
            )}
          </div>
          
          {error ? (
            <div className="error-message">
              <h3>Oops! Something went wrong</h3>
              <p>{error}</p>
              <button onClick={fetchProducts} className="retry-btn">
                Try Again
              </button>
            </div>
          ) : isLoading ? (
            <>
              <div className="loading-indicator">
                <div className="loading-spinner"></div>
                <span className="loading-text">Loading eco-friendly products...</span>
              </div>
              <div className="product-list">
                {[...Array(12)].map((_, index) => (
                  <div key={index} className="product-skeleton">
                    <div className="skeleton-image"></div>
                    <div className="skeleton-content">
                      <div className="skeleton-title"></div>
                      <div className="skeleton-price"></div>
                      <div className="skeleton-badge"></div>
                    </div>
                  </div>
                ))}
              </div>
            </>
          ) : products.length > 0 ? (
             <div className="product-list">
              {products.map((product, i) => (
<<<<<<< HEAD
              <Product key={product.id} product={product} image={images[i]} product_rating={parseInt(ratings[i])} />
=======
              <Product key={product.id} product={product} image={images[i]} product_rating={parseFloat(ratings[i]) || 0} />
>>>>>>> ac47636d
            ))}
        </div>
          ) : (
            <div className="no-products">
              <h3>No products found</h3>
              <p>Try adjusting your filters or search criteria.</p>
              <button onClick={() => setFilters({})} className="clear-filters-btn">
                Clear All Filters
              </button>
            </div>
          )}
        </main>
      </div>
    </div>
  );
}<|MERGE_RESOLUTION|>--- conflicted
+++ resolved
@@ -1,261 +1,257 @@
-import { useState, useEffect, useCallback } from 'react';
-import Product from '../components/product/Product';
-import SearchBar from '../components/search/SearchBar';
-import FilterSort from '../components/filter/FilterSort';
-// import { products, images } from '../data/products';
-import { fetchAllProducts } from '../product-services/fetchAllProducts'
-import './styles/Home.css';
-
-export default function Home() {
-  const [isLoading, setIsLoading] = useState(true);
-  const [products, setProducts] = useState([]);
-  const [images, setImages] = useState([]);
-  const [filters, setFilters] = useState({});
-  const [sort, setSort] = useState(['name', 'ASC']);
-  const [error, setError] = useState(null);
-  const [isSidebarOpen, setIsSidebarOpen] = useState(false);
-  const [ratings, setRatings] = useState([]);
-  const [isSticky, setIsSticky] = useState(true);
-  
-  const fetchProducts = useCallback(async () => {
-    setIsLoading(true);
-    setError(null);
-
-    try {
-      const api = "someKey"; // Replace with your actual API key
-      const fromItem = 0;
-      const count = 40;
-
-      const apiFilters = {};
-      if(filters.category) {
-        apiFilters.category = filters.category;
-      }
-
-      const response = await fetchAllProducts({
-        apiKey: api,
-        fromItem,
-        count,
-        filter: Object.keys(apiFilters).length > 0 ? apiFilters : undefined,
-        sort: sort
-      });
-
-      let fetchedProducts = response.data || [];
-      let fetchedImages = response.images || [];
-      const fetchedRatings  = response.rating || [];
-      
-      // Apply client-side filters that backend doesn't support yet
-      fetchedProducts = fetchedProducts.filter(product => {
-        // Stock filter
-        if (filters.in_stock === 'true' && !product.in_stock) return false;
-        if (filters.in_stock === 'false' && product.in_stock) return false;
-        
-        // Price range filter
-        if (filters.price_range) {
-          const price = Number(product.price) || 0;
-          switch (filters.price_range) {
-            case '0-50':
-              if (price >= 50) return false;
-              break;
-            case '50-100':
-              if (price < 50 || price >= 100) return false;
-              break;
-            case '100-200':
-              if (price < 100 || price >= 200) return false;
-              break;
-            case '200+':
-              if (price < 200) return false;
-              break;
-          }
-        }
-        
-        // Updated this code, it was working with random values at first, now it uses the actual ratings
-       if (filters.sustainability) {
-          const originalIndex = (response.data || []).findIndex(p => p.id === product.id);
-          const actualRating = fetchedRatings[originalIndex] || 0;
-          
-          switch (filters.sustainability) {
-            case 'good':
-              if (actualRating < 70) return false;
-              break;
-            case 'fair':
-              if (actualRating < 50 || actualRating >= 70) return false;
-              break;
-            case 'needs_work':
-              if (actualRating >= 50) return false;
-              break;
-          }
-        }
-        
-        return true;
-      });
-      
-      // Update images array to match filtered products
-      const filteredImages = fetchedProducts.map((product, index) => {
-        const originalIndex = (response.data || []).findIndex(p => p.id === product.id);
-        return fetchedImages[originalIndex] || '';
-      });
-
-      // Update ratings array to match filtered products 
-      const filteredRatings = fetchedProducts.map((product) => {
-        const originalIndex = (response.data || []).findIndex(p => p.id === product.id);
-        return fetchedRatings[originalIndex] || 0;
-      });
-      
-      setProducts(fetchedProducts);
-      setImages(filteredImages);
-      setRatings(filteredRatings);
-
-    } catch (error) {
-      console.error("Error fetching products:", error);
-      setError("Failed to load products. Please try again later.");
-    } finally {
-      setTimeout(() => {
-        setIsLoading(false);
-      }, 300);
-    }
-  }, [filters, sort]);
-
-  useEffect(() => {
-    fetchProducts();
-  }, [fetchProducts]);
-
-  const handleFilterChange = (newFilters) => {
-    setFilters(newFilters);
-  };
-
-  const handleSortChange = (newSort) => {
-    setSort(newSort);
-  }; 
-
-  const toggleSidebar = () => {
-    setIsSidebarOpen(!isSidebarOpen);
-  };
-
-  useEffect(() => {
-    const heroSection = document.querySelector('.hero-section');
-
-    if (!heroSection) return;
-
-    const observer = new IntersectionObserver(
-      ([entry]) => {
-        setIsSticky(entry.isIntersecting); // true when hero is in view
-      },
-      { threshold: 0.1 } // trigger when at least 10% is visible
-    );
-
-    observer.observe(heroSection);
-
-    return () => observer.disconnect();
-  }, []);
-
-  return (
-    <div className="home">
-      {/* Search Section */}
-      <section className={`search-section ${isSticky ? 'sticky' : ''}`}>
-        <SearchBar className="home-search-bar" />
-      </section>
-
-      {/* Hero Section */}
-      <section className="hero-section">
-        <div className="hero-background">
-          <div className="hero-overlay"></div>
-          <div className="hero-content">
-            <h1 className="hero-title">New in Homeware</h1>
-            <p className="hero-description">
-              Upgrade your home with planet-friendly essentials that blend style, function, and sustainability.
-            </p>
-          </div>
-        </div>
-      </section>
-      
-      {/* Mobile Filter Toggle */}
-      <button className="mobile-filter-toggle" onClick={toggleSidebar}>
-        <span className="filter-icon">🔍</span>
-        Filters & Sort
-      </button>
-
-      <div className="home-layout">
-        {/* Sidebar Filters */}
-        <aside className={`home-sidebar ${isSidebarOpen ? 'open' : ''}`}>
-          <div className="sidebar-header">
-            <h3>Filters & Sorting</h3>
-            <button className="close-sidebar" onClick={toggleSidebar}>
-              ✕
-            </button>
-          </div>
-          
-          <FilterSort
-            onFilterChange={handleFilterChange}
-            onSortChange={handleSortChange}
-            initialFilters={filters}
-            initialSort={sort}
-            showFilters={true}
-            showSort={true}
-            className="sidebar-filters"
-          />
-        </aside>
-
-        {/* Overlay for mobile */}
-        {isSidebarOpen && <div className="sidebar-overlay" onClick={toggleSidebar}></div>}
-
-        {/* Main Content */}
-        <main className="home-main">
-          <div className="home-header">
-            {!isLoading && !error && (
-              <p className="products-count">
-                {products.length} eco-friendly products available
-              </p>
-            )}
-          </div>
-          
-          {error ? (
-            <div className="error-message">
-              <h3>Oops! Something went wrong</h3>
-              <p>{error}</p>
-              <button onClick={fetchProducts} className="retry-btn">
-                Try Again
-              </button>
-            </div>
-          ) : isLoading ? (
-            <>
-              <div className="loading-indicator">
-                <div className="loading-spinner"></div>
-                <span className="loading-text">Loading eco-friendly products...</span>
-              </div>
-              <div className="product-list">
-                {[...Array(12)].map((_, index) => (
-                  <div key={index} className="product-skeleton">
-                    <div className="skeleton-image"></div>
-                    <div className="skeleton-content">
-                      <div className="skeleton-title"></div>
-                      <div className="skeleton-price"></div>
-                      <div className="skeleton-badge"></div>
-                    </div>
-                  </div>
-                ))}
-              </div>
-            </>
-          ) : products.length > 0 ? (
-             <div className="product-list">
-              {products.map((product, i) => (
-<<<<<<< HEAD
-              <Product key={product.id} product={product} image={images[i]} product_rating={parseInt(ratings[i])} />
-=======
-              <Product key={product.id} product={product} image={images[i]} product_rating={parseFloat(ratings[i]) || 0} />
->>>>>>> ac47636d
-            ))}
-        </div>
-          ) : (
-            <div className="no-products">
-              <h3>No products found</h3>
-              <p>Try adjusting your filters or search criteria.</p>
-              <button onClick={() => setFilters({})} className="clear-filters-btn">
-                Clear All Filters
-              </button>
-            </div>
-          )}
-        </main>
-      </div>
-    </div>
-  );
+import { useState, useEffect, useCallback } from 'react';
+import Product from '../components/product/Product';
+import SearchBar from '../components/search/SearchBar';
+import FilterSort from '../components/filter/FilterSort';
+// import { products, images } from '../data/products';
+import { fetchAllProducts } from '../product-services/fetchAllProducts'
+import './styles/Home.css';
+
+export default function Home() {
+  const [isLoading, setIsLoading] = useState(true);
+  const [products, setProducts] = useState([]);
+  const [images, setImages] = useState([]);
+  const [filters, setFilters] = useState({});
+  const [sort, setSort] = useState(['name', 'ASC']);
+  const [error, setError] = useState(null);
+  const [isSidebarOpen, setIsSidebarOpen] = useState(false);
+  const [ratings, setRatings] = useState([]);
+  const [isSticky, setIsSticky] = useState(true);
+  
+  const fetchProducts = useCallback(async () => {
+    setIsLoading(true);
+    setError(null);
+
+    try {
+      const api = "someKey"; // Replace with your actual API key
+      const fromItem = 0;
+      const count = 40;
+
+      const apiFilters = {};
+      if(filters.category) {
+        apiFilters.category = filters.category;
+      }
+
+      const response = await fetchAllProducts({
+        apiKey: api,
+        fromItem,
+        count,
+        filter: Object.keys(apiFilters).length > 0 ? apiFilters : undefined,
+        sort: sort
+      });
+
+      let fetchedProducts = response.data || [];
+      let fetchedImages = response.images || [];
+      const fetchedRatings  = response.rating || [];
+      
+      // Apply client-side filters that backend doesn't support yet
+      fetchedProducts = fetchedProducts.filter(product => {
+        // Stock filter
+        if (filters.in_stock === 'true' && !product.in_stock) return false;
+        if (filters.in_stock === 'false' && product.in_stock) return false;
+        
+        // Price range filter
+        if (filters.price_range) {
+          const price = Number(product.price) || 0;
+          switch (filters.price_range) {
+            case '0-50':
+              if (price >= 50) return false;
+              break;
+            case '50-100':
+              if (price < 50 || price >= 100) return false;
+              break;
+            case '100-200':
+              if (price < 100 || price >= 200) return false;
+              break;
+            case '200+':
+              if (price < 200) return false;
+              break;
+          }
+        }
+        
+        // Updated this code, it was working with random values at first, now it uses the actual ratings
+       if (filters.sustainability) {
+          const originalIndex = (response.data || []).findIndex(p => p.id === product.id);
+          const actualRating = fetchedRatings[originalIndex] || 0;
+          
+          switch (filters.sustainability) {
+            case 'good':
+              if (actualRating < 70) return false;
+              break;
+            case 'fair':
+              if (actualRating < 50 || actualRating >= 70) return false;
+              break;
+            case 'needs_work':
+              if (actualRating >= 50) return false;
+              break;
+          }
+        }
+        
+        return true;
+      });
+      
+      // Update images array to match filtered products
+      const filteredImages = fetchedProducts.map((product, index) => {
+        const originalIndex = (response.data || []).findIndex(p => p.id === product.id);
+        return fetchedImages[originalIndex] || '';
+      });
+
+      // Update ratings array to match filtered products 
+      const filteredRatings = fetchedProducts.map((product) => {
+        const originalIndex = (response.data || []).findIndex(p => p.id === product.id);
+        return fetchedRatings[originalIndex] || 0;
+      });
+      
+      setProducts(fetchedProducts);
+      setImages(filteredImages);
+      setRatings(filteredRatings);
+
+    } catch (error) {
+      console.error("Error fetching products:", error);
+      setError("Failed to load products. Please try again later.");
+    } finally {
+      setTimeout(() => {
+        setIsLoading(false);
+      }, 300);
+    }
+  }, [filters, sort]);
+
+  useEffect(() => {
+    fetchProducts();
+  }, [fetchProducts]);
+
+  const handleFilterChange = (newFilters) => {
+    setFilters(newFilters);
+  };
+
+  const handleSortChange = (newSort) => {
+    setSort(newSort);
+  }; 
+
+  const toggleSidebar = () => {
+    setIsSidebarOpen(!isSidebarOpen);
+  };
+
+  useEffect(() => {
+    const heroSection = document.querySelector('.hero-section');
+
+    if (!heroSection) return;
+
+    const observer = new IntersectionObserver(
+      ([entry]) => {
+        setIsSticky(entry.isIntersecting); // true when hero is in view
+      },
+      { threshold: 0.1 } // trigger when at least 10% is visible
+    );
+
+    observer.observe(heroSection);
+
+    return () => observer.disconnect();
+  }, []);
+
+  return (
+    <div className="home">
+      {/* Search Section */}
+      <section className={`search-section ${isSticky ? 'sticky' : ''}`}>
+        <SearchBar className="home-search-bar" />
+      </section>
+
+      {/* Hero Section */}
+      <section className="hero-section">
+        <div className="hero-background">
+          <div className="hero-overlay"></div>
+          <div className="hero-content">
+            <h1 className="hero-title">New in Homeware</h1>
+            <p className="hero-description">
+              Upgrade your home with planet-friendly essentials that blend style, function, and sustainability.
+            </p>
+          </div>
+        </div>
+      </section>
+      
+      {/* Mobile Filter Toggle */}
+      <button className="mobile-filter-toggle" onClick={toggleSidebar}>
+        <span className="filter-icon">🔍</span>
+        Filters & Sort
+      </button>
+
+      <div className="home-layout">
+        {/* Sidebar Filters */}
+        <aside className={`home-sidebar ${isSidebarOpen ? 'open' : ''}`}>
+          <div className="sidebar-header">
+            <h3>Filters & Sorting</h3>
+            <button className="close-sidebar" onClick={toggleSidebar}>
+              ✕
+            </button>
+          </div>
+          
+          <FilterSort
+            onFilterChange={handleFilterChange}
+            onSortChange={handleSortChange}
+            initialFilters={filters}
+            initialSort={sort}
+            showFilters={true}
+            showSort={true}
+            className="sidebar-filters"
+          />
+        </aside>
+
+        {/* Overlay for mobile */}
+        {isSidebarOpen && <div className="sidebar-overlay" onClick={toggleSidebar}></div>}
+
+        {/* Main Content */}
+        <main className="home-main">
+          <div className="home-header">
+            {!isLoading && !error && (
+              <p className="products-count">
+                {products.length} eco-friendly products available
+              </p>
+            )}
+          </div>
+          
+          {error ? (
+            <div className="error-message">
+              <h3>Oops! Something went wrong</h3>
+              <p>{error}</p>
+              <button onClick={fetchProducts} className="retry-btn">
+                Try Again
+              </button>
+            </div>
+          ) : isLoading ? (
+            <>
+              <div className="loading-indicator">
+                <div className="loading-spinner"></div>
+                <span className="loading-text">Loading eco-friendly products...</span>
+              </div>
+              <div className="product-list">
+                {[...Array(12)].map((_, index) => (
+                  <div key={index} className="product-skeleton">
+                    <div className="skeleton-image"></div>
+                    <div className="skeleton-content">
+                      <div className="skeleton-title"></div>
+                      <div className="skeleton-price"></div>
+                      <div className="skeleton-badge"></div>
+                    </div>
+                  </div>
+                ))}
+              </div>
+            </>
+          ) : products.length > 0 ? (
+             <div className="product-list">
+              {products.map((product, i) => (
+              <Product key={product.id} product={product} image={images[i]} product_rating={parseFloat(ratings[i]) || 0} />
+            ))}
+        </div>
+          ) : (
+            <div className="no-products">
+              <h3>No products found</h3>
+              <p>Try adjusting your filters or search criteria.</p>
+              <button onClick={() => setFilters({})} className="clear-filters-btn">
+                Clear All Filters
+              </button>
+            </div>
+          )}
+        </main>
+      </div>
+    </div>
+  );
 }