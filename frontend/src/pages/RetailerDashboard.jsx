import React, { useState, useEffect } from 'react';
import { useNavigate } from 'react-router-dom';
<<<<<<< HEAD
=======
import RetailerNavbar from '../components/RetailerNavbar';
>>>>>>> ac47636d
import StatsOverview from '../components/retailer/StatsOverview';
import ProductCarousel from '../components/retailer/ProductCarousel';
import SalesChart from '../components/retailer/SalesChart';
import AddProduct from '../components/retailer/AddProduct';
import EditProduct from '../components/retailer/EditProduct';
<<<<<<< HEAD
=======
import { getRetailerUser, isRetailerAuthenticated } from '../user-services/retailerAuthService';
import { API_BASE_URL } from '../config/api.js';
>>>>>>> ac47636d

import './styles/RetailerDashboard.css';

export default function RetailerDashboard() {
    const navigate = useNavigate();
    const [user, setUser] = useState(null);
    const [dashboardData, setDashboardData] = useState(null);
    const [loading, setLoading] = useState(true);
    const [isAddProductModalOpen, setIsAddProductModalOpen] = useState(false);
    const [isEditProductModalOpen, setIsEditProductModalOpen] = useState(false);
    const [selectedProduct, setSelectedProduct] = useState(null);

    useEffect(() => {
<<<<<<< HEAD
        const userData = localStorage.getItem('user');
        if (!userData) {
            navigate('/Login');
            return;
        }

        const parsedUser = JSON.parse(userData);
        setUser(parsedUser);

        const fetchDashboardData = async () => {
            try {
                const retailerId = 3; // 🔁 Use parsedUser.id when backend supports dynamic users

                const metricsRes = await fetch(`http://localhost:8000/retailer/metrics/${retailerId}`);
                const productsRes = await fetch(`http://localhost:8000/retailer/products/${retailerId}`);

                const [metricsJson, productsJson] = await Promise.all([
                    metricsRes.json(),
                    productsRes.json()
                ]);

                if (metricsJson.status === 200 && productsJson.status === 200) {
                    const metrics = metricsJson.data;
                    const transformedData = {
                        stats: {
                            totalRevenue: metrics.total_revenue,
                            totalProductsSold: metrics.total_units_sold,
                            activeProducts: metrics.total_products,
                            totalOrders: 0,
                            avgSustainability: metrics.avg_sustainability_rating,
                            availability: metrics.availability
                        },
                        products: productsJson.data,
                        salesData: metrics.monthly_revenue.map(m => ({
                            month: m.month,
                            sales: m.revenue
                        }))
                    };

                    setDashboardData(transformedData);
                } else {
                    console.error("Failed to load dashboard data");
                }
            } catch (err) {
                console.error("API Error:", err);
=======
        const loadDashboard = async () => {
            setLoading(true);
            
            try {
                // Step 1: Get authenticated user data
                const retailerData = localStorage.getItem('retailer_user');
                let currentUser = null;
                
                if (retailerData) {
                    currentUser = JSON.parse(retailerData);
                    console.log("Found retailer user in localStorage:", currentUser);
                } else {
                    // Fallback to regular user authentication
                    const userData = localStorage.getItem('userData');
                    if (!userData) {
                        console.log("No user data found, redirecting to login");
                        navigate('/Login');
                        return;
                    }
                    currentUser = JSON.parse(userData);
                    console.log("Using regular user data:", currentUser);
                }

                setUser(currentUser);

                // Step 2: Determine retailer ID
                let retailerId = null;
                
                // Try to get retailer_id from the user data first
                if (currentUser.retailer_id) {
                    retailerId = currentUser.retailer_id;
                    console.log("Found retailer_id in user data:", retailerId);
                } else if (currentUser.id && typeof currentUser.id === 'number') {
                    // If the user data contains a numeric ID, it might be the retailer ID
                    retailerId = currentUser.id;
                    console.log("Using numeric user ID as retailer_id:", retailerId);
                } else if (currentUser.shops && currentUser.shops.length > 0) {
                    // If there are shops, use the first shop's ID
                    retailerId = currentUser.shops[0].id;
                    console.log("Using first shop ID as retailer_id:", retailerId);
                } else if (currentUser.user_id || currentUser.id) {
                    // Try to fetch retailer ID using user_id
                    const userId = currentUser.user_id || currentUser.id;
                    console.log("Attempting to fetch retailer by user_id:", userId);
                    
                    try {
                        const response = await fetch(`${API_BASE_URL}/retailer/by-user/${userId}`);
                        if (response.ok) {
                            const data = await response.json();
                            if (data.data && data.data.id) {
                                retailerId = data.data.id;
                                console.log("Fetched retailer_id from API:", retailerId);
                                
                                // Update localStorage with the retailer_id
                                const updatedUser = { ...currentUser, retailer_id: retailerId };
                                localStorage.setItem('retailer_user', JSON.stringify(updatedUser));
                                setUser(updatedUser);
                            }
                        }
                    } catch (error) {
                        console.error("Error fetching retailer by user_id:", error);
                    }
                }

                // Step 3: If we still don't have retailer_id, show error
                if (!retailerId) {
                    console.error("Could not determine retailer ID");
                    setDashboardData(null);
                    setLoading(false);
                    return;
                }
                
                console.log("Final retailer ID:", retailerId);

                // Step 4: Fetch dashboard data
                const [metricsResponse, productsResponse] = await Promise.all([
                    fetch(`${API_BASE_URL}/retailer/metrics/${retailerId}`),
                    fetch(`${API_BASE_URL}/retailer/products/${retailerId}`)
                ]);

                console.log("API Response Status:", {
                    metrics: metricsResponse.status,
                    products: productsResponse.status
                });

                const [metricsData, productsData] = await Promise.all([
                    metricsResponse.json(),
                    productsResponse.json()
                ]);

                console.log("API Response Data:", { metricsData, productsData });

                // Step 5: Transform and set dashboard data
                const metrics = metricsData.data || {};
                const products = productsData.data || [];

                const dashboardData = {
                    stats: {
                        totalRevenue: metrics.total_revenue || 0,
                        totalProductsSold: metrics.total_units_sold || 0,
                        activeProducts: metrics.total_products || 0,
                        totalOrders: 0,
                        avgSustainability: metrics.avg_sustainability_rating || 0,
                        availability: metrics.availability || 0
                    },
                    products: products,
                    salesData: (metrics.monthly_revenue || []).map(m => ({
                        month: m.month,
                        sales: m.revenue
                    }))
                };

                console.log("Final dashboard data:", dashboardData);
                setDashboardData(dashboardData);

            } catch (error) {
                console.error("Dashboard loading error:", error);
                // Set empty data instead of null to prevent error screen
                setDashboardData({
                    stats: {
                        totalRevenue: 0,
                        totalProductsSold: 0,
                        activeProducts: 0,
                        totalOrders: 0,
                        avgSustainability: 0,
                        availability: 0
                    },
                    products: [],
                    salesData: []
                });
>>>>>>> ac47636d
            } finally {
                setLoading(false);
            }
        };

<<<<<<< HEAD
        fetchDashboardData();
=======
        loadDashboard();
>>>>>>> ac47636d
    }, [navigate]);

    const handleOpenAddProduct = () => setIsAddProductModalOpen(true);
    const handleCloseAddProduct = () => setIsAddProductModalOpen(false);

    const handleProductAdded = (newProduct) => {
        setDashboardData(prev => ({
            ...prev,
            products: [newProduct, ...prev.products],
            stats: {
                ...prev.stats,
                activeProducts: prev.stats.activeProducts + 1
            }
        }));
    };

    const handleEditProduct = (product) => {
        setSelectedProduct(product);
        setIsEditProductModalOpen(true);
    };

    const handleCloseEditProduct = () => {
        setIsEditProductModalOpen(false);
        setSelectedProduct(null);
    };

    const handleProductUpdated = (updatedProduct) => {
        setDashboardData(prev => ({
            ...prev,
            products: prev.products.map(product =>
                product.id === updatedProduct.id ? updatedProduct : product
            )
        }));
    };

    if (loading) {
        return (
            <div className="dashboard-loading-container">
                <div className="dashboard-loading">
                    <div className="loading-spinner"></div>
                    <span>Loading Dashboard...</span>
                </div>
            </div>
        );
    }

    if (!user) {
        return (
            <div className="dashboard-container">
                <div className="dashboard-error">
                    <h2>Access Denied</h2>
                    <p>You must be logged in as a retailer to access this dashboard.</p>
                </div>
            </div>
        );
    }

<<<<<<< HEAD
    return (
        <div className="dashboard-container">
            <div className="dashboard-header">
                <h1>Retailer Dashboard</h1>
                <p>Welcome back, {user.name || user.email}!</p>

                <div className="add-product">
                    <button
                        className="add-product-button"
                        onClick={handleOpenAddProduct}
                    >
                        Add Product
=======
    if (!dashboardData) {
        return (
            <>
                <RetailerNavbar />
                <div className="dashboard-container">
                    <div className="dashboard-error">
                        <h2>Unable to Load Dashboard</h2>
                        <p>Could not determine the retailer account for this user.</p>
                        <p>Please ensure you are logged in with a valid retailer account.</p>
                        <div style={{ marginTop: '1rem' }}>
                            <button 
                                onClick={() => navigate('/retailer-auth')} 
                                style={{ 
                                    marginRight: '1rem', 
                                    padding: '0.5rem 1rem', 
                                    backgroundColor: '#4CAF50', 
                                    color: 'white', 
                                    border: 'none', 
                                    borderRadius: '4px', 
                                    cursor: 'pointer' 
                                }}
                            >
                                Go to Login
                            </button>
                            <button 
                                onClick={() => window.location.reload()} 
                                style={{ 
                                    padding: '0.5rem 1rem', 
                                    backgroundColor: '#2196F3', 
                                    color: 'white', 
                                    border: 'none', 
                                    borderRadius: '4px', 
                                    cursor: 'pointer' 
                                }}
                            >
                                Retry
                            </button>
                        </div>
                    </div>
                </div>
            </>
        );
    }

    return (
        <>
            <RetailerNavbar />
            <div className="dashboard-container">
                <div className="dashboard-header">
                    <h1>Dashboard</h1>
                    <p>Welcome back, {user.name || user.email}!</p>

                    <div className="add-product">
                        <button
                            className="add-product-button"
                            onClick={handleOpenAddProduct}
                        >
                            Add Product
>>>>>>> ac47636d
                    </button>
                    <button
                        className="add-product-button"
                        style={{ marginLeft: '1rem' }}
                        onClick={() => navigate('/retailer/products')}
                    >
                        View All Products
                    </button>
                </div>
            </div>

            {/* Stats Overview */}
            <StatsOverview stats={dashboardData.stats} />

            {/* Product Carousel */}
            <ProductCarousel
                products={dashboardData.products}
                onEditProduct={handleEditProduct}
            />

            {/* Sales Chart */}
            <SalesChart salesData={dashboardData.salesData} />

            {/* Add Product Modal */}
            <AddProduct
                isOpen={isAddProductModalOpen}
                onClose={handleCloseAddProduct}
                onProductAdded={handleProductAdded}
            />

            {/* Edit Product Modal */}
            <EditProduct
                isOpen={isEditProductModalOpen}
                onClose={handleCloseEditProduct}
                onProductUpdated={handleProductUpdated}
                product={selectedProduct}
            />
        </div>
<<<<<<< HEAD
=======
        </>
>>>>>>> ac47636d
    );
}
<|MERGE_RESOLUTION|>--- conflicted
+++ resolved
@@ -1,391 +1,315 @@
-import React, { useState, useEffect } from 'react';
-import { useNavigate } from 'react-router-dom';
-<<<<<<< HEAD
-=======
-import RetailerNavbar from '../components/RetailerNavbar';
->>>>>>> ac47636d
-import StatsOverview from '../components/retailer/StatsOverview';
-import ProductCarousel from '../components/retailer/ProductCarousel';
-import SalesChart from '../components/retailer/SalesChart';
-import AddProduct from '../components/retailer/AddProduct';
-import EditProduct from '../components/retailer/EditProduct';
-<<<<<<< HEAD
-=======
-import { getRetailerUser, isRetailerAuthenticated } from '../user-services/retailerAuthService';
-import { API_BASE_URL } from '../config/api.js';
->>>>>>> ac47636d
-
-import './styles/RetailerDashboard.css';
-
-export default function RetailerDashboard() {
-    const navigate = useNavigate();
-    const [user, setUser] = useState(null);
-    const [dashboardData, setDashboardData] = useState(null);
-    const [loading, setLoading] = useState(true);
-    const [isAddProductModalOpen, setIsAddProductModalOpen] = useState(false);
-    const [isEditProductModalOpen, setIsEditProductModalOpen] = useState(false);
-    const [selectedProduct, setSelectedProduct] = useState(null);
-
-    useEffect(() => {
-<<<<<<< HEAD
-        const userData = localStorage.getItem('user');
-        if (!userData) {
-            navigate('/Login');
-            return;
-        }
-
-        const parsedUser = JSON.parse(userData);
-        setUser(parsedUser);
-
-        const fetchDashboardData = async () => {
-            try {
-                const retailerId = 3; // 🔁 Use parsedUser.id when backend supports dynamic users
-
-                const metricsRes = await fetch(`http://localhost:8000/retailer/metrics/${retailerId}`);
-                const productsRes = await fetch(`http://localhost:8000/retailer/products/${retailerId}`);
-
-                const [metricsJson, productsJson] = await Promise.all([
-                    metricsRes.json(),
-                    productsRes.json()
-                ]);
-
-                if (metricsJson.status === 200 && productsJson.status === 200) {
-                    const metrics = metricsJson.data;
-                    const transformedData = {
-                        stats: {
-                            totalRevenue: metrics.total_revenue,
-                            totalProductsSold: metrics.total_units_sold,
-                            activeProducts: metrics.total_products,
-                            totalOrders: 0,
-                            avgSustainability: metrics.avg_sustainability_rating,
-                            availability: metrics.availability
-                        },
-                        products: productsJson.data,
-                        salesData: metrics.monthly_revenue.map(m => ({
-                            month: m.month,
-                            sales: m.revenue
-                        }))
-                    };
-
-                    setDashboardData(transformedData);
-                } else {
-                    console.error("Failed to load dashboard data");
-                }
-            } catch (err) {
-                console.error("API Error:", err);
-=======
-        const loadDashboard = async () => {
-            setLoading(true);
-            
-            try {
-                // Step 1: Get authenticated user data
-                const retailerData = localStorage.getItem('retailer_user');
-                let currentUser = null;
-                
-                if (retailerData) {
-                    currentUser = JSON.parse(retailerData);
-                    console.log("Found retailer user in localStorage:", currentUser);
-                } else {
-                    // Fallback to regular user authentication
-                    const userData = localStorage.getItem('userData');
-                    if (!userData) {
-                        console.log("No user data found, redirecting to login");
-                        navigate('/Login');
-                        return;
-                    }
-                    currentUser = JSON.parse(userData);
-                    console.log("Using regular user data:", currentUser);
-                }
-
-                setUser(currentUser);
-
-                // Step 2: Determine retailer ID
-                let retailerId = null;
-                
-                // Try to get retailer_id from the user data first
-                if (currentUser.retailer_id) {
-                    retailerId = currentUser.retailer_id;
-                    console.log("Found retailer_id in user data:", retailerId);
-                } else if (currentUser.id && typeof currentUser.id === 'number') {
-                    // If the user data contains a numeric ID, it might be the retailer ID
-                    retailerId = currentUser.id;
-                    console.log("Using numeric user ID as retailer_id:", retailerId);
-                } else if (currentUser.shops && currentUser.shops.length > 0) {
-                    // If there are shops, use the first shop's ID
-                    retailerId = currentUser.shops[0].id;
-                    console.log("Using first shop ID as retailer_id:", retailerId);
-                } else if (currentUser.user_id || currentUser.id) {
-                    // Try to fetch retailer ID using user_id
-                    const userId = currentUser.user_id || currentUser.id;
-                    console.log("Attempting to fetch retailer by user_id:", userId);
-                    
-                    try {
-                        const response = await fetch(`${API_BASE_URL}/retailer/by-user/${userId}`);
-                        if (response.ok) {
-                            const data = await response.json();
-                            if (data.data && data.data.id) {
-                                retailerId = data.data.id;
-                                console.log("Fetched retailer_id from API:", retailerId);
-                                
-                                // Update localStorage with the retailer_id
-                                const updatedUser = { ...currentUser, retailer_id: retailerId };
-                                localStorage.setItem('retailer_user', JSON.stringify(updatedUser));
-                                setUser(updatedUser);
-                            }
-                        }
-                    } catch (error) {
-                        console.error("Error fetching retailer by user_id:", error);
-                    }
-                }
-
-                // Step 3: If we still don't have retailer_id, show error
-                if (!retailerId) {
-                    console.error("Could not determine retailer ID");
-                    setDashboardData(null);
-                    setLoading(false);
-                    return;
-                }
-                
-                console.log("Final retailer ID:", retailerId);
-
-                // Step 4: Fetch dashboard data
-                const [metricsResponse, productsResponse] = await Promise.all([
-                    fetch(`${API_BASE_URL}/retailer/metrics/${retailerId}`),
-                    fetch(`${API_BASE_URL}/retailer/products/${retailerId}`)
-                ]);
-
-                console.log("API Response Status:", {
-                    metrics: metricsResponse.status,
-                    products: productsResponse.status
-                });
-
-                const [metricsData, productsData] = await Promise.all([
-                    metricsResponse.json(),
-                    productsResponse.json()
-                ]);
-
-                console.log("API Response Data:", { metricsData, productsData });
-
-                // Step 5: Transform and set dashboard data
-                const metrics = metricsData.data || {};
-                const products = productsData.data || [];
-
-                const dashboardData = {
-                    stats: {
-                        totalRevenue: metrics.total_revenue || 0,
-                        totalProductsSold: metrics.total_units_sold || 0,
-                        activeProducts: metrics.total_products || 0,
-                        totalOrders: 0,
-                        avgSustainability: metrics.avg_sustainability_rating || 0,
-                        availability: metrics.availability || 0
-                    },
-                    products: products,
-                    salesData: (metrics.monthly_revenue || []).map(m => ({
-                        month: m.month,
-                        sales: m.revenue
-                    }))
-                };
-
-                console.log("Final dashboard data:", dashboardData);
-                setDashboardData(dashboardData);
-
-            } catch (error) {
-                console.error("Dashboard loading error:", error);
-                // Set empty data instead of null to prevent error screen
-                setDashboardData({
-                    stats: {
-                        totalRevenue: 0,
-                        totalProductsSold: 0,
-                        activeProducts: 0,
-                        totalOrders: 0,
-                        avgSustainability: 0,
-                        availability: 0
-                    },
-                    products: [],
-                    salesData: []
-                });
->>>>>>> ac47636d
-            } finally {
-                setLoading(false);
-            }
-        };
-
-<<<<<<< HEAD
-        fetchDashboardData();
-=======
-        loadDashboard();
->>>>>>> ac47636d
-    }, [navigate]);
-
-    const handleOpenAddProduct = () => setIsAddProductModalOpen(true);
-    const handleCloseAddProduct = () => setIsAddProductModalOpen(false);
-
-    const handleProductAdded = (newProduct) => {
-        setDashboardData(prev => ({
-            ...prev,
-            products: [newProduct, ...prev.products],
-            stats: {
-                ...prev.stats,
-                activeProducts: prev.stats.activeProducts + 1
-            }
-        }));
-    };
-
-    const handleEditProduct = (product) => {
-        setSelectedProduct(product);
-        setIsEditProductModalOpen(true);
-    };
-
-    const handleCloseEditProduct = () => {
-        setIsEditProductModalOpen(false);
-        setSelectedProduct(null);
-    };
-
-    const handleProductUpdated = (updatedProduct) => {
-        setDashboardData(prev => ({
-            ...prev,
-            products: prev.products.map(product =>
-                product.id === updatedProduct.id ? updatedProduct : product
-            )
-        }));
-    };
-
-    if (loading) {
-        return (
-            <div className="dashboard-loading-container">
-                <div className="dashboard-loading">
-                    <div className="loading-spinner"></div>
-                    <span>Loading Dashboard...</span>
-                </div>
-            </div>
-        );
-    }
-
-    if (!user) {
-        return (
-            <div className="dashboard-container">
-                <div className="dashboard-error">
-                    <h2>Access Denied</h2>
-                    <p>You must be logged in as a retailer to access this dashboard.</p>
-                </div>
-            </div>
-        );
-    }
-
-<<<<<<< HEAD
-    return (
-        <div className="dashboard-container">
-            <div className="dashboard-header">
-                <h1>Retailer Dashboard</h1>
-                <p>Welcome back, {user.name || user.email}!</p>
-
-                <div className="add-product">
-                    <button
-                        className="add-product-button"
-                        onClick={handleOpenAddProduct}
-                    >
-                        Add Product
-=======
-    if (!dashboardData) {
-        return (
-            <>
-                <RetailerNavbar />
-                <div className="dashboard-container">
-                    <div className="dashboard-error">
-                        <h2>Unable to Load Dashboard</h2>
-                        <p>Could not determine the retailer account for this user.</p>
-                        <p>Please ensure you are logged in with a valid retailer account.</p>
-                        <div style={{ marginTop: '1rem' }}>
-                            <button 
-                                onClick={() => navigate('/retailer-auth')} 
-                                style={{ 
-                                    marginRight: '1rem', 
-                                    padding: '0.5rem 1rem', 
-                                    backgroundColor: '#4CAF50', 
-                                    color: 'white', 
-                                    border: 'none', 
-                                    borderRadius: '4px', 
-                                    cursor: 'pointer' 
-                                }}
-                            >
-                                Go to Login
-                            </button>
-                            <button 
-                                onClick={() => window.location.reload()} 
-                                style={{ 
-                                    padding: '0.5rem 1rem', 
-                                    backgroundColor: '#2196F3', 
-                                    color: 'white', 
-                                    border: 'none', 
-                                    borderRadius: '4px', 
-                                    cursor: 'pointer' 
-                                }}
-                            >
-                                Retry
-                            </button>
-                        </div>
-                    </div>
-                </div>
-            </>
-        );
-    }
-
-    return (
-        <>
-            <RetailerNavbar />
-            <div className="dashboard-container">
-                <div className="dashboard-header">
-                    <h1>Dashboard</h1>
-                    <p>Welcome back, {user.name || user.email}!</p>
-
-                    <div className="add-product">
-                        <button
-                            className="add-product-button"
-                            onClick={handleOpenAddProduct}
-                        >
-                            Add Product
->>>>>>> ac47636d
-                    </button>
-                    <button
-                        className="add-product-button"
-                        style={{ marginLeft: '1rem' }}
-                        onClick={() => navigate('/retailer/products')}
-                    >
-                        View All Products
-                    </button>
-                </div>
-            </div>
-
-            {/* Stats Overview */}
-            <StatsOverview stats={dashboardData.stats} />
-
-            {/* Product Carousel */}
-            <ProductCarousel
-                products={dashboardData.products}
-                onEditProduct={handleEditProduct}
-            />
-
-            {/* Sales Chart */}
-            <SalesChart salesData={dashboardData.salesData} />
-
-            {/* Add Product Modal */}
-            <AddProduct
-                isOpen={isAddProductModalOpen}
-                onClose={handleCloseAddProduct}
-                onProductAdded={handleProductAdded}
-            />
-
-            {/* Edit Product Modal */}
-            <EditProduct
-                isOpen={isEditProductModalOpen}
-                onClose={handleCloseEditProduct}
-                onProductUpdated={handleProductUpdated}
-                product={selectedProduct}
-            />
-        </div>
-<<<<<<< HEAD
-=======
-        </>
->>>>>>> ac47636d
-    );
-}
+import React, { useState, useEffect } from 'react';
+import { useNavigate } from 'react-router-dom';
+import RetailerNavbar from '../components/RetailerNavbar';
+import StatsOverview from '../components/retailer/StatsOverview';
+import ProductCarousel from '../components/retailer/ProductCarousel';
+import SalesChart from '../components/retailer/SalesChart';
+import AddProduct from '../components/retailer/AddProduct';
+import EditProduct from '../components/retailer/EditProduct';
+import { getRetailerUser, isRetailerAuthenticated } from '../user-services/retailerAuthService';
+import { API_BASE_URL } from '../config/api.js';
+
+import './styles/RetailerDashboard.css';
+
+export default function RetailerDashboard() {
+    const navigate = useNavigate();
+    const [user, setUser] = useState(null);
+    const [dashboardData, setDashboardData] = useState(null);
+    const [loading, setLoading] = useState(true);
+    const [isAddProductModalOpen, setIsAddProductModalOpen] = useState(false);
+    const [isEditProductModalOpen, setIsEditProductModalOpen] = useState(false);
+    const [selectedProduct, setSelectedProduct] = useState(null);
+
+    useEffect(() => {
+        const loadDashboard = async () => {
+            setLoading(true);
+            
+            try {
+                // Step 1: Get authenticated user data
+                const retailerData = localStorage.getItem('retailer_user');
+                let currentUser = null;
+                
+                if (retailerData) {
+                    currentUser = JSON.parse(retailerData);
+                    console.log("Found retailer user in localStorage:", currentUser);
+                } else {
+                    // Fallback to regular user authentication
+                    const userData = localStorage.getItem('userData');
+                    if (!userData) {
+                        console.log("No user data found, redirecting to login");
+                        navigate('/Login');
+                        return;
+                    }
+                    currentUser = JSON.parse(userData);
+                    console.log("Using regular user data:", currentUser);
+                }
+
+                setUser(currentUser);
+
+                // Step 2: Determine retailer ID
+                let retailerId = null;
+                
+                // Try to get retailer_id from the user data first
+                if (currentUser.retailer_id) {
+                    retailerId = currentUser.retailer_id;
+                    console.log("Found retailer_id in user data:", retailerId);
+                } else if (currentUser.id && typeof currentUser.id === 'number') {
+                    // If the user data contains a numeric ID, it might be the retailer ID
+                    retailerId = currentUser.id;
+                    console.log("Using numeric user ID as retailer_id:", retailerId);
+                } else if (currentUser.shops && currentUser.shops.length > 0) {
+                    // If there are shops, use the first shop's ID
+                    retailerId = currentUser.shops[0].id;
+                    console.log("Using first shop ID as retailer_id:", retailerId);
+                } else if (currentUser.user_id || currentUser.id) {
+                    // Try to fetch retailer ID using user_id
+                    const userId = currentUser.user_id || currentUser.id;
+                    console.log("Attempting to fetch retailer by user_id:", userId);
+                    
+                    try {
+                        const response = await fetch(`${API_BASE_URL}/retailer/by-user/${userId}`);
+                        if (response.ok) {
+                            const data = await response.json();
+                            if (data.data && data.data.id) {
+                                retailerId = data.data.id;
+                                console.log("Fetched retailer_id from API:", retailerId);
+                                
+                                // Update localStorage with the retailer_id
+                                const updatedUser = { ...currentUser, retailer_id: retailerId };
+                                localStorage.setItem('retailer_user', JSON.stringify(updatedUser));
+                                setUser(updatedUser);
+                            }
+                        }
+                    } catch (error) {
+                        console.error("Error fetching retailer by user_id:", error);
+                    }
+                }
+
+                // Step 3: If we still don't have retailer_id, show error
+                if (!retailerId) {
+                    console.error("Could not determine retailer ID");
+                    setDashboardData(null);
+                    setLoading(false);
+                    return;
+                }
+                
+                console.log("Final retailer ID:", retailerId);
+
+                // Step 4: Fetch dashboard data
+                const [metricsResponse, productsResponse] = await Promise.all([
+                    fetch(`${API_BASE_URL}/retailer/metrics/${retailerId}`),
+                    fetch(`${API_BASE_URL}/retailer/products/${retailerId}`)
+                ]);
+
+                console.log("API Response Status:", {
+                    metrics: metricsResponse.status,
+                    products: productsResponse.status
+                });
+
+                const [metricsData, productsData] = await Promise.all([
+                    metricsResponse.json(),
+                    productsResponse.json()
+                ]);
+
+                console.log("API Response Data:", { metricsData, productsData });
+
+                // Step 5: Transform and set dashboard data
+                const metrics = metricsData.data || {};
+                const products = productsData.data || [];
+
+                const dashboardData = {
+                    stats: {
+                        totalRevenue: metrics.total_revenue || 0,
+                        totalProductsSold: metrics.total_units_sold || 0,
+                        activeProducts: metrics.total_products || 0,
+                        totalOrders: 0,
+                        avgSustainability: metrics.avg_sustainability_rating || 0,
+                        availability: metrics.availability || 0
+                    },
+                    products: products,
+                    salesData: (metrics.monthly_revenue || []).map(m => ({
+                        month: m.month,
+                        sales: m.revenue
+                    }))
+                };
+
+                console.log("Final dashboard data:", dashboardData);
+                setDashboardData(dashboardData);
+
+            } catch (error) {
+                console.error("Dashboard loading error:", error);
+                // Set empty data instead of null to prevent error screen
+                setDashboardData({
+                    stats: {
+                        totalRevenue: 0,
+                        totalProductsSold: 0,
+                        activeProducts: 0,
+                        totalOrders: 0,
+                        avgSustainability: 0,
+                        availability: 0
+                    },
+                    products: [],
+                    salesData: []
+                });
+            } finally {
+                setLoading(false);
+            }
+        };
+
+        loadDashboard();
+    }, [navigate]);
+
+    const handleOpenAddProduct = () => setIsAddProductModalOpen(true);
+    const handleCloseAddProduct = () => setIsAddProductModalOpen(false);
+
+    const handleProductAdded = (newProduct) => {
+        setDashboardData(prev => ({
+            ...prev,
+            products: [newProduct, ...prev.products],
+            stats: {
+                ...prev.stats,
+                activeProducts: prev.stats.activeProducts + 1
+            }
+        }));
+    };
+
+    const handleEditProduct = (product) => {
+        setSelectedProduct(product);
+        setIsEditProductModalOpen(true);
+    };
+
+    const handleCloseEditProduct = () => {
+        setIsEditProductModalOpen(false);
+        setSelectedProduct(null);
+    };
+
+    const handleProductUpdated = (updatedProduct) => {
+        setDashboardData(prev => ({
+            ...prev,
+            products: prev.products.map(product =>
+                product.id === updatedProduct.id ? updatedProduct : product
+            )
+        }));
+    };
+
+    if (loading) {
+        return (
+            <div className="dashboard-loading-container">
+                <div className="dashboard-loading">
+                    <div className="loading-spinner"></div>
+                    <span>Loading Dashboard...</span>
+                </div>
+            </div>
+        );
+    }
+
+    if (!user) {
+        return (
+            <div className="dashboard-container">
+                <div className="dashboard-error">
+                    <h2>Access Denied</h2>
+                    <p>You must be logged in as a retailer to access this dashboard.</p>
+                </div>
+            </div>
+        );
+    }
+
+    if (!dashboardData) {
+        return (
+            <>
+                <RetailerNavbar />
+                <div className="dashboard-container">
+                    <div className="dashboard-error">
+                        <h2>Unable to Load Dashboard</h2>
+                        <p>Could not determine the retailer account for this user.</p>
+                        <p>Please ensure you are logged in with a valid retailer account.</p>
+                        <div style={{ marginTop: '1rem' }}>
+                            <button 
+                                onClick={() => navigate('/retailer-auth')} 
+                                style={{ 
+                                    marginRight: '1rem', 
+                                    padding: '0.5rem 1rem', 
+                                    backgroundColor: '#4CAF50', 
+                                    color: 'white', 
+                                    border: 'none', 
+                                    borderRadius: '4px', 
+                                    cursor: 'pointer' 
+                                }}
+                            >
+                                Go to Login
+                            </button>
+                            <button 
+                                onClick={() => window.location.reload()} 
+                                style={{ 
+                                    padding: '0.5rem 1rem', 
+                                    backgroundColor: '#2196F3', 
+                                    color: 'white', 
+                                    border: 'none', 
+                                    borderRadius: '4px', 
+                                    cursor: 'pointer' 
+                                }}
+                            >
+                                Retry
+                            </button>
+                        </div>
+                    </div>
+                </div>
+            </>
+        );
+    }
+
+    return (
+        <>
+            <RetailerNavbar />
+            <div className="dashboard-container">
+                <div className="dashboard-header">
+                    <h1>Dashboard</h1>
+                    <p>Welcome back, {user.name || user.email}!</p>
+
+                    <div className="add-product">
+                        <button
+                            className="add-product-button"
+                            onClick={handleOpenAddProduct}
+                        >
+                            Add Product
+                    </button>
+                    <button
+                        className="add-product-button"
+                        style={{ marginLeft: '1rem' }}
+                        onClick={() => navigate('/retailer/products')}
+                    >
+                        View All Products
+                    </button>
+                </div>
+            </div>
+
+            {/* Stats Overview */}
+            <StatsOverview stats={dashboardData.stats} />
+
+            {/* Product Carousel */}
+            <ProductCarousel
+                products={dashboardData.products}
+                onEditProduct={handleEditProduct}
+            />
+
+            {/* Sales Chart */}
+            <SalesChart salesData={dashboardData.salesData} />
+
+            {/* Add Product Modal */}
+            <AddProduct
+                isOpen={isAddProductModalOpen}
+                onClose={handleCloseAddProduct}
+                onProductAdded={handleProductAdded}
+            />
+
+            {/* Edit Product Modal */}
+            <EditProduct
+                isOpen={isEditProductModalOpen}
+                onClose={handleCloseEditProduct}
+                onProductUpdated={handleProductUpdated}
+                product={selectedProduct}
+            />
+        </div>
+        </>
+    );
+}