const API_URL = "http://localhost:8000/products/FetchAllProducts";

export const fetchAllProducts = async ({filter, sort, fromItem, count }) => {
    try {
        const response = await fetch(API_URL, {
            method: "POST",
            headers: {
                "Content-Type": "application/json"
            },
            body: JSON.stringify({
<<<<<<< HEAD
                apiKey,
                filter,
                sort,
=======
>>>>>>> 539361ed
                fromItem,
                count
            })
        });

        const data = await response.json();

        if (!response.ok) {
            throw new Error(data.detail || "Fetching products failed");
        }

        return data;
    } catch (error) {
        throw error;
    }
};<|MERGE_RESOLUTION|>--- conflicted
+++ resolved
@@ -8,12 +8,9 @@
                 "Content-Type": "application/json"
             },
             body: JSON.stringify({
-<<<<<<< HEAD
                 apiKey,
                 filter,
                 sort,
-=======
->>>>>>> 539361ed
                 fromItem,
                 count
             })
