--- conflicted
+++ resolved
@@ -1,58 +1,54 @@
-<<<<<<< HEAD
-const API_BASE_URL = 'http://localhost:8000';
-=======
-const API_BASE_URL = 'https://api.greencart-cos301.co.za';
->>>>>>> ac47636d
-
-export const createProduct = async (productData) => {
-  try {
-    const response = await fetch(`${API_BASE_URL}/products/CreateProduct`, {
-      method: 'POST',
-      headers: {
-        'Content-Type': 'application/json',
-      },
-      body: JSON.stringify(productData),
-    });
-
-    if (!response.ok) {
-      const errorData = await response.json();
-      throw new Error(errorData.detail || 'Failed to create product');
-    }
-
-    return await response.json();
-  } catch (error) {
-    console.error('Error creating product:', error);
-    throw error;
-  }
-};
-
-export const uploadImages = async (imageFiles) => {
-  if (!imageFiles || imageFiles.length === 0) {
-    return [];
-  }
-
-  try {
-    const formData = new FormData();
-    
-    // Add each file to FormData
-    imageFiles.forEach((file) => {
-      formData.append('files', file);
-    });
-
-    const response = await fetch(`${API_BASE_URL}/images/upload`, {
-      method: 'POST',
-      body: formData,
-    });
-
-    if (!response.ok) {
-      const errorData = await response.json();
-      throw new Error(errorData.detail || 'Failed to upload images');
-    }
-
-    const result = await response.json();
-    return result.urls; // Return array of image URLs
-  } catch (error) {
-    console.error('Error uploading images:', error);
-    throw error;
-  }
-};
+const API_BASE_URL = 'https://api.greencart-cos301.co.za';
+
+export const createProduct = async (productData) => {
+  try {
+    const response = await fetch(`${API_BASE_URL}/products/CreateProduct`, {
+      method: 'POST',
+      headers: {
+        'Content-Type': 'application/json',
+      },
+      body: JSON.stringify(productData),
+    });
+
+    if (!response.ok) {
+      const errorData = await response.json();
+      throw new Error(errorData.detail || 'Failed to create product');
+    }
+
+    return await response.json();
+  } catch (error) {
+    console.error('Error creating product:', error);
+    throw error;
+  }
+};
+
+export const uploadImages = async (imageFiles) => {
+  if (!imageFiles || imageFiles.length === 0) {
+    return [];
+  }
+
+  try {
+    const formData = new FormData();
+    
+    // Add each file to FormData
+    imageFiles.forEach((file) => {
+      formData.append('files', file);
+    });
+
+    const response = await fetch(`${API_BASE_URL}/images/upload`, {
+      method: 'POST',
+      body: formData,
+    });
+
+    if (!response.ok) {
+      const errorData = await response.json();
+      throw new Error(errorData.detail || 'Failed to upload images');
+    }
+
+    const result = await response.json();
+    return result.urls; // Return array of image URLs
+  } catch (error) {
+    console.error('Error uploading images:', error);
+    throw error;
+  }
+};