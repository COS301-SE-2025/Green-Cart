--- conflicted
+++ resolved
@@ -1,285 +1,253 @@
-import { useState, useEffect } from "react";
-import { Link, useNavigate, useLocation } from "react-router-dom";
-import { useSearch } from "../search/SearchProvider";
-import { useCart } from "../cart/CartContext";
-<<<<<<< HEAD
-=======
-import toast from 'react-hot-toast';
->>>>>>> ac47636d
-import CartIcon from "../../assets/icons/cart.png";
-import Logo from "../../assets/images/logo.png";
-import "../styles/navigation/Navigation.css";
-
-export default function Navigation() {
-    const navigate = useNavigate();
-    const location = useLocation();
-    const { clearSearch } = useSearch();
-    const { cartItems } = useCart();
-    const cartQuantity = cartItems.reduce((sum, item) => sum + item.quantity, 0);
-    const [mobileMenuOpen, setMobileMenuOpen] = useState(false);
-    const [windowWidth, setWindowWidth] = useState(window.innerWidth);
-    const isMobileView = windowWidth <= 480;
-
-<<<<<<< HEAD
-=======
-    // Check if user is a retailer and if user is authenticated
-    const [isRetailer, setIsRetailer] = useState(false);
-    const [isAuthenticated, setIsAuthenticated] = useState(false);
-
-    useEffect(() => {
-        const checkAuthStatus = () => {
-            const retailerData = localStorage.getItem('retailer_user');
-            const userData = localStorage.getItem('userData') || localStorage.getItem('user');
-            
-            console.log('Navigation Auth Check:', {
-                userData: !!userData,
-                retailerData: !!retailerData
-            });
-            
-            // User is a retailer if they have retailer data
-            const isCurrentlyRetailer = !!retailerData;
-            
-            // User is authenticated if they have either user or retailer authentication
-            const isCurrentlyAuthenticated = !!userData || isCurrentlyRetailer;
-            
-            console.log('Auth Status:', {
-                isCurrentlyRetailer,
-                isCurrentlyAuthenticated
-            });
-            
-            setIsRetailer(isCurrentlyRetailer);
-            setIsAuthenticated(isCurrentlyAuthenticated);
-        };
-
-        // Check auth status on component mount
-        checkAuthStatus();
-
-        // Listen for storage changes to update navbar in real-time
-        const handleStorageChange = (e) => {
-            if (['user', 'userData', 'retailer_user', 'token', 'retailer_token'].includes(e.key)) {
-                console.log('Storage change detected:', e.key);
-                checkAuthStatus();
-            }
-        };
-
-        window.addEventListener('storage', handleStorageChange);
-        
-        // Also listen for custom events when localStorage changes in the same tab
-        const handleCustomStorageChange = () => {
-            console.log('Custom auth-change event triggered');
-            checkAuthStatus();
-        };
-        
-        window.addEventListener('authStateChanged', handleCustomStorageChange);
-
-        return () => {
-            window.removeEventListener('storage', handleStorageChange);
-            window.removeEventListener('authStateChanged', handleCustomStorageChange);
-        };
-    }, []);
-
->>>>>>> ac47636d
-    useEffect(() => {
-        const handleResize = () => {
-            setWindowWidth(window.innerWidth);
-            if (window.innerWidth > 480 && mobileMenuOpen) {
-                setMobileMenuOpen(false);
-            }
-        };
-        window.addEventListener('resize', handleResize);
-        return () => window.removeEventListener('resize', handleResize);
-    }, [mobileMenuOpen]);
-
-    useEffect(() => {
-        document.body.style.overflow = mobileMenuOpen ? 'hidden' : '';
-        return () => {
-            document.body.style.overflow = '';
-        };
-    }, [mobileMenuOpen]);
-
-    const toggleMobileMenu = () => setMobileMenuOpen(!mobileMenuOpen);
-
-    const handleLogoClick = (e) => {
-        e.preventDefault();
-        if (mobileMenuOpen) setMobileMenuOpen(false);
-        if (location.pathname !== '/Home') {
-            clearSearch();
-            navigate('/Home', { replace: true });
-        }
-    };
-
-    const handleMobileMenuClick = (e) => {
-        setMobileMenuOpen(false);
-        if (e.target.textContent === 'Home') handleLogoClick(e);
-    };
-
-<<<<<<< HEAD
-    const returnToLogin = (e) => {
-        e.preventDefault();
-        localStorage.removeItem("token");
-=======
-    const handleLogout = (e) => {
-        e.preventDefault();
-        
-        // Clear all possible authentication data
-        localStorage.removeItem("userData");
-        localStorage.removeItem("retailerData");
-        localStorage.removeItem("user"); // legacy key
-        localStorage.removeItem("token"); // legacy key
-        localStorage.removeItem("retailer_user");
-        localStorage.removeItem("retailer_token");
-        localStorage.removeItem("selected_shop");
-        
-        // Dispatch event to update navbar
-        window.dispatchEvent(new Event('authStateChanged'));
-        
-        // Close mobile menu if open
-        if (mobileMenuOpen) setMobileMenuOpen(false);
-        
-        // Show success message
-        toast.success('Logged out successfully');
-        
-        // Navigate to home/splash page
->>>>>>> ac47636d
-        navigate("/", { replace: true });
-    };
-
-    return (
-        <>
-            <nav className="navigation">
-                <div className="nav__left">
-                    {isMobileView && (
-                        <button
-                            className={`nav__mobile-toggle ${mobileMenuOpen ? 'active' : ''}`}
-                            onClick={toggleMobileMenu}
-                            aria-label="Toggle menu"
-                            aria-expanded={mobileMenuOpen}
-                        >
-                            <span></span><span></span><span></span>
-                        </button>
-                    )}
-
-                    <Link
-                        to="/Home"
-                        className="nav__logo"
-                        onClick={handleLogoClick}
-                        title="GreenCart - Go to Home"
-                    >
-                        <img src={Logo} alt="GreenCart" className="nav__logo-image" />
-                    </Link>
-
-                    <ul className="nav__links nav__links--left">
-                        <li><Link to="/about">About Us</Link></li>
-                        <li className="nav__separator">|</li>
-                        <li><Link to="/help">Help Center</Link></li>
-                    </ul>
-                </div>
-
-                <ul className="nav__links nav__links--right">
-<<<<<<< HEAD
-                    {/* <li><Link to="/logout" onClick={returnToLogin}>Logout</Link></li> */}
-                    <li><Link to="/orders">Orders</Link></li>
-                    <li className="nav__separator">|</li>
-                    {/*NOTE: have to check if user is a retailer to display Dashboard link  */}
-                    <li><Link to="/retailer-dashboard">Dashboard</Link></li>
-                    <li className="nav__separator">|</li>
-                    <li><Link to="/user-account">My Account</Link></li>
-                    <li className="nav__separator">|</li>
-=======
-                    <li><Link to="/orders">Orders</Link></li>
-                    <li className="nav__separator">|</li>
-                    {/* Only show Dashboard link for retailers */}
-                    {isRetailer && (
-                        <>
-                            <li><Link to="/retailer-dashboard">Dashboard</Link></li>
-                            <li className="nav__separator">|</li>
-                        </>
-                    )}
-                    <li><Link to="/user-account">My Account</Link></li>
-                    <li className="nav__separator">|</li>
-                    {/* Show logout only if user is authenticated */}
-                    {isAuthenticated && (
-                        <>
-                            <li>
-                                <button 
-                                    onClick={handleLogout}
-                                    className="nav__logout-btn"
-                                    title="Logout"
-                                >
-                                    Logout
-                                </button>
-                            </li>
-                            <li className="nav__separator">|</li>
-                        </>
-                    )}
->>>>>>> ac47636d
-                    <li className="nav__cart">
-                        <Link
-                            to="/cart"
-                            aria-label={`Cart with ${cartQuantity} item${cartQuantity !== 1 ? 's' : ''}`}
-                            title={`Shopping Cart (${cartQuantity})`}
-                        >
-                            <img
-                                src={CartIcon}
-                                alt="Shopping Cart"
-                                className="nav__cart-icon"
-                            />
-                            {cartQuantity > 0 && (
-                                <span className="nav__cart-badge">{cartQuantity}</span>
-                            )}
-                        </Link>
-                    </li>
-                </ul>
-            </nav>
-
-            {isMobileView && (
-                <>
-                    <div className={`nav__mobile-menu ${mobileMenuOpen ? 'active' : ''}`}>
-                        <ul className="nav__links">
-                            <li><Link to="/Home" onClick={handleMobileMenuClick}>Home</Link></li>
-                            <li><Link to="/about" onClick={handleMobileMenuClick}>About Us</Link></li>
-                            <li><Link to="/help" onClick={handleMobileMenuClick}>Help Center</Link></li>
-<<<<<<< HEAD
-                            <li><Link to="/logout" onClick={returnToLogin}>Logout</Link></li>
-                            <li><Link to="/orders" onClick={handleMobileMenuClick}>Orders</Link></li>
-                            <li><Link to="/retailer-dashboard" onClick={handleMobileMenuClick}>Dashboard</Link></li>
-=======
-                            <li><Link to="/orders" onClick={handleMobileMenuClick}>Orders</Link></li>
-                            {/* Only show Dashboard link for retailers in mobile menu */}
-                            {isRetailer && (
-                                <li><Link to="/retailer-dashboard" onClick={handleMobileMenuClick}>Dashboard</Link></li>
-                            )}
->>>>>>> ac47636d
-                            <li><Link to="/user-account" onClick={handleMobileMenuClick}>My Account</Link></li>
-                            <li><Link to="/cart" onClick={handleMobileMenuClick}>
-                                Cart {cartQuantity > 0 && `(${cartQuantity})`}
-                            </Link></li>
-<<<<<<< HEAD
-=======
-                            {/* Show logout only if user is authenticated */}
-                            {isAuthenticated && (
-                                <li>
-                                    <button 
-                                        onClick={handleLogout}
-                                        className="nav__logout-btn nav__logout-btn--mobile"
-                                    >
-                                        Logout
-                                    </button>
-                                </li>
-                            )}
->>>>>>> ac47636d
-                        </ul>
-                    </div>
-
-                    {mobileMenuOpen && (
-                        <div
-                            className="nav__overlay active"
-                            onClick={() => setMobileMenuOpen(false)}
-                            aria-label="Close menu"
-                        ></div>
-                    )}
-                </>
-            )}
-        </>
-    );
+import { useState, useEffect } from "react";
+import { Link, useNavigate, useLocation } from "react-router-dom";
+import { useSearch } from "../search/SearchProvider";
+import { useCart } from "../cart/CartContext";
+import toast from 'react-hot-toast';
+import CartIcon from "../../assets/icons/cart.png";
+import Logo from "../../assets/images/logo.png";
+import "../styles/navigation/Navigation.css";
+
+export default function Navigation() {
+    const navigate = useNavigate();
+    const location = useLocation();
+    const { clearSearch } = useSearch();
+    const { cartItems } = useCart();
+    const cartQuantity = cartItems.reduce((sum, item) => sum + item.quantity, 0);
+    const [mobileMenuOpen, setMobileMenuOpen] = useState(false);
+    const [windowWidth, setWindowWidth] = useState(window.innerWidth);
+    const isMobileView = windowWidth <= 480;
+
+    // Check if user is a retailer and if user is authenticated
+    const [isRetailer, setIsRetailer] = useState(false);
+    const [isAuthenticated, setIsAuthenticated] = useState(false);
+
+    useEffect(() => {
+        const checkAuthStatus = () => {
+            const retailerData = localStorage.getItem('retailer_user');
+            const userData = localStorage.getItem('userData') || localStorage.getItem('user');
+            
+            console.log('Navigation Auth Check:', {
+                userData: !!userData,
+                retailerData: !!retailerData
+            });
+            
+            // User is a retailer if they have retailer data
+            const isCurrentlyRetailer = !!retailerData;
+            
+            // User is authenticated if they have either user or retailer authentication
+            const isCurrentlyAuthenticated = !!userData || isCurrentlyRetailer;
+            
+            console.log('Auth Status:', {
+                isCurrentlyRetailer,
+                isCurrentlyAuthenticated
+            });
+            
+            setIsRetailer(isCurrentlyRetailer);
+            setIsAuthenticated(isCurrentlyAuthenticated);
+        };
+
+        // Check auth status on component mount
+        checkAuthStatus();
+
+        // Listen for storage changes to update navbar in real-time
+        const handleStorageChange = (e) => {
+            if (['user', 'userData', 'retailer_user', 'token', 'retailer_token'].includes(e.key)) {
+                console.log('Storage change detected:', e.key);
+                checkAuthStatus();
+            }
+        };
+
+        window.addEventListener('storage', handleStorageChange);
+        
+        // Also listen for custom events when localStorage changes in the same tab
+        const handleCustomStorageChange = () => {
+            console.log('Custom auth-change event triggered');
+            checkAuthStatus();
+        };
+        
+        window.addEventListener('authStateChanged', handleCustomStorageChange);
+
+        return () => {
+            window.removeEventListener('storage', handleStorageChange);
+            window.removeEventListener('authStateChanged', handleCustomStorageChange);
+        };
+    }, []);
+
+    useEffect(() => {
+        const handleResize = () => {
+            setWindowWidth(window.innerWidth);
+            if (window.innerWidth > 480 && mobileMenuOpen) {
+                setMobileMenuOpen(false);
+            }
+        };
+        window.addEventListener('resize', handleResize);
+        return () => window.removeEventListener('resize', handleResize);
+    }, [mobileMenuOpen]);
+
+    useEffect(() => {
+        document.body.style.overflow = mobileMenuOpen ? 'hidden' : '';
+        return () => {
+            document.body.style.overflow = '';
+        };
+    }, [mobileMenuOpen]);
+
+    const toggleMobileMenu = () => setMobileMenuOpen(!mobileMenuOpen);
+
+    const handleLogoClick = (e) => {
+        e.preventDefault();
+        if (mobileMenuOpen) setMobileMenuOpen(false);
+        if (location.pathname !== '/Home') {
+            clearSearch();
+            navigate('/Home', { replace: true });
+        }
+    };
+
+    const handleMobileMenuClick = (e) => {
+        setMobileMenuOpen(false);
+        if (e.target.textContent === 'Home') handleLogoClick(e);
+    };
+
+    const handleLogout = (e) => {
+        e.preventDefault();
+        
+        // Clear all possible authentication data
+        localStorage.removeItem("userData");
+        localStorage.removeItem("retailerData");
+        localStorage.removeItem("user"); // legacy key
+        localStorage.removeItem("token"); // legacy key
+        localStorage.removeItem("retailer_user");
+        localStorage.removeItem("retailer_token");
+        localStorage.removeItem("selected_shop");
+        
+        // Dispatch event to update navbar
+        window.dispatchEvent(new Event('authStateChanged'));
+        
+        // Close mobile menu if open
+        if (mobileMenuOpen) setMobileMenuOpen(false);
+        
+        // Show success message
+        toast.success('Logged out successfully');
+        
+        // Navigate to home/splash page
+        navigate("/", { replace: true });
+    };
+
+    return (
+        <>
+            <nav className="navigation">
+                <div className="nav__left">
+                    {isMobileView && (
+                        <button
+                            className={`nav__mobile-toggle ${mobileMenuOpen ? 'active' : ''}`}
+                            onClick={toggleMobileMenu}
+                            aria-label="Toggle menu"
+                            aria-expanded={mobileMenuOpen}
+                        >
+                            <span></span><span></span><span></span>
+                        </button>
+                    )}
+
+                    <Link
+                        to="/Home"
+                        className="nav__logo"
+                        onClick={handleLogoClick}
+                        title="GreenCart - Go to Home"
+                    >
+                        <img src={Logo} alt="GreenCart" className="nav__logo-image" />
+                    </Link>
+
+                    <ul className="nav__links nav__links--left">
+                        <li><Link to="/about">About Us</Link></li>
+                        <li className="nav__separator">|</li>
+                        <li><Link to="/help">Help Center</Link></li>
+                    </ul>
+                </div>
+
+                <ul className="nav__links nav__links--right">
+                    <li><Link to="/orders">Orders</Link></li>
+                    <li className="nav__separator">|</li>
+                    {/* Only show Dashboard link for retailers */}
+                    {isRetailer && (
+                        <>
+                            <li><Link to="/retailer-dashboard">Dashboard</Link></li>
+                            <li className="nav__separator">|</li>
+                        </>
+                    )}
+                    <li><Link to="/user-account">My Account</Link></li>
+                    <li className="nav__separator">|</li>
+                    {/* Show logout only if user is authenticated */}
+                    {isAuthenticated && (
+                        <>
+                            <li>
+                                <button 
+                                    onClick={handleLogout}
+                                    className="nav__logout-btn"
+                                    title="Logout"
+                                >
+                                    Logout
+                                </button>
+                            </li>
+                            <li className="nav__separator">|</li>
+                        </>
+                    )}
+                    <li className="nav__cart">
+                        <Link
+                            to="/cart"
+                            aria-label={`Cart with ${cartQuantity} item${cartQuantity !== 1 ? 's' : ''}`}
+                            title={`Shopping Cart (${cartQuantity})`}
+                        >
+                            <img
+                                src={CartIcon}
+                                alt="Shopping Cart"
+                                className="nav__cart-icon"
+                            />
+                            {cartQuantity > 0 && (
+                                <span className="nav__cart-badge">{cartQuantity}</span>
+                            )}
+                        </Link>
+                    </li>
+                </ul>
+            </nav>
+
+            {isMobileView && (
+                <>
+                    <div className={`nav__mobile-menu ${mobileMenuOpen ? 'active' : ''}`}>
+                        <ul className="nav__links">
+                            <li><Link to="/Home" onClick={handleMobileMenuClick}>Home</Link></li>
+                            <li><Link to="/about" onClick={handleMobileMenuClick}>About Us</Link></li>
+                            <li><Link to="/help" onClick={handleMobileMenuClick}>Help Center</Link></li>
+                            <li><Link to="/orders" onClick={handleMobileMenuClick}>Orders</Link></li>
+                            {/* Only show Dashboard link for retailers in mobile menu */}
+                            {isRetailer && (
+                                <li><Link to="/retailer-dashboard" onClick={handleMobileMenuClick}>Dashboard</Link></li>
+                            )}
+                            <li><Link to="/user-account" onClick={handleMobileMenuClick}>My Account</Link></li>
+                            <li><Link to="/cart" onClick={handleMobileMenuClick}>
+                                Cart {cartQuantity > 0 && `(${cartQuantity})`}
+                            </Link></li>
+                            {/* Show logout only if user is authenticated */}
+                            {isAuthenticated && (
+                                <li>
+                                    <button 
+                                        onClick={handleLogout}
+                                        className="nav__logout-btn nav__logout-btn--mobile"
+                                    >
+                                        Logout
+                                    </button>
+                                </li>
+                            )}
+                        </ul>
+                    </div>
+
+                    {mobileMenuOpen && (
+                        <div
+                            className="nav__overlay active"
+                            onClick={() => setMobileMenuOpen(false)}
+                            aria-label="Close menu"
+                        ></div>
+                    )}
+                </>
+            )}
+        </>
+    );
 }