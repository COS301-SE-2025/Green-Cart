--- conflicted
+++ resolved
@@ -90,13 +90,10 @@
                 <ul className="nav__links nav__links--right">
                     {/* <li><Link to="/logout" onClick={returnToLogin}>Logout</Link></li> */}
                     <li><Link to="/orders">Orders</Link></li>
-<<<<<<< HEAD
-
+                    <li className="nav__separator">|</li>
                     {/*NOTE: have to check if user is a retailer to display Dashboard link  */}
                     <li><Link to="/retailer-dashboard">Dashboard</Link></li>
-=======
                     <li className="nav__separator">|</li>
->>>>>>> f25e6064
                     <li><Link to="/user-account">My Account</Link></li>
                     <li className="nav__separator">|</li>
                     <li className="nav__cart">
