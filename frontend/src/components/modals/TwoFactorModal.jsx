--- conflicted
+++ resolved
@@ -1,9 +1,7 @@
-<<<<<<< HEAD
 import React, { useState, useEffect } from 'react';
 import toast from 'react-hot-toast';
 import { API_BASE_URL } from '../../config/api.js'
 import '../styles/modals/TwoFactorModal.css';
-import { API_BASE_URL } from '../../config/api.js';
 
 const TwoFactorModal = ({ isOpen, onClose, onEnable2FA, onDisable2FA, is2FAEnabled, userId }) => {
   const [step, setStep] = useState(1); // 1: Setup, 2: QR Code, 3: Verify Code
@@ -443,449 +441,4 @@
   );
 };
 
-=======
-import React, { useState, useEffect } from 'react';
-import toast from 'react-hot-toast';
-import { API_BASE_URL } from '../../config/api.js'
-import '../styles/modals/TwoFactorModal.css';
-
-const TwoFactorModal = ({ isOpen, onClose, onEnable2FA, onDisable2FA, is2FAEnabled, userId }) => {
-  const [step, setStep] = useState(1); // 1: Setup, 2: QR Code, 3: Verify Code
-  const [qrCodeUrl, setQrCodeUrl] = useState('');
-  const [backupCodes, setBackupCodes] = useState([]);
-  const [verificationCode, setVerificationCode] = useState('');
-  const [isLoading, setIsLoading] = useState(false);
-  const [secretKey, setSecretKey] = useState('');
-  const [has2FAStarted, setHas2FAStarted] = useState(false);
-
-
-  useEffect(() => {
-    if (isOpen && !is2FAEnabled) {
-      setStep(1);
-      resetModalState();
-
-      // generateQRCode();
-    } else if (isOpen && is2FAEnabled) {
-      setStep(4); // Disable 2FA step
-      resetModalState();
-    }
-  }, [isOpen, is2FAEnabled]);
-
-  const resetModalState = () => {
-    setQrCodeUrl('');
-    setBackupCodes([]);
-    setVerificationCode('');
-    setSecretKey('');
-    setHas2FAStarted(false);
-    setIsLoading(false);
-  }; 
-
-  const generateQRCode = async () => {
-    if (!userId) {
-      toast.error('User ID is required');
-      return;
-    }
-
-    setIsLoading(true);
-    setHas2FAStarted(true);
-
-    try {
-      const response = await fetch(`${API_BASE_URL}/users/setupMFA/${userId}`, {
-        method: 'GET',
-        headers: {
-          'Accept': 'application/json',
-          // Add authentication headers if needed
-          // 'Authorization': `Bearer ${token}`,
-        },
-      });
-
-      if (!response.ok) {
-        throw new Error(`HTTP error! status: ${response.status}`);
-      }
-
-      const data = await response.json();
-      
-      // Handle the response structure based on the API documentation
-      if (data.status === 'success' || data.qr_code) {
-        // If qr_code is base64 encoded, ensure it has the proper data URL prefix
-        const qrCodeData = data.qr_code.startsWith('data:image/')
-          ? data.qr_code
-          : `data:image/png;base64,${data.qr_code}`;
-        
-        setQrCodeUrl(qrCodeData);
-        setSecretKey(data.secret);
-        
-        // If the API returns backup codes, use them; otherwise generate some or handle differently
-        if (data.backup_codes) {
-          setBackupCodes(data.backup_codes);
-        }
-      } else {
-        throw new Error(data.message || 'Failed to setup MFA');
-      }
-    } catch (error) {
-      console.error('Error generating QR code:', error);
-      toast.error(error.message || 'Failed to generate QR code');
-
-      setHas2FAStarted(false);
-      setStep(1);
-    } finally {
-      setIsLoading(false);
-    }
-  };
-
-  const handleVerifyCode = async () => {
-    if (!verificationCode || verificationCode.length !== 6) {
-      toast.error('Please enter a valid 6-digit code');
-      return;
-    }
-
-    setIsLoading(true);
-    try {
-      await onEnable2FA({
-        code: verificationCode,
-        secret: secretKey
-      });
-      
-      toast.success('Two-Factor Authentication enabled successfully!');
-      setStep(3); // Show backup codes
-    } catch (error) {
-      toast.error(error.message || 'Invalid verification code');
-    } finally {
-      setIsLoading(false);
-    }
-  };
-
-  const handleDisable2FA = async () => {
-    setIsLoading(true);
-    try {
-      await onDisable2FA();
-      toast.success('Two-Factor Authentication disabled');
-      onClose();
-    } catch (error) {
-      toast.error(error.message || 'Failed to disable 2FA');
-    } finally {
-      setIsLoading(false);
-    }
-  };
-
-  const handleClose = () => {
-    setStep(1);
-    setVerificationCode('');
-    setQrCodeUrl('');
-    setBackupCodes([]);
-    setSecretKey('');
-    onClose();
-  };
-
-  const handleContinueSetup = async () => {
-    console.log('🔐 User confirmed 2FA setup, generating QR code...');
-    await generateQRCode();
-    if (qrCodeUrl) {
-      setStep(2); // Only proceed to QR code step if generation was successful
-    }
-  };
-
-  const handleBackFromQR = () => {
-    if (has2FAStarted) {
-      // Optionally show confirmation since QR was already generated
-      const shouldGoBack = window.confirm(
-        'Going back will cancel the 2FA setup process. Are you sure?'
-      );
-      if (shouldGoBack) {
-        resetModalState();
-        setStep(1);
-      }
-    } else {
-      setStep(1);
-    }
-  };
-
-  const copyToClipboard = (text) => {
-    navigator.clipboard.writeText(text);
-    toast.success('Copied to clipboard!');
-  };
-
-  if (!isOpen) return null;
-
-  return (
-    <div className="two-factor-modal-overlay" onClick={handleClose}>
-      <div className="two-factor-modal" onClick={(e) => e.stopPropagation()}>
-        <div className="two-factor-header">
-          <h2>Two-Factor Authentication</h2>
-          <button className="close-button" onClick={handleClose}>×</button>
-        </div>
-
-        <div className="two-factor-body">
-          {/* Step 1: Introduction */}
-          {step === 1 && (
-            <div className="two-factor-step">
-              <div className="step-icon"></div>
-              <h3>Set Up Two-Factor Authentication</h3>
-              <p>
-                Add an extra layer of security to your account by requiring a verification code 
-                from your mobile device when signing in.
-              </p>
-              
-              <div className="benefits-list">
-                <h4>Benefits:</h4>
-                <ul>
-                  <li> Enhanced account security</li>
-                  <li> Protection against unauthorized access</li>
-                  <li> Peace of mind for your personal data</li>
-                </ul>
-              </div>
-
-              <div className="app-recommendations">
-                <h4>Recommended Authenticator Apps:</h4>
-                <div className="app-list">
-                  <div className="app-item">
-                    <span>📱 Google Authenticator</span>
-                  </div>
-                  <div className="app-item">
-                    <span>🔐 Microsoft Authenticator</span>
-                  </div>
-                  <div className="app-item">
-                    <span>🛡️ Authy</span>
-                  </div>
-                </div>
-              </div>
-
-              <div className="step-actions">
-                <button className="cancel-btn" onClick={handleClose}>
-                  Cancel
-                </button>
-                {/* UPDATED: Only generate QR code when user clicks Continue */}
-                <button 
-                  className="continue-btn" 
-                  onClick={handleContinueSetup}
-                  disabled={isLoading}
-                >
-                  {isLoading ? (
-                    <>
-                      <div className="loading-spinner small"></div>
-                      Setting up...
-                    </>
-                  ) : (
-                    'Continue Setup'
-                  )}
-                </button>
-              </div>
-            </div>
-          )}
-
-          {step === 2 && (
-            <div className="two-factor-step">
-              <div className="step-icon">📊</div>
-              <h3>Scan QR Code</h3>
-              <p>
-                Open your authenticator app and scan the QR code below, or manually enter the secret key.
-              </p>
-
-              {qrCodeUrl ? (
-                <div className="qr-section">
-                  <div className="qr-code-container">
-                    <img src={qrCodeUrl} alt="2FA QR Code" className="qr-code" />
-                  </div>
-                  
-                  <div className="manual-entry">
-                    <h4>Can't scan? Enter manually:</h4>
-                    <div className="secret-key">
-                      <code>{secretKey}</code>
-                      <button 
-                        className="copy-btn"
-                        onClick={() => copyToClipboard(secretKey)}
-                      >
-                        📋 Copy
-                      </button>
-                    </div>
-                  </div>
-
-                  <div className="qr-instructions">
-                    <p><strong>📱 Instructions:</strong></p>
-                    <ol>
-                      <li>Open your authenticator app</li>
-                      <li>Tap "Add account" or "+" button</li>
-                      <li>Scan this QR code or enter the key manually</li>
-                      <li>Your app will display a 6-digit code</li>
-                    </ol>
-                  </div>
-                </div>
-              ) : (
-                <div className="error-message">
-                  <p>❌ Failed to load QR code. Please try again.</p>
-                  <button onClick={generateQRCode} className="retry-btn">
-                    🔄 Retry
-                  </button>
-                </div>
-              )}
-
-              <div className="step-actions">
-                <button className="back-btn" onClick={handleBackFromQR}>
-                  ← Back
-                </button>
-                <button 
-                  className="continue-btn" 
-                  onClick={() => setStep(5)}
-                  disabled={!qrCodeUrl}
-                >
-                  Next: Verify Code →
-                </button>
-              </div>
-            </div>
-          )}
-
-          {/* Step 5: Verify Code */}
-          {step === 5 && (
-            <div className="two-factor-step">
-              <div className="step-icon">🔢</div>
-              <h3>Enter Verification Code</h3>
-              <p>
-                Enter the 6-digit code from your authenticator app to complete the setup.
-              </p>
-
-              <div className="verification-input-container">
-                <input
-                  type="text"
-                  value={verificationCode}
-                  onChange={(e) => setVerificationCode(e.target.value.replace(/\D/g, '').slice(0, 6))}
-                  placeholder="000000"
-                  className="verification-input"
-                  maxLength={6}
-                  autoFocus
-                />
-                <span className="input-hint">6-digit code from your authenticator app</span>
-              </div>
-
-              <div className="verification-help">
-                <p>💡 <strong>Tip:</strong> The code changes every 30 seconds. If it doesn't work, wait for the next code.</p>
-              </div>
-
-              <div className="step-actions">
-                <button className="back-btn" onClick={() => setStep(2)}>
-                  ← Back
-                </button>
-                <button 
-                  className="verify-btn"
-                  onClick={handleVerifyCode}
-                  disabled={isLoading || verificationCode.length !== 6}
-                >
-                  {isLoading ? (
-                    <>
-                      <div className="loading-spinner small"></div>
-                      Verifying...
-                    </>
-                  ) : (
-                    'Verify & Enable 2FA'
-                  )}
-                </button>
-              </div>
-            </div>
-          )}
-
-          {/* Step 3: Backup Codes */}
-          {step === 3 && (
-            <div className="two-factor-step">
-              <div className="step-icon">🔑</div>
-              <h3>✅ 2FA Enabled Successfully!</h3>
-              <p>
-                Your two-factor authentication is now active. Save these backup codes in a safe place.
-              </p>
-
-              {backupCodes.length > 0 ? (
-                <div className="backup-codes-container">
-                  <div className="backup-codes">
-                    {backupCodes.map((code, index) => (
-                      <div key={index} className="backup-code">
-                        <code>{code}</code>
-                      </div>
-                    ))}
-                  </div>
-                  <button 
-                    className="copy-all-btn"
-                    onClick={() => copyToClipboard(backupCodes.join('\n'))}
-                  >
-                    📋 Copy All Codes
-                  </button>
-                </div>
-              ) : (
-                <div className="no-backup-codes">
-                  <p>Backup codes can be generated later in your account settings.</p>
-                </div>
-              )}
-
-              <div className="warning-note">
-                <h4>⚠️ Important:</h4>
-                <ul>
-                  <li>Each backup code can only be used once</li>
-                  <li>Store them securely and don't share them</li>
-                  <li>You can generate new codes anytime in your account settings</li>
-                  <li>Use backup codes if you lose access to your authenticator app</li>
-                </ul>
-              </div>
-
-              <div className="step-actions">
-                <button className="complete-btn" onClick={handleClose}>
-                  ✅ Complete Setup
-                </button>
-              </div>
-            </div>
-          )}
-
-          {/* Step 4: Disable 2FA */}
-          {step === 4 && (
-            <div className="two-factor-step">
-              <div className="step-icon">⚠️</div>
-              <h3>Disable Two-Factor Authentication</h3>
-              <p>
-                You currently have 2FA enabled. Disabling it will reduce your account security.
-              </p>
-
-              <div className="current-2fa-status">
-                <div className="status-indicator enabled">
-                  <span>🟢 2FA Currently Enabled</span>
-                </div>
-                <p>Your account is protected by two-factor authentication.</p>
-              </div>
-
-              <div className="warning-note danger">
-                <h4>⚠️ Security Warning:</h4>
-                <p>
-                  Disabling two-factor authentication will make your account less secure. 
-                  Without 2FA, anyone with your password can access your account.
-                </p>
-                <ul>
-                  <li>Your account will be more vulnerable to unauthorized access</li>
-                  <li>You'll lose the extra security layer</li>
-                  <li>This action can be reversed by re-enabling 2FA</li>
-                </ul>
-              </div>
-
-              <div className="step-actions">
-                <button className="cancel-btn" onClick={handleClose}>
-                  Keep 2FA Enabled
-                </button>
-                <button 
-                  className="disable-btn"
-                  onClick={handleDisable2FA}
-                  disabled={isLoading}
-                >
-                  {isLoading ? (
-                    <>
-                      <div className="loading-spinner small"></div>
-                      Disabling...
-                    </>
-                  ) : (
-                    'Disable 2FA'
-                  )}
-                </button>
-              </div>
-            </div>
-          )}
-        </div>
-      </div>
-    </div>
-  );
-};
-
->>>>>>> 0d0e14f4
 export default TwoFactorModal;