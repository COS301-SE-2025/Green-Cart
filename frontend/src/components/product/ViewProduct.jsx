--- conflicted
+++ resolved
@@ -18,12 +18,9 @@
     const [imageLoaded, setImageLoaded] = useState(false);
     const { refreshCart } = useCart();
     const [sustainability, setSustainability] = useState({});
-<<<<<<< HEAD
     const [currentImageIndex, setCurrentImageIndex] = useState(0);
-=======
     const [categoryName, setCategoryName] = useState('');
     const [retailerName, setRetailerName] = useState('');
->>>>>>> 60d72e8a
 
     async function fetch_Product() {
         const product_id = parseInt(id);
