.login-form-container {
  position: relative;
  width: 100%;
  min-height: 100vh;
  display: flex;
  align-items: center;
  justify-content: center;
<<<<<<< HEAD
  overflow: hidden;
=======
  overflow-y: auto;
  padding: 1rem;
>>>>>>> aa0bdf6b
}

@media (min-width: 1024px) {
  .login-form-container {
    width: 60%;
<<<<<<< HEAD
    max-height: 100vh;
=======
    padding: 2rem;
>>>>>>> aa0bdf6b
  }
}

.login-form-background {
  position: absolute;
  inset: 0;
  background-image: url('../../../assets/images/splash.webp');
  background-size: cover;
  background-position: center;
  background-repeat: no-repeat;
}

.login-form-overlay {
  position: absolute;
  inset: 0;
  background-color: rgba(0, 0, 0, 0.4);
}

.login-form-content {
  position: relative;
  z-index: 10;
  width: 100%;
<<<<<<< HEAD
  max-width: 320px;
  padding: 1.5rem;
  max-height: 90vh;
  display: flex;
  flex-direction: column;
  justify-content: center;
=======
  max-width: 380px;
  padding: 2rem 1.5rem;
  background: rgba(255, 255, 255, 0.98);
  backdrop-filter: blur(15px);
  border-radius: 20px;
  box-shadow: 
    0 20px 40px rgba(0, 0, 0, 0.1),
    0 4px 20px rgba(0, 0, 0, 0.06),
    inset 0 1px 0 rgba(255, 255, 255, 0.6);
  border: 1px solid rgba(255, 255, 255, 0.3);
  max-height: 95vh;
  display: flex;
  flex-direction: column;
  justify-content: center;
  transform: translateY(0);
  transition: all 0.3s ease;
  animation: modalSlideIn 0.6s ease-out;
  margin: auto;
  overflow-y: auto;
}

@keyframes modalSlideIn {
  from {
    opacity: 0;
    transform: translateY(20px);
  }
  to {
    opacity: 1;
    transform: translateY(0);
  }
>>>>>>> aa0bdf6b
}

/* Mobile and Tablet Styles */
@media (max-width: 768px) {
  .login-form-container {
    padding: 0.5rem;
    min-height: 100vh;
  }
  
  .login-form-content {
    max-width: 95%;
    padding: 1.5rem 1.25rem;
    border-radius: 16px;
    max-height: 98vh;
    margin: 0.5rem auto;
  }
}

@media (max-width: 480px) {
  .login-form-container {
    padding: 0.25rem;
  }
  
  .login-form-content {
    max-width: 98%;
    padding: 1.25rem 1rem;
    border-radius: 12px;
    max-height: 99vh;
    margin: 0.25rem auto;
  }
}

/* Laptop/Small Desktop adjustments */
@media (min-width: 769px) and (max-width: 1200px) {
  .login-form-content {
<<<<<<< HEAD
    max-width: 100%;
    padding: 1.5rem;
    max-height: 100vh;
=======
    max-width: 360px;
    padding: 1.75rem 1.5rem;
>>>>>>> aa0bdf6b
  }
}

.login-form-title {
<<<<<<< HEAD
  font-size: 2.75rem;
  font-weight: bold;
  color: white;
=======
  font-size: 2rem;
  font-weight: 700;
  color: #1f2937 !important;
>>>>>>> aa0bdf6b
  margin-bottom: 1.5rem;
  line-height: 1.1;
  text-align: center;
}

@media (max-width: 768px) {
  .login-form-title {
<<<<<<< HEAD
    font-size: 2.5rem;
    margin-bottom: 1.5rem;
=======
    font-size: 1.75rem;
    margin-bottom: 1.25rem;
  }
}

@media (max-width: 480px) {
  .login-form-title {
    font-size: 1.5rem;
    margin-bottom: 1rem;
>>>>>>> aa0bdf6b
  }
}

.login-form {
  display: flex;
  flex-direction: column;
<<<<<<< HEAD
  gap: 1.5rem;
=======
  gap: 1.75rem; /* Increased gap for better label spacing */
}

@media (max-width: 480px) {
  .login-form {
    gap: 1.5rem;
  }
>>>>>>> aa0bdf6b
}

.login-form-group {
  display: flex;
  flex-direction: column;
<<<<<<< HEAD
}

.form-label {
  color: white;
  font-size: 0.95rem;
  font-weight: 500;
  margin-bottom: 0.5rem;
=======
  position: relative;
  margin-bottom: 0.5rem; /* Increased margin for label space */
}

.login-form-label {
  position: absolute;
  left: 1rem;
  top: 1rem; /* Centered in input */
  color: #6b7280 !important;
  font-size: 0.9rem; /* Slightly larger for better readability */
  font-weight: 500;
  transition: all 0.3s cubic-bezier(0.4, 0, 0.2, 1);
  pointer-events: none;
  background: transparent;
  z-index: 2;
  transform-origin: left center;
>>>>>>> aa0bdf6b
}

.login-form-input {
  width: 100%;
<<<<<<< HEAD
  padding: 0.75rem 0;
  background-color: transparent;
  border: none;
  border-bottom: 1px solid rgba(255, 255, 255, 0.5);
  color: white;
  font-size: 1rem;
=======
  padding: 1rem; /* Consistent padding */
  background-color: #f8fafc;
  border: 2px solid #e2e8f0;
  border-radius: 10px;
  color: #1f2937 !important;
  font-size: 0.95rem;
>>>>>>> aa0bdf6b
  box-sizing: border-box;
  transition: border-bottom-color 0.3s ease;
}

@media (max-width: 480px) {
  .login-form-input {
    padding: 0.875rem;
    font-size: 0.9rem;
  }

  .login-form-label {
    left: 0.875rem;
    top: 0.875rem;
    font-size: 0.85rem;
  }
}

.login-form-input::placeholder {
  color: transparent;
}

<<<<<<< HEAD
.form-input:focus {
  outline: none;
  border-bottom-color: white;
}

/* Float label up when input is focused or has value */
.form-input:focus + .form-label,
.form-input:not(:placeholder-shown) + .form-label {
  transform: translateY(-1.5rem) scale(0.85);
  color: white;
  font-weight: 500;
}

/* Alternative approach using :valid pseudo-class for better browser support */
.form-input:focus ~ .form-label,
.form-input:valid ~ .form-label {
  transform: translateY(-1.5rem) scale(0.85);
  color: white;
  font-weight: 500;
=======
.login-form-input:focus::placeholder {
  color: transparent;
}

.login-form-input:focus {
  outline: none;
  border-color: #7BB540;
  background-color: #ffffff;
  box-shadow: 
    0 0 0 3px rgba(123, 181, 64, 0.1),
    0 2px 8px rgba(123, 181, 64, 0.1);
  transform: translateY(-1px);
}

/* FIXED: Better floating label animation */
.login-form-input:focus + .login-form-label,
.login-form-input:not(:placeholder-shown) + .login-form-label {
  transform: translateY(-2.75rem) translateX(-0.25rem) scale(0.8); /* More space above */
  color: #7BB540 !important;
  font-weight: 600;
  background: rgba(255, 255, 255, 0.95); 
  padding: 0.25rem 0.5rem; /* More padding */
  border-radius: 6px;
  box-shadow: 0 1px 3px rgba(0, 0, 0, 0.1); 
}

@media (max-width: 480px) {
  .login-form-input:focus + .login-form-label,
  .login-form-input:not(:placeholder-shown) + .login-form-label {
    transform: translateY(-2.5rem) translateX(-0.2rem) scale(0.75);
    padding: 0.2rem 0.4rem;
    font-size: 0.9rem;
  }
>>>>>>> aa0bdf6b
}

.form-options {
  display: flex;
  align-items: center;
  justify-content: space-between;
  margin: 0.25rem 0;
<<<<<<< HEAD
=======
  padding: 0.25rem 0;
>>>>>>> aa0bdf6b
}

@media (max-width: 600px) {
  .form-options {
    flex-direction: column;
    align-items: flex-start;
    gap: 0.5rem;
<<<<<<< HEAD
=======
    margin: 0.5rem 0;
>>>>>>> aa0bdf6b
  }
}

.checkbox-label {
  display: flex;
  align-items: center;
<<<<<<< HEAD
  color: white;
=======
  color: #4b5563 !important;
>>>>>>> aa0bdf6b
  font-size: 0.85rem;
  cursor: pointer;
}

.checkbox-input {
<<<<<<< HEAD
  margin-right: 0.4rem;
  width: 0.8rem;
  height: 0.8rem;
  accent-color: #5c7b5c;
}

.forgot-password-link {
  color: white;
  font-size: 0.85rem;
  text-decoration: none;
=======
  margin-right: 0.5rem;
  width: 1rem;
  height: 1rem;
  accent-color: #7BB540;
  cursor: pointer;
}

.forgot-password-link {
  color: #7BB540 !important;
  font-size: 0.85rem;
  text-decoration: none;
  font-weight: 600;
  transition: all 0.3s ease;
  padding: 0.2rem 0;
>>>>>>> aa0bdf6b
}

.forgot-password-link:hover {
  text-decoration: underline;
<<<<<<< HEAD
=======
  text-underline-offset: 2px;
>>>>>>> aa0bdf6b
}

.sign-in-button {
  width: 100%;
<<<<<<< HEAD
  background-color: rgba(255, 255, 255, 0.9);
  color: #1f2937;
  padding: 0.875rem 1.2rem;
  border: none;
  border-radius: 6px;
  font-size: 1rem;
  font-weight: 600;
  cursor: pointer;
  margin-top: 1rem;
  transition: all 0.2s ease;
}

.sign-in-button:hover {
  background-color: white;
  transform: translateY(-1px);
=======
  background: linear-gradient(135deg, #7BB540 0%, #6ba031 100%);
  color: white;
  padding: 0.875rem 1.25rem;
  border: none;
  border-radius: 10px;
  font-size: 0.95rem;
  font-weight: 600;
  cursor: pointer;
  margin-top: 0.5rem;
  transition: all 0.3s cubic-bezier(0.4, 0, 0.2, 1);
  box-shadow: 
    0 6px 20px rgba(123, 181, 64, 0.25),
    0 2px 8px rgba(123, 181, 64, 0.15);
  position: relative;
  overflow: hidden;
  letter-spacing: 0.025em;
}

@media (max-width: 480px) {
  .sign-in-button {
    padding: 0.75rem 1rem;
    font-size: 0.9rem;
  }
}

.sign-in-button::before {
  content: '';
  position: absolute;
  top: 0;
  left: -100%;
  width: 100%;
  height: 100%;
  background: linear-gradient(90deg, transparent, rgba(255, 255, 255, 0.2), transparent);
  transition: left 0.5s;
}

.sign-in-button:hover::before {
  left: 100%;
}

.sign-in-button:hover {
  background: linear-gradient(135deg, #6ba031 0%, #5a8c28 100%);
  transform: translateY(-2px);
  box-shadow: 
    0 8px 25px rgba(123, 181, 64, 0.3),
    0 4px 12px rgba(123, 181, 64, 0.2);
}

.sign-in-button:active {
  transform: translateY(-1px);
  box-shadow: 
    0 4px 15px rgba(123, 181, 64, 0.25),
    0 2px 6px rgba(123, 181, 64, 0.15);
>>>>>>> aa0bdf6b
}

.signup-link {
  text-align: center;
<<<<<<< HEAD
  color: white;
  font-size: 0.85rem;
  margin-top: 1rem;
=======
  color: #6b7280 !important;
  font-size: 0.85rem;
  margin-top: 1.25rem;
  padding-top: 1rem;
  border-top: 1px solid #e5e7eb;
>>>>>>> aa0bdf6b
}

@media (max-width: 480px) {
  .signup-link {
    font-size: 0.8rem;
    margin-top: 1rem;
    padding-top: 0.75rem;
  }
}

.signup-link-text {
<<<<<<< HEAD
  color: white;
  text-decoration: underline;
}

.signup-link-text:hover {
  text-decoration: none;
=======
  color: #7BB540 !important;
  text-decoration: none;
  font-weight: 600;
  transition: all 0.3s ease;
  padding: 0.2rem 0.4rem;
  border-radius: 4px;
}

.signup-link-text:hover {
  color: #6ba031 !important;
  text-decoration: underline;
  text-underline-offset: 2px;
  background-color: rgba(123, 181, 64, 0.05);
>>>>>>> aa0bdf6b
}

.divider {
  display: flex;
  align-items: center;
  text-align: center;
  margin: 1rem 0;
<<<<<<< HEAD
=======
}

@media (max-width: 480px) {
  .divider {
    margin: 0.75rem 0;
  }
>>>>>>> aa0bdf6b
}

.divider::before,
.divider::after {
  content: '';
  flex: 1;
  height: 1px;
  background-color: rgba(255, 255, 255, 0.3);
}

.divider span {
<<<<<<< HEAD
  color: white;
  padding: 0 1rem;
  font-size: 0.85rem;
=======
  color: #6b7280 !important;
  padding: 0 0.75rem;
  font-size: 0.8rem;
>>>>>>> aa0bdf6b
  background-color: transparent;
}

.google-signin-button {
  width: 100%;
<<<<<<< HEAD
  background-color: rgba(255, 255, 255, 0.8);
  color: #374151;
  padding: 0.875rem 1.2rem;
  border: none;
  border-radius: 6px;
  font-size: 0.95rem;
=======
  background-color: #ffffff;
  color: #374151 !important;
  padding: 0.75rem 1.25rem;
  border: 2px solid #e5e7eb;
  border-radius: 10px;
  font-size: 0.85rem;
>>>>>>> aa0bdf6b
  font-weight: 500;
  cursor: pointer;
  display: flex;
  align-items: center;
  justify-content: center;
  gap: 0.5rem;
<<<<<<< HEAD
  transition: all 0.2s ease;
=======
  transition: all 0.3s ease;
  margin-top: 0.25rem;
}

@media (max-width: 480px) {
  .google-signin-button {
    padding: 0.625rem 1rem;
    font-size: 0.8rem;
    gap: 0.4rem;
  }
>>>>>>> aa0bdf6b
}

.google-signin-button:hover {
  background-color: white;
  transform: translateY(-1px);
<<<<<<< HEAD
}

.google-icon {
  width: 1.2rem;
  height: 1.2rem;
=======
  box-shadow: 0 2px 8px rgba(0, 0, 0, 0.08);
}

.google-icon {
  width: 1.1rem;
  height: 1.1rem;
}

@media (max-width: 480px) {
  .google-icon {
    width: 1rem;
    height: 1rem;
  }
}

.retailer-auth-link {
  text-align: center;
  color: #6b7280 !important;
  font-size: 0.8rem;
  margin-top: 1rem;
  padding-top: 1rem;
  border-top: 1px solid #e5e7eb;
}

@media (max-width: 480px) {
  .retailer-auth-link {
    font-size: 0.75rem;
    margin-top: 0.75rem;
    padding-top: 0.75rem;
  }
}

.retailer-link-text {
  color: #7BB540 !important;
  text-decoration: none;
  font-weight: 600;
  transition: all 0.3s ease;
  padding: 0.2rem 0.4rem;
  border-radius: 4px;
}

.retailer-link-text:hover {
  color: #6ba031 !important;
  text-decoration: underline;
  text-underline-offset: 2px;
  background-color: rgba(123, 181, 64, 0.05);
}

/* Additional responsive improvements */
@media (max-height: 700px) {
  .login-form-content {
    padding: 1.25rem 1.5rem;
  }
  
  .login-form-title {
    font-size: 1.75rem;
    margin-bottom: 1rem;
  }
  
  .login-form {
    gap: 1.25rem;
  }
  
  .signup-link {
    margin-top: 1rem;
    padding-top: 0.75rem;
  }
  
  .retailer-auth-link {
    margin-top: 0.75rem;
    padding-top: 0.75rem;
  }
}

/* Very small mobile devices */
@media (max-width: 320px) {
  .login-form-content {
    padding: 1rem 0.75rem;
    max-width: 99%;
  }
  
  .login-form-input {
    padding: 0.75rem;
    font-size: 0.85rem;
  }

  .login-form-label {
    font-size: 0.8rem;
  }
  
  .sign-in-button {
    padding: 0.625rem 0.875rem;
    font-size: 0.85rem;
  }
  
  .google-signin-button {
    padding: 0.5rem 0.875rem;
    font-size: 0.75rem;
  }
}

/* Landscape mobile orientation */
@media (max-height: 500px) and (orientation: landscape) {
  .login-form-container {
    padding: 0.5rem;
    align-items: flex-start;
    padding-top: 1rem;
  }
  
  .login-form-content {
    max-height: 95vh;
    padding: 1rem 1.25rem;
    margin-top: 0.5rem;
    margin-bottom: 0.5rem;
  }
  
  .login-form-title {
    font-size: 1.5rem;
    margin-bottom: 0.75rem;
  }
  
  .login-form {
    gap: 1rem;
  }
  
  .signup-link {
    margin-top: 0.75rem;
    padding-top: 0.5rem;
  }
  
  .retailer-auth-link {
    margin-top: 0.5rem;
    padding-top: 0.5rem;
  }
>>>>>>> aa0bdf6b
}<|MERGE_RESOLUTION|>--- conflicted
+++ resolved
@@ -1,724 +1,557 @@
-.login-form-container {
-  position: relative;
-  width: 100%;
-  min-height: 100vh;
-  display: flex;
-  align-items: center;
-  justify-content: center;
-<<<<<<< HEAD
-  overflow: hidden;
-=======
-  overflow-y: auto;
-  padding: 1rem;
->>>>>>> aa0bdf6b
-}
-
-@media (min-width: 1024px) {
-  .login-form-container {
-    width: 60%;
-<<<<<<< HEAD
-    max-height: 100vh;
-=======
-    padding: 2rem;
->>>>>>> aa0bdf6b
-  }
-}
-
-.login-form-background {
-  position: absolute;
-  inset: 0;
-  background-image: url('../../../assets/images/splash.webp');
-  background-size: cover;
-  background-position: center;
-  background-repeat: no-repeat;
-}
-
-.login-form-overlay {
-  position: absolute;
-  inset: 0;
-  background-color: rgba(0, 0, 0, 0.4);
-}
-
-.login-form-content {
-  position: relative;
-  z-index: 10;
-  width: 100%;
-<<<<<<< HEAD
-  max-width: 320px;
-  padding: 1.5rem;
-  max-height: 90vh;
-  display: flex;
-  flex-direction: column;
-  justify-content: center;
-=======
-  max-width: 380px;
-  padding: 2rem 1.5rem;
-  background: rgba(255, 255, 255, 0.98);
-  backdrop-filter: blur(15px);
-  border-radius: 20px;
-  box-shadow: 
-    0 20px 40px rgba(0, 0, 0, 0.1),
-    0 4px 20px rgba(0, 0, 0, 0.06),
-    inset 0 1px 0 rgba(255, 255, 255, 0.6);
-  border: 1px solid rgba(255, 255, 255, 0.3);
-  max-height: 95vh;
-  display: flex;
-  flex-direction: column;
-  justify-content: center;
-  transform: translateY(0);
-  transition: all 0.3s ease;
-  animation: modalSlideIn 0.6s ease-out;
-  margin: auto;
-  overflow-y: auto;
-}
-
-@keyframes modalSlideIn {
-  from {
-    opacity: 0;
-    transform: translateY(20px);
-  }
-  to {
-    opacity: 1;
-    transform: translateY(0);
-  }
->>>>>>> aa0bdf6b
-}
-
-/* Mobile and Tablet Styles */
-@media (max-width: 768px) {
-  .login-form-container {
-    padding: 0.5rem;
-    min-height: 100vh;
-  }
-  
-  .login-form-content {
-    max-width: 95%;
-    padding: 1.5rem 1.25rem;
-    border-radius: 16px;
-    max-height: 98vh;
-    margin: 0.5rem auto;
-  }
-}
-
-@media (max-width: 480px) {
-  .login-form-container {
-    padding: 0.25rem;
-  }
-  
-  .login-form-content {
-    max-width: 98%;
-    padding: 1.25rem 1rem;
-    border-radius: 12px;
-    max-height: 99vh;
-    margin: 0.25rem auto;
-  }
-}
-
-/* Laptop/Small Desktop adjustments */
-@media (min-width: 769px) and (max-width: 1200px) {
-  .login-form-content {
-<<<<<<< HEAD
-    max-width: 100%;
-    padding: 1.5rem;
-    max-height: 100vh;
-=======
-    max-width: 360px;
-    padding: 1.75rem 1.5rem;
->>>>>>> aa0bdf6b
-  }
-}
-
-.login-form-title {
-<<<<<<< HEAD
-  font-size: 2.75rem;
-  font-weight: bold;
-  color: white;
-=======
-  font-size: 2rem;
-  font-weight: 700;
-  color: #1f2937 !important;
->>>>>>> aa0bdf6b
-  margin-bottom: 1.5rem;
-  line-height: 1.1;
-  text-align: center;
-}
-
-@media (max-width: 768px) {
-  .login-form-title {
-<<<<<<< HEAD
-    font-size: 2.5rem;
-    margin-bottom: 1.5rem;
-=======
-    font-size: 1.75rem;
-    margin-bottom: 1.25rem;
-  }
-}
-
-@media (max-width: 480px) {
-  .login-form-title {
-    font-size: 1.5rem;
-    margin-bottom: 1rem;
->>>>>>> aa0bdf6b
-  }
-}
-
-.login-form {
-  display: flex;
-  flex-direction: column;
-<<<<<<< HEAD
-  gap: 1.5rem;
-=======
-  gap: 1.75rem; /* Increased gap for better label spacing */
-}
-
-@media (max-width: 480px) {
-  .login-form {
-    gap: 1.5rem;
-  }
->>>>>>> aa0bdf6b
-}
-
-.login-form-group {
-  display: flex;
-  flex-direction: column;
-<<<<<<< HEAD
-}
-
-.form-label {
-  color: white;
-  font-size: 0.95rem;
-  font-weight: 500;
-  margin-bottom: 0.5rem;
-=======
-  position: relative;
-  margin-bottom: 0.5rem; /* Increased margin for label space */
-}
-
-.login-form-label {
-  position: absolute;
-  left: 1rem;
-  top: 1rem; /* Centered in input */
-  color: #6b7280 !important;
-  font-size: 0.9rem; /* Slightly larger for better readability */
-  font-weight: 500;
-  transition: all 0.3s cubic-bezier(0.4, 0, 0.2, 1);
-  pointer-events: none;
-  background: transparent;
-  z-index: 2;
-  transform-origin: left center;
->>>>>>> aa0bdf6b
-}
-
-.login-form-input {
-  width: 100%;
-<<<<<<< HEAD
-  padding: 0.75rem 0;
-  background-color: transparent;
-  border: none;
-  border-bottom: 1px solid rgba(255, 255, 255, 0.5);
-  color: white;
-  font-size: 1rem;
-=======
-  padding: 1rem; /* Consistent padding */
-  background-color: #f8fafc;
-  border: 2px solid #e2e8f0;
-  border-radius: 10px;
-  color: #1f2937 !important;
-  font-size: 0.95rem;
->>>>>>> aa0bdf6b
-  box-sizing: border-box;
-  transition: border-bottom-color 0.3s ease;
-}
-
-@media (max-width: 480px) {
-  .login-form-input {
-    padding: 0.875rem;
-    font-size: 0.9rem;
-  }
-
-  .login-form-label {
-    left: 0.875rem;
-    top: 0.875rem;
-    font-size: 0.85rem;
-  }
-}
-
-.login-form-input::placeholder {
-  color: transparent;
-}
-
-<<<<<<< HEAD
-.form-input:focus {
-  outline: none;
-  border-bottom-color: white;
-}
-
-/* Float label up when input is focused or has value */
-.form-input:focus + .form-label,
-.form-input:not(:placeholder-shown) + .form-label {
-  transform: translateY(-1.5rem) scale(0.85);
-  color: white;
-  font-weight: 500;
-}
-
-/* Alternative approach using :valid pseudo-class for better browser support */
-.form-input:focus ~ .form-label,
-.form-input:valid ~ .form-label {
-  transform: translateY(-1.5rem) scale(0.85);
-  color: white;
-  font-weight: 500;
-=======
-.login-form-input:focus::placeholder {
-  color: transparent;
-}
-
-.login-form-input:focus {
-  outline: none;
-  border-color: #7BB540;
-  background-color: #ffffff;
-  box-shadow: 
-    0 0 0 3px rgba(123, 181, 64, 0.1),
-    0 2px 8px rgba(123, 181, 64, 0.1);
-  transform: translateY(-1px);
-}
-
-/* FIXED: Better floating label animation */
-.login-form-input:focus + .login-form-label,
-.login-form-input:not(:placeholder-shown) + .login-form-label {
-  transform: translateY(-2.75rem) translateX(-0.25rem) scale(0.8); /* More space above */
-  color: #7BB540 !important;
-  font-weight: 600;
-  background: rgba(255, 255, 255, 0.95); 
-  padding: 0.25rem 0.5rem; /* More padding */
-  border-radius: 6px;
-  box-shadow: 0 1px 3px rgba(0, 0, 0, 0.1); 
-}
-
-@media (max-width: 480px) {
-  .login-form-input:focus + .login-form-label,
-  .login-form-input:not(:placeholder-shown) + .login-form-label {
-    transform: translateY(-2.5rem) translateX(-0.2rem) scale(0.75);
-    padding: 0.2rem 0.4rem;
-    font-size: 0.9rem;
-  }
->>>>>>> aa0bdf6b
-}
-
-.form-options {
-  display: flex;
-  align-items: center;
-  justify-content: space-between;
-  margin: 0.25rem 0;
-<<<<<<< HEAD
-=======
-  padding: 0.25rem 0;
->>>>>>> aa0bdf6b
-}
-
-@media (max-width: 600px) {
-  .form-options {
-    flex-direction: column;
-    align-items: flex-start;
-    gap: 0.5rem;
-<<<<<<< HEAD
-=======
-    margin: 0.5rem 0;
->>>>>>> aa0bdf6b
-  }
-}
-
-.checkbox-label {
-  display: flex;
-  align-items: center;
-<<<<<<< HEAD
-  color: white;
-=======
-  color: #4b5563 !important;
->>>>>>> aa0bdf6b
-  font-size: 0.85rem;
-  cursor: pointer;
-}
-
-.checkbox-input {
-<<<<<<< HEAD
-  margin-right: 0.4rem;
-  width: 0.8rem;
-  height: 0.8rem;
-  accent-color: #5c7b5c;
-}
-
-.forgot-password-link {
-  color: white;
-  font-size: 0.85rem;
-  text-decoration: none;
-=======
-  margin-right: 0.5rem;
-  width: 1rem;
-  height: 1rem;
-  accent-color: #7BB540;
-  cursor: pointer;
-}
-
-.forgot-password-link {
-  color: #7BB540 !important;
-  font-size: 0.85rem;
-  text-decoration: none;
-  font-weight: 600;
-  transition: all 0.3s ease;
-  padding: 0.2rem 0;
->>>>>>> aa0bdf6b
-}
-
-.forgot-password-link:hover {
-  text-decoration: underline;
-<<<<<<< HEAD
-=======
-  text-underline-offset: 2px;
->>>>>>> aa0bdf6b
-}
-
-.sign-in-button {
-  width: 100%;
-<<<<<<< HEAD
-  background-color: rgba(255, 255, 255, 0.9);
-  color: #1f2937;
-  padding: 0.875rem 1.2rem;
-  border: none;
-  border-radius: 6px;
-  font-size: 1rem;
-  font-weight: 600;
-  cursor: pointer;
-  margin-top: 1rem;
-  transition: all 0.2s ease;
-}
-
-.sign-in-button:hover {
-  background-color: white;
-  transform: translateY(-1px);
-=======
-  background: linear-gradient(135deg, #7BB540 0%, #6ba031 100%);
-  color: white;
-  padding: 0.875rem 1.25rem;
-  border: none;
-  border-radius: 10px;
-  font-size: 0.95rem;
-  font-weight: 600;
-  cursor: pointer;
-  margin-top: 0.5rem;
-  transition: all 0.3s cubic-bezier(0.4, 0, 0.2, 1);
-  box-shadow: 
-    0 6px 20px rgba(123, 181, 64, 0.25),
-    0 2px 8px rgba(123, 181, 64, 0.15);
-  position: relative;
-  overflow: hidden;
-  letter-spacing: 0.025em;
-}
-
-@media (max-width: 480px) {
-  .sign-in-button {
-    padding: 0.75rem 1rem;
-    font-size: 0.9rem;
-  }
-}
-
-.sign-in-button::before {
-  content: '';
-  position: absolute;
-  top: 0;
-  left: -100%;
-  width: 100%;
-  height: 100%;
-  background: linear-gradient(90deg, transparent, rgba(255, 255, 255, 0.2), transparent);
-  transition: left 0.5s;
-}
-
-.sign-in-button:hover::before {
-  left: 100%;
-}
-
-.sign-in-button:hover {
-  background: linear-gradient(135deg, #6ba031 0%, #5a8c28 100%);
-  transform: translateY(-2px);
-  box-shadow: 
-    0 8px 25px rgba(123, 181, 64, 0.3),
-    0 4px 12px rgba(123, 181, 64, 0.2);
-}
-
-.sign-in-button:active {
-  transform: translateY(-1px);
-  box-shadow: 
-    0 4px 15px rgba(123, 181, 64, 0.25),
-    0 2px 6px rgba(123, 181, 64, 0.15);
->>>>>>> aa0bdf6b
-}
-
-.signup-link {
-  text-align: center;
-<<<<<<< HEAD
-  color: white;
-  font-size: 0.85rem;
-  margin-top: 1rem;
-=======
-  color: #6b7280 !important;
-  font-size: 0.85rem;
-  margin-top: 1.25rem;
-  padding-top: 1rem;
-  border-top: 1px solid #e5e7eb;
->>>>>>> aa0bdf6b
-}
-
-@media (max-width: 480px) {
-  .signup-link {
-    font-size: 0.8rem;
-    margin-top: 1rem;
-    padding-top: 0.75rem;
-  }
-}
-
-.signup-link-text {
-<<<<<<< HEAD
-  color: white;
-  text-decoration: underline;
-}
-
-.signup-link-text:hover {
-  text-decoration: none;
-=======
-  color: #7BB540 !important;
-  text-decoration: none;
-  font-weight: 600;
-  transition: all 0.3s ease;
-  padding: 0.2rem 0.4rem;
-  border-radius: 4px;
-}
-
-.signup-link-text:hover {
-  color: #6ba031 !important;
-  text-decoration: underline;
-  text-underline-offset: 2px;
-  background-color: rgba(123, 181, 64, 0.05);
->>>>>>> aa0bdf6b
-}
-
-.divider {
-  display: flex;
-  align-items: center;
-  text-align: center;
-  margin: 1rem 0;
-<<<<<<< HEAD
-=======
-}
-
-@media (max-width: 480px) {
-  .divider {
-    margin: 0.75rem 0;
-  }
->>>>>>> aa0bdf6b
-}
-
-.divider::before,
-.divider::after {
-  content: '';
-  flex: 1;
-  height: 1px;
-  background-color: rgba(255, 255, 255, 0.3);
-}
-
-.divider span {
-<<<<<<< HEAD
-  color: white;
-  padding: 0 1rem;
-  font-size: 0.85rem;
-=======
-  color: #6b7280 !important;
-  padding: 0 0.75rem;
-  font-size: 0.8rem;
->>>>>>> aa0bdf6b
-  background-color: transparent;
-}
-
-.google-signin-button {
-  width: 100%;
-<<<<<<< HEAD
-  background-color: rgba(255, 255, 255, 0.8);
-  color: #374151;
-  padding: 0.875rem 1.2rem;
-  border: none;
-  border-radius: 6px;
-  font-size: 0.95rem;
-=======
-  background-color: #ffffff;
-  color: #374151 !important;
-  padding: 0.75rem 1.25rem;
-  border: 2px solid #e5e7eb;
-  border-radius: 10px;
-  font-size: 0.85rem;
->>>>>>> aa0bdf6b
-  font-weight: 500;
-  cursor: pointer;
-  display: flex;
-  align-items: center;
-  justify-content: center;
-  gap: 0.5rem;
-<<<<<<< HEAD
-  transition: all 0.2s ease;
-=======
-  transition: all 0.3s ease;
-  margin-top: 0.25rem;
-}
-
-@media (max-width: 480px) {
-  .google-signin-button {
-    padding: 0.625rem 1rem;
-    font-size: 0.8rem;
-    gap: 0.4rem;
-  }
->>>>>>> aa0bdf6b
-}
-
-.google-signin-button:hover {
-  background-color: white;
-  transform: translateY(-1px);
-<<<<<<< HEAD
-}
-
-.google-icon {
-  width: 1.2rem;
-  height: 1.2rem;
-=======
-  box-shadow: 0 2px 8px rgba(0, 0, 0, 0.08);
-}
-
-.google-icon {
-  width: 1.1rem;
-  height: 1.1rem;
-}
-
-@media (max-width: 480px) {
-  .google-icon {
-    width: 1rem;
-    height: 1rem;
-  }
-}
-
-.retailer-auth-link {
-  text-align: center;
-  color: #6b7280 !important;
-  font-size: 0.8rem;
-  margin-top: 1rem;
-  padding-top: 1rem;
-  border-top: 1px solid #e5e7eb;
-}
-
-@media (max-width: 480px) {
-  .retailer-auth-link {
-    font-size: 0.75rem;
-    margin-top: 0.75rem;
-    padding-top: 0.75rem;
-  }
-}
-
-.retailer-link-text {
-  color: #7BB540 !important;
-  text-decoration: none;
-  font-weight: 600;
-  transition: all 0.3s ease;
-  padding: 0.2rem 0.4rem;
-  border-radius: 4px;
-}
-
-.retailer-link-text:hover {
-  color: #6ba031 !important;
-  text-decoration: underline;
-  text-underline-offset: 2px;
-  background-color: rgba(123, 181, 64, 0.05);
-}
-
-/* Additional responsive improvements */
-@media (max-height: 700px) {
-  .login-form-content {
-    padding: 1.25rem 1.5rem;
-  }
-  
-  .login-form-title {
-    font-size: 1.75rem;
-    margin-bottom: 1rem;
-  }
-  
-  .login-form {
-    gap: 1.25rem;
-  }
-  
-  .signup-link {
-    margin-top: 1rem;
-    padding-top: 0.75rem;
-  }
-  
-  .retailer-auth-link {
-    margin-top: 0.75rem;
-    padding-top: 0.75rem;
-  }
-}
-
-/* Very small mobile devices */
-@media (max-width: 320px) {
-  .login-form-content {
-    padding: 1rem 0.75rem;
-    max-width: 99%;
-  }
-  
-  .login-form-input {
-    padding: 0.75rem;
-    font-size: 0.85rem;
-  }
-
-  .login-form-label {
-    font-size: 0.8rem;
-  }
-  
-  .sign-in-button {
-    padding: 0.625rem 0.875rem;
-    font-size: 0.85rem;
-  }
-  
-  .google-signin-button {
-    padding: 0.5rem 0.875rem;
-    font-size: 0.75rem;
-  }
-}
-
-/* Landscape mobile orientation */
-@media (max-height: 500px) and (orientation: landscape) {
-  .login-form-container {
-    padding: 0.5rem;
-    align-items: flex-start;
-    padding-top: 1rem;
-  }
-  
-  .login-form-content {
-    max-height: 95vh;
-    padding: 1rem 1.25rem;
-    margin-top: 0.5rem;
-    margin-bottom: 0.5rem;
-  }
-  
-  .login-form-title {
-    font-size: 1.5rem;
-    margin-bottom: 0.75rem;
-  }
-  
-  .login-form {
-    gap: 1rem;
-  }
-  
-  .signup-link {
-    margin-top: 0.75rem;
-    padding-top: 0.5rem;
-  }
-  
-  .retailer-auth-link {
-    margin-top: 0.5rem;
-    padding-top: 0.5rem;
-  }
->>>>>>> aa0bdf6b
+.login-form-container {
+  position: relative;
+  width: 100%;
+  min-height: 100vh;
+  display: flex;
+  align-items: center;
+  justify-content: center;
+  overflow-y: auto;
+  padding: 1rem;
+}
+
+@media (min-width: 1024px) {
+  .login-form-container {
+    width: 60%;
+    padding: 2rem;
+  }
+}
+
+.login-form-background {
+  position: absolute;
+  inset: 0;
+  background-image: url('../../../assets/images/splash.webp');
+  background-size: cover;
+  background-position: center;
+  background-repeat: no-repeat;
+}
+
+.login-form-overlay {
+  position: absolute;
+  inset: 0;
+  background-color: rgba(0, 0, 0, 0.4);
+}
+
+.login-form-content {
+  position: relative;
+  z-index: 10;
+  width: 100%;
+  max-width: 380px;
+  padding: 2rem 1.5rem;
+  background: rgba(255, 255, 255, 0.98);
+  backdrop-filter: blur(15px);
+  border-radius: 20px;
+  box-shadow: 
+    0 20px 40px rgba(0, 0, 0, 0.1),
+    0 4px 20px rgba(0, 0, 0, 0.06),
+    inset 0 1px 0 rgba(255, 255, 255, 0.6);
+  border: 1px solid rgba(255, 255, 255, 0.3);
+  max-height: 95vh;
+  display: flex;
+  flex-direction: column;
+  justify-content: center;
+  transform: translateY(0);
+  transition: all 0.3s ease;
+  animation: modalSlideIn 0.6s ease-out;
+  margin: auto;
+  overflow-y: auto;
+}
+
+@keyframes modalSlideIn {
+  from {
+    opacity: 0;
+    transform: translateY(20px);
+  }
+  to {
+    opacity: 1;
+    transform: translateY(0);
+  }
+}
+
+/* Mobile and Tablet Styles */
+@media (max-width: 768px) {
+  .login-form-container {
+    padding: 0.5rem;
+    min-height: 100vh;
+  }
+  
+  .login-form-content {
+    max-width: 95%;
+    padding: 1.5rem 1.25rem;
+    border-radius: 16px;
+    max-height: 98vh;
+    margin: 0.5rem auto;
+  }
+}
+
+@media (max-width: 480px) {
+  .login-form-container {
+    padding: 0.25rem;
+  }
+  
+  .login-form-content {
+    max-width: 98%;
+    padding: 1.25rem 1rem;
+    border-radius: 12px;
+    max-height: 99vh;
+    margin: 0.25rem auto;
+  }
+}
+
+/* Laptop/Small Desktop adjustments */
+@media (min-width: 769px) and (max-width: 1200px) {
+  .login-form-content {
+    max-width: 360px;
+    padding: 1.75rem 1.5rem;
+  }
+}
+
+.login-form-title {
+  font-size: 2rem;
+  font-weight: 700;
+  color: #1f2937 !important;
+  margin-bottom: 1.5rem;
+  line-height: 1.1;
+  text-align: center;
+}
+
+@media (max-width: 768px) {
+  .login-form-title {
+    font-size: 1.75rem;
+    margin-bottom: 1.25rem;
+  }
+}
+
+@media (max-width: 480px) {
+  .login-form-title {
+    font-size: 1.5rem;
+    margin-bottom: 1rem;
+  }
+}
+
+.login-form {
+  display: flex;
+  flex-direction: column;
+  gap: 1.75rem; /* Increased gap for better label spacing */
+}
+
+@media (max-width: 480px) {
+  .login-form {
+    gap: 1.5rem;
+  }
+}
+
+.login-form-group {
+  display: flex;
+  flex-direction: column;
+  position: relative;
+  margin-bottom: 0.5rem; /* Increased margin for label space */
+}
+
+.login-form-label {
+  position: absolute;
+  left: 1rem;
+  top: 1rem; /* Centered in input */
+  color: #6b7280 !important;
+  font-size: 0.9rem; /* Slightly larger for better readability */
+  font-weight: 500;
+  transition: all 0.3s cubic-bezier(0.4, 0, 0.2, 1);
+  pointer-events: none;
+  background: transparent;
+  z-index: 2;
+  transform-origin: left center;
+}
+
+.login-form-input {
+  width: 100%;
+  padding: 1rem; /* Consistent padding */
+  background-color: #f8fafc;
+  border: 2px solid #e2e8f0;
+  border-radius: 10px;
+  color: #1f2937 !important;
+  font-size: 0.95rem;
+  box-sizing: border-box;
+  transition: all 0.3s cubic-bezier(0.4, 0, 0.2, 1);
+  position: relative;
+}
+
+@media (max-width: 480px) {
+  .login-form-input {
+    padding: 0.875rem;
+    font-size: 0.9rem;
+  }
+
+  .login-form-label {
+    left: 0.875rem;
+    top: 0.875rem;
+    font-size: 0.85rem;
+  }
+}
+
+.login-form-input::placeholder {
+  color: transparent;
+}
+
+.login-form-input:focus::placeholder {
+  color: transparent;
+}
+
+.login-form-input:focus {
+  outline: none;
+  border-color: #7BB540;
+  background-color: #ffffff;
+  box-shadow: 
+    0 0 0 3px rgba(123, 181, 64, 0.1),
+    0 2px 8px rgba(123, 181, 64, 0.1);
+  transform: translateY(-1px);
+}
+
+/* FIXED: Better floating label animation */
+.login-form-input:focus + .login-form-label,
+.login-form-input:not(:placeholder-shown) + .login-form-label {
+  transform: translateY(-2.75rem) translateX(-0.25rem) scale(0.8); /* More space above */
+  color: #7BB540 !important;
+  font-weight: 600;
+  background: rgba(255, 255, 255, 0.95); 
+  padding: 0.25rem 0.5rem; /* More padding */
+  border-radius: 6px;
+  box-shadow: 0 1px 3px rgba(0, 0, 0, 0.1); 
+}
+
+@media (max-width: 480px) {
+  .login-form-input:focus + .login-form-label,
+  .login-form-input:not(:placeholder-shown) + .login-form-label {
+    transform: translateY(-2.5rem) translateX(-0.2rem) scale(0.75);
+    padding: 0.2rem 0.4rem;
+    font-size: 0.9rem;
+  }
+}
+
+.form-options {
+  display: flex;
+  align-items: center;
+  justify-content: space-between;
+  margin: 0.25rem 0;
+  padding: 0.25rem 0;
+}
+
+@media (max-width: 600px) {
+  .form-options {
+    flex-direction: column;
+    align-items: flex-start;
+    gap: 0.5rem;
+    margin: 0.5rem 0;
+  }
+}
+
+.checkbox-label {
+  display: flex;
+  align-items: center;
+  color: #4b5563 !important;
+  font-size: 0.85rem;
+  cursor: pointer;
+}
+
+.checkbox-input {
+  margin-right: 0.5rem;
+  width: 1rem;
+  height: 1rem;
+  accent-color: #7BB540;
+  cursor: pointer;
+}
+
+.forgot-password-link {
+  color: #7BB540 !important;
+  font-size: 0.85rem;
+  text-decoration: none;
+  font-weight: 600;
+  transition: all 0.3s ease;
+  padding: 0.2rem 0;
+}
+
+.forgot-password-link:hover {
+  text-decoration: underline;
+  text-underline-offset: 2px;
+}
+
+.sign-in-button {
+  width: 100%;
+  background: linear-gradient(135deg, #7BB540 0%, #6ba031 100%);
+  color: white;
+  padding: 0.875rem 1.25rem;
+  border: none;
+  border-radius: 10px;
+  font-size: 0.95rem;
+  font-weight: 600;
+  cursor: pointer;
+  margin-top: 0.5rem;
+  transition: all 0.3s cubic-bezier(0.4, 0, 0.2, 1);
+  box-shadow: 
+    0 6px 20px rgba(123, 181, 64, 0.25),
+    0 2px 8px rgba(123, 181, 64, 0.15);
+  position: relative;
+  overflow: hidden;
+  letter-spacing: 0.025em;
+}
+
+@media (max-width: 480px) {
+  .sign-in-button {
+    padding: 0.75rem 1rem;
+    font-size: 0.9rem;
+  }
+}
+
+.sign-in-button::before {
+  content: '';
+  position: absolute;
+  top: 0;
+  left: -100%;
+  width: 100%;
+  height: 100%;
+  background: linear-gradient(90deg, transparent, rgba(255, 255, 255, 0.2), transparent);
+  transition: left 0.5s;
+}
+
+.sign-in-button:hover::before {
+  left: 100%;
+}
+
+.sign-in-button:hover {
+  background: linear-gradient(135deg, #6ba031 0%, #5a8c28 100%);
+  transform: translateY(-2px);
+  box-shadow: 
+    0 8px 25px rgba(123, 181, 64, 0.3),
+    0 4px 12px rgba(123, 181, 64, 0.2);
+}
+
+.sign-in-button:active {
+  transform: translateY(-1px);
+  box-shadow: 
+    0 4px 15px rgba(123, 181, 64, 0.25),
+    0 2px 6px rgba(123, 181, 64, 0.15);
+}
+
+.signup-link {
+  text-align: center;
+  color: #6b7280 !important;
+  font-size: 0.85rem;
+  margin-top: 1.25rem;
+  padding-top: 1rem;
+  border-top: 1px solid #e5e7eb;
+}
+
+@media (max-width: 480px) {
+  .signup-link {
+    font-size: 0.8rem;
+    margin-top: 1rem;
+    padding-top: 0.75rem;
+  }
+}
+
+.signup-link-text {
+  color: #7BB540 !important;
+  text-decoration: none;
+  font-weight: 600;
+  transition: all 0.3s ease;
+  padding: 0.2rem 0.4rem;
+  border-radius: 4px;
+}
+
+.signup-link-text:hover {
+  color: #6ba031 !important;
+  text-decoration: underline;
+  text-underline-offset: 2px;
+  background-color: rgba(123, 181, 64, 0.05);
+}
+
+.divider {
+  display: flex;
+  align-items: center;
+  text-align: center;
+  margin: 1rem 0;
+}
+
+@media (max-width: 480px) {
+  .divider {
+    margin: 0.75rem 0;
+  }
+}
+
+.divider::before,
+.divider::after {
+  content: '';
+  flex: 1;
+  height: 1px;
+  background-color: rgba(255, 255, 255, 0.3);
+}
+
+.divider span {
+  color: #6b7280 !important;
+  padding: 0 0.75rem;
+  font-size: 0.8rem;
+  background-color: transparent;
+}
+
+.google-signin-button {
+  width: 100%;
+  background-color: #ffffff;
+  color: #374151 !important;
+  padding: 0.75rem 1.25rem;
+  border: 2px solid #e5e7eb;
+  border-radius: 10px;
+  font-size: 0.85rem;
+  font-weight: 500;
+  cursor: pointer;
+  display: flex;
+  align-items: center;
+  justify-content: center;
+  gap: 0.5rem;
+  transition: all 0.3s ease;
+  margin-top: 0.25rem;
+}
+
+@media (max-width: 480px) {
+  .google-signin-button {
+    padding: 0.625rem 1rem;
+    font-size: 0.8rem;
+    gap: 0.4rem;
+  }
+}
+
+.google-signin-button:hover {
+  background-color: white;
+  transform: translateY(-1px);
+  box-shadow: 0 2px 8px rgba(0, 0, 0, 0.08);
+}
+
+.google-icon {
+  width: 1.1rem;
+  height: 1.1rem;
+}
+
+@media (max-width: 480px) {
+  .google-icon {
+    width: 1rem;
+    height: 1rem;
+  }
+}
+
+.retailer-auth-link {
+  text-align: center;
+  color: #6b7280 !important;
+  font-size: 0.8rem;
+  margin-top: 1rem;
+  padding-top: 1rem;
+  border-top: 1px solid #e5e7eb;
+}
+
+@media (max-width: 480px) {
+  .retailer-auth-link {
+    font-size: 0.75rem;
+    margin-top: 0.75rem;
+    padding-top: 0.75rem;
+  }
+}
+
+.retailer-link-text {
+  color: #7BB540 !important;
+  text-decoration: none;
+  font-weight: 600;
+  transition: all 0.3s ease;
+  padding: 0.2rem 0.4rem;
+  border-radius: 4px;
+}
+
+.retailer-link-text:hover {
+  color: #6ba031 !important;
+  text-decoration: underline;
+  text-underline-offset: 2px;
+  background-color: rgba(123, 181, 64, 0.05);
+}
+
+/* Additional responsive improvements */
+@media (max-height: 700px) {
+  .login-form-content {
+    padding: 1.25rem 1.5rem;
+  }
+  
+  .login-form-title {
+    font-size: 1.75rem;
+    margin-bottom: 1rem;
+  }
+  
+  .login-form {
+    gap: 1.25rem;
+  }
+  
+  .signup-link {
+    margin-top: 1rem;
+    padding-top: 0.75rem;
+  }
+  
+  .retailer-auth-link {
+    margin-top: 0.75rem;
+    padding-top: 0.75rem;
+  }
+}
+
+/* Very small mobile devices */
+@media (max-width: 320px) {
+  .login-form-content {
+    padding: 1rem 0.75rem;
+    max-width: 99%;
+  }
+  
+  .login-form-input {
+    padding: 0.75rem;
+    font-size: 0.85rem;
+  }
+
+  .login-form-label {
+    font-size: 0.8rem;
+  }
+  
+  .sign-in-button {
+    padding: 0.625rem 0.875rem;
+    font-size: 0.85rem;
+  }
+  
+  .google-signin-button {
+    padding: 0.5rem 0.875rem;
+    font-size: 0.75rem;
+  }
+}
+
+/* Landscape mobile orientation */
+@media (max-height: 500px) and (orientation: landscape) {
+  .login-form-container {
+    padding: 0.5rem;
+    align-items: flex-start;
+    padding-top: 1rem;
+  }
+  
+  .login-form-content {
+    max-height: 95vh;
+    padding: 1rem 1.25rem;
+    margin-top: 0.5rem;
+    margin-bottom: 0.5rem;
+  }
+  
+  .login-form-title {
+    font-size: 1.5rem;
+    margin-bottom: 0.75rem;
+  }
+  
+  .login-form {
+    gap: 1rem;
+  }
+  
+  .signup-link {
+    margin-top: 0.75rem;
+    padding-top: 0.5rem;
+  }
+  
+  .retailer-auth-link {
+    margin-top: 0.5rem;
+    padding-top: 0.5rem;
+  }
 }