--- conflicted
+++ resolved
@@ -1,222 +1,3 @@
-<<<<<<< HEAD
-.filter-sort-sidebar {
-  padding: 1.5rem;
-  background: white;
-}
-
-.filter-section {
-  margin-bottom: 2rem;
-  padding-bottom: 1.5rem;
-  border-bottom: 1px solid #f3f4f6;
-}
-
-.filter-section:last-child {
-  border-bottom: none;
-  margin-bottom: 0;
-}
-
-.filter-section h4 {
-  font-size: 1rem;
-  font-weight: 600;
-  color: #1f2937;
-  margin: 0 0 1rem 0;
-}
-
-/* Improved Select Styling */
-.filter-select {
-  width: 100%;
-  padding: 0.75rem;
-  border: 2px solid #e5e7eb;
-  border-radius: 8px;
-  font-size: 0.9rem;
-  background: white;
-  color: #1f2937; /* Dark text for better contrast */
-  cursor: pointer;
-  transition: all 0.2s ease;
-  appearance: none;
-  background-image: url("data:image/svg+xml,%3csvg xmlns='http://www.w3.org/2000/svg' fill='none' viewBox='0 0 20 20'%3e%3cpath stroke='%236b7280' stroke-linecap='round' stroke-linejoin='round' stroke-width='1.5' d='m6 8 4 4 4-4'/%3e%3c/svg%3e");
-  background-position: right 0.75rem center;
-  background-repeat: no-repeat;
-  background-size: 1.25rem;
-  padding-right: 2.5rem;
-}
-
-.filter-select:focus {
-  outline: none;
-  border-color: #7BB540;
-  box-shadow: 0 0 0 3px rgba(123, 181, 64, 0.1);
-}
-
-.filter-select:hover {
-  border-color: #d1d5db;
-}
-
-/* Improved Radio Options */
-.filter-radio-group {
-  display: flex;
-  flex-direction: column;
-  gap: 0.75rem;
-}
-
-.radio-option {
-  display: flex;
-  align-items: center;
-  gap: 0.75rem;
-  cursor: pointer;
-  padding: 0.5rem;
-  border-radius: 6px;
-  transition: background-color 0.2s ease;
-}
-
-.radio-option:hover {
-  background-color: #f9fafb;
-}
-
-.radio-option input[type="radio"] {
-  width: 16px;
-  height: 16px;
-  cursor: pointer;
-  accent-color: #7BB540;
-  margin: 0;
-}
-
-.radio-label {
-  font-size: 0.9rem;
-  color: #374151;
-  font-weight: 500;
-  line-height: 1.4;
-}
-
-.radio-option:has(input:checked) {
-  background-color: #f0f9ff;
-  border: 1px solid #7BB540;
-}
-
-.radio-option:has(input:checked) .radio-label {
-  color: #1f2937;
-  font-weight: 600;
-}
-
-/* Filter Actions */
-.filter-actions {
-  padding-top: 1.5rem;
-  border-top: 1px solid #e5e7eb;
-  margin-top: 1.5rem;
-}
-
-.clear-filters-btn {
-  width: 100%;
-  background: #ef4444;
-  color: white;
-  border: none;
-  padding: 0.75rem 1rem;
-  border-radius: 8px;
-  font-size: 0.9rem;
-  font-weight: 600;
-  cursor: pointer;
-  transition: all 0.2s ease;
-}
-
-.clear-filters-btn:hover {
-  background: #dc2626;
-  transform: translateY(-1px);
-}
-
-.clear-filters-btn:active {
-  transform: translateY(0);
-}
-
-/* Focus States for Accessibility */
-.filter-select:focus,
-.radio-option input:focus,
-.clear-filters-btn:focus {
-  outline: 2px solid #7BB540;
-  outline-offset: 2px;
-}
-
-/* Custom scrollbar for sidebar */
-.filter-sort-sidebar {
-  scrollbar-width: thin;
-  scrollbar-color: #cbd5e1 #f1f5f9;
-}
-
-.filter-sort-sidebar::-webkit-scrollbar {
-  width: 6px;
-}
-
-.filter-sort-sidebar::-webkit-scrollbar-track {
-  background: #f1f5f9;
-}
-
-.filter-sort-sidebar::-webkit-scrollbar-thumb {
-  background: #cbd5e1;
-  border-radius: 3px;
-}
-
-.filter-sort-sidebar::-webkit-scrollbar-thumb:hover {
-  background: #94a3b8;
-}
-
-/* Responsive Adjustments */
-@media (max-width: 768px) {
-  .filter-sort-sidebar {
-    padding: 1rem;
-  }
-
-  .filter-section {
-    margin-bottom: 1.5rem;
-    padding-bottom: 1rem;
-  }
-
-  .radio-option {
-    padding: 0.75rem 0.5rem;
-  }
-
-  .radio-label {
-    font-size: 0.85rem;
-  }
-}
-
-/* Loading State */
-.filter-sort-sidebar.loading {
-  opacity: 0.6;
-  pointer-events: none;
-}
-
-/* Animation for smooth transitions */
-.filter-section {
-  animation: fadeInUp 0.3s ease;
-}
-
-@keyframes fadeInUp {
-  from {
-    opacity: 0;
-    transform: translateY(10px);
-  }
-  to {
-    opacity: 1;
-    transform: translateY(0);
-  }
-}
-
-/* Improved contrast for better visibility */
-.filter-select option {
-  background: white;
-  color: #1f2937;
-  padding: 0.5rem;
-}
-
-/* Enhanced focus states */
-.filter-select:focus-visible {
-  outline: 2px solid #7BB540;
-  outline-offset: 2px;
-  border-color: #7BB540;
-}
-
-.radio-option input:focus-visible {
-  outline: 2px solid #7BB540;
-  outline-offset: 2px;
-=======
 .filter-sort-sidebar {
   padding: 1rem;
   background: white;
@@ -438,5 +219,4 @@
 .radio-option input:focus-visible {
   outline: 2px solid #7BB540;
   outline-offset: 2px;
->>>>>>> aa0bdf6b
 }