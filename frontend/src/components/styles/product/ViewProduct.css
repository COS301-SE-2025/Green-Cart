/* ViewProduct.css */

.view-product-container {
  max-width: 1600px;
  margin: 0 auto;
  padding: 2rem;
  font-family: 'Inter', sans-serif;
}

.back-button {
  background: none;
  border: none;
  color: #555;
  font-size: 1rem;
  padding: 0.5rem 0;
  cursor: pointer;
  display: inline-flex;
  align-items: center;
  margin-bottom: 1.5rem;
  font-weight: 500;
  transition: color 0.2s;
}

.back-button:hover {
  color: #2e7d32;
}

.view-product {
  display: grid;
  grid-template-columns: 1fr 1fr;
  gap: 1rem;
  background: #fff;
  border-radius: 12px;
  box-shadow: 0 4px 20px rgba(0, 0, 0, 0.06);
  overflow: hidden;
  max-height: 800px;
}

.product-image-container {
  position: relative;
  height: 80%;
  /* max-height: fit-content; */
  background: #f5f5f5;
  display: flex;
  align-items: center;
  justify-content: center;
  overflow: hidden;
    border-radius: 8px;
    margin: 2rem;
  box-shadow: 0 2px 10px rgba(0, 0, 0, 0.1);
}

<<<<<<< HEAD
=======
/* Image Gallery Styles */
.image-gallery {
  width: 100%;
  height: 100%;
  display: flex;
  flex-direction: column;
}

.main-image-container {
  position: relative;
  flex: 1;
  display: flex;
  align-items: center;
  justify-content: center;
  overflow: hidden;
}

.main-product-image {
  width: 100%;
  height: 100%;
  object-fit: contain;
  object-position: center;
  transition: transform 0.5s;
}

.main-image-container:hover .main-product-image {
  transform: scale(1.03);
}

/* Navigation arrows */
.image-nav-btn {
  position: absolute;
  top: 50%;
  transform: translateY(-50%);
  background: rgba(0, 0, 0, 0.5);
  color: white;
  border: none;
  width: 40px;
  height: 40px;
  border-radius: 50%;
  font-size: 18px;
  cursor: pointer;
  display: flex;
  align-items: center;
  justify-content: center;
  transition: all 0.3s ease;
  z-index: 2;
  opacity: 0;
  visibility: hidden;
}

.main-image-container:hover .image-nav-btn {
  opacity: 1;
  visibility: visible;
}

.image-nav-btn:hover {
  background: rgba(0, 0, 0, 0.7);
  transform: translateY(-50%) scale(1.1);
}

.prev-btn {
  left: 10px;
}

.next-btn {
  right: 10px;
}

/* Thumbnails */
.image-thumbnails {
  display: flex;
  gap: 8px;
  padding: 15px;
  justify-content: center;
  background: rgba(255, 255, 255, 0.9);
  border-top: 1px solid #eee;
}

.thumbnail {
  border: 2px solid transparent;
  border-radius: 4px;
  overflow: hidden;
  width: 60px;
  height: 60px;
  cursor: pointer;
  transition: all 0.3s ease;
  background: none;
  padding: 0;
}

.thumbnail img {
  width: 100%;
  height: 100%;
  object-fit: cover;
}

.thumbnail:hover {
  border-color: #2e7d32;
  transform: scale(1.05);
}

.thumbnail.active {
  border-color: #2e7d32;
  box-shadow: 0 0 0 2px rgba(46, 125, 50, 0.2);
}

/* Image counter */
.image-counter {
  position: absolute;
  bottom: 10px;
  right: 10px;
  background: rgba(0, 0, 0, 0.7);
  color: white;
  padding: 4px 8px;
  border-radius: 12px;
  font-size: 12px;
  font-weight: 500;
  z-index: 2;
}

/* No image placeholder */
.no-image-placeholder {
  width: 100%;
  height: 100%;
  display: flex;
  align-items: center;
  justify-content: center;
  background: #f5f5f5;
  color: #999;
  font-size: 1.1rem;
}

>>>>>>> ac47636d
.product-image-container img {
  width: 100%;
  /* height: 50%; */
    /* height: 500px; */
  height: 100%;
  /* object-fit: contain; */
  /* object-position: center; */
  transition: transform 0.5s;
  /* max-height: 100%; */
  /* max-width: 100%; */
}

<<<<<<< HEAD
.product-image-container:hover img {
  transform: scale(1.03);
}

=======
>>>>>>> ac47636d
.out-of-stock-overlay {
  position: absolute;
  top: 0;
  left: 0;
  right: 0;
  bottom: 0;
  display: flex;
  align-items: center;
  justify-content: center;
  background: rgba(0, 0, 0, 0.5);
  color: white;
  font-size: 1.5rem;
  font-weight: 600;
  text-transform: uppercase;
  letter-spacing: 1px;
}

.product-info {
  padding: 2rem;
  display: flex;
  flex-direction: column;
  
}

.product-header {
  margin-bottom: 1.5rem;
}

.product-header h1 {
  font-size: 2rem;
  margin: 0 0 0.5rem;
  color: #222;
  line-height: 1.2;
}

.product-brand {
  font-size: 1rem;
  color: #666;
  margin-bottom: 0.75rem;
}

<<<<<<< HEAD
=======
/* Verification Status Styles */
.verification-status {
  margin-top: 1rem;
}

.verification-badge {
  display: inline-flex;
  align-items: center;
  gap: 6px;
  padding: 6px 12px;
  border-radius: 20px;
  font-size: 0.875rem;
  font-weight: 500;
  border: 1px solid;
}

.verification-badge.verified {
  background-color: #dcfce7;
  color: #15803d;
  border-color: #bbf7d0;
}

.verification-badge.unverified {
  background-color: #fef3c7;
  color: #d97706;
  border-color: #fed7aa;
}

.verification-icon {
  font-size: 0.875rem;
  font-weight: bold;
}

.verification-text {
  font-size: 0.875rem;
}

.verification-details {
  font-size: 0.875rem;
  color: #666;
}

>>>>>>> ac47636d
.product-rating {
  display: flex;
  align-items: center;
}

.stars {
  color: #ffc107;
  font-size: 1rem;
  margin-right: 0.5rem;
}

.rating-count {
  font-size: 0.875rem;
  color: #666;
}

.product-price {
  margin: 1.5rem 0;
}

.current-price {
  font-size: 2rem;
  font-weight: 600;
  color: #2e7d32;
}

.product-description {
  margin-bottom: 1.5rem;
}

.product-description h3 {
  font-size: 1.1rem;
  font-weight: 600;
  margin-bottom: 0.75rem;
  color: #333;
}

.product-description p {
  font-size: 1rem;
  line-height: 1.6;
  color: #444;
}

.product-meta {
  margin-bottom: 1.5rem;
  padding: 1rem 0;
  border-top: 1px solid #eee;
  border-bottom: 1px solid #eee;
  display: grid;
  grid-template-columns: 1fr 1fr;
  gap: 1rem;
    /* row-gap: 1rem; */
}

.meta-item {
  display: flex;
  margin-bottom: 0.5rem;
  gap: 0.5rem;
}

.meta-label {
  font-weight: 500;
  width: 80px;
  color: #666;
  flex-shrink: 0;
}

.meta-value {
  color: #333;
}

.meta-value.in-stock {
  color: #2e7d32;
  font-weight: 500;
}

.meta-value.out-of-stock {
  color: #d32f2f;
  font-weight: 500;
}

.quantity-selector {
  margin-bottom: 2rem;
}

.quantity-selector h3 {
  font-size: 1.1rem;
  font-weight: 600;
  margin-bottom: 0.75rem;
  color: #333;
}

.quantity-controls {
  display: flex;
  align-items: center;
  max-width: 150px;
}

.quantity-btn {
  width: 2.5rem;
  height: 2.5rem;
  border: 1px solid #ddd;
  background: white;
  font-size: 1.25rem;
  display: flex;
  align-items: center;
  justify-content: center;
  cursor: pointer;
  transition: all 0.2s;
}

.quantity-btn:hover:not(:disabled) {
  background: #f5f5f5;
  border-color: #ccc;
}

.quantity-btn:disabled {
  cursor: not-allowed;
  opacity: 0.5;
}

.quantity-controls input {
  width: 3rem;
  height: 2.5rem;
  border-top: 1px solid #ddd;
  border-bottom: 1px solid #ddd;
  border-left: none;
  border-right: none;
  text-align: center;
  font-size: 1rem;
  /* -moz-appearance: textfield; */
}

.quantity-controls input::-webkit-inner-spin-button,
.quantity-controls input::-webkit-outer-spin-button {
  -webkit-appearance: none;
  margin: 0;
}

.stock-info {
  font-size: 0.85rem;
  color: #666;
  margin-top: 0.5rem;
  display: block;
}

.product-actions {
  display: flex;
  gap: 1rem;
  margin-top: auto;
}

.product-actions button {
  padding: 1rem;
  border: none;
  border-radius: 4px;
  font-size: 1rem;
  font-weight: 600;
  cursor: pointer;
  transition: all 0.2s;
}

.product-actions button:disabled {
  opacity: 0.6;
  cursor: not-allowed;
}

.add-to-cart-btn {
  flex: 2;
  background: #2e7d32;
  color: white;
}

.add-to-cart-btn:hover:not(:disabled) {
  background: #1b5e20;
}

.buy-now-btn {
  flex: 2;
  background: #ff7a45;
  color: white;
}

.buy-now-btn:hover:not(:disabled) {
  background: #e56a38;
}

.wishlist-btn {
  flex: 1;
  background: #f5f5f5;
  color: #333;
  border: 1px solid #ddd !important;
}

.wishlist-btn:hover {
  background: #eee;
}

.product-not-found {
  text-align: center;
  padding: 3rem;
  max-width: 600px;
  margin: 0 auto;
}

.product-not-found h2 {
  font-size: 1.5rem;
  margin-bottom: 1rem;
  color: #333;
}

.product-not-found p {
  margin-bottom: 1.5rem;
  color: #666;
}

.product-not-found button {
  background: #2e7d32;
  color: white;
  border: none;
  padding: 0.75rem 1.5rem;
  border-radius: 4px;
  font-size: 1rem;
  cursor: pointer;
  transition: background 0.2s;
}

.product-not-found button:hover {
  background: #1b5e20;
}

/* Responsive styles */
@media (max-width: 992px) {
  .view-product {
    grid-template-columns: 1fr 1fr;
    gap: 2rem;
  }

  .product-image-container img {
    height: 400px;
  }
}

@media (max-width: 768px) {
  .view-product-container {
    padding: 1rem;
  }
  
  .view-product {
    grid-template-columns: 1fr;
    gap: 1rem;
  }
  
  .product-image-container img {
    height: 350px;
  }

  .product-meta {
    grid-template-columns: 1fr;
  }

  .product-info {
    padding: 1.5rem;
  }

  .product-actions {
    flex-direction: column;
  }
<<<<<<< HEAD
=======

  /* Mobile responsive for image gallery */
  .image-thumbnails {
    padding: 10px;
    gap: 6px;
  }

  .thumbnail {
    width: 50px;
    height: 50px;
  }

  .image-nav-btn {
    width: 35px;
    height: 35px;
    font-size: 16px;
  }

  .prev-btn {
    left: 5px;
  }

  .next-btn {
    right: 5px;
  }

  .image-counter {
    bottom: 5px;
    right: 5px;
    font-size: 11px;
  }
>>>>>>> ac47636d
}

.add-to-cart-button {
  margin-top: 20px;
  padding: 12px 20px;
  background-color: #00a859;
  color: white;
  border: none;
  border-radius: 6px;
  font-size: 16px;
  cursor: pointer;
  transition: background-color 0.2s ease;
}

.add-to-cart-button:hover {
  background-color: #008e4d;
}


/* Loading States */
.product-loading {
  display: flex;
  flex-direction: column;
  align-items: center;
  justify-content: center;
  min-height: 60vh;
  text-align: center;
  padding: 3rem;
}

.product-loading h2 {
  margin: 1.5rem 0 0.5rem 0;
  color: #333;
  font-size: 1.5rem;
  font-weight: 600;
}

.product-loading p {
  color: #666;
  font-size: 1rem;
  margin: 0;
}

/* Main Loading Spinner */
.loading-spinner {
  width: 50px;
  height: 50px;
  border: 4px solid #f3f3f3;
  border-top: 4px solid #2e7d32;
  border-radius: 50%;
  animation: spin 1s linear infinite;
}

/* Image Loading Overlay */
.image-loading-overlay {
  position: absolute;
  top: 0;
  left: 0;
  right: 0;
  bottom: 0;
  display: flex;
  align-items: center;
  justify-content: center;
  background: #f5f5f5;
  z-index: 2;
}

.image-loading-spinner {
  width: 30px;
  height: 30px;
  border: 3px solid #e0e0e0;
  border-top: 3px solid #2e7d32;
  border-radius: 50%;
  animation: spin 0.8s linear infinite;
}

/* Smooth image transition */
.product-image-container img {
  transition: opacity 0.3s ease-in-out;
}

/* Button disabled state */
<<<<<<< HEAD
.add-to-cart-button:disabled {
=======
.add-to-cart-button:disabled,
.add-to-cart-button.disabled {
>>>>>>> ac47636d
  background-color: #ccc;
  color: #666;
  cursor: not-allowed;
  opacity: 0.6;
}

<<<<<<< HEAD
.add-to-cart-button:disabled:hover {
=======
.add-to-cart-button:disabled:hover,
.add-to-cart-button.disabled:hover {
>>>>>>> ac47636d
  background-color: #ccc;
  transform: none;
}

/* Spinner animation */
@keyframes spin {
  0% { transform: rotate(0deg); }
  100% { transform: rotate(360deg); }
}

/* Skeleton loading effect for content (optional enhancement) */
.skeleton {
  background: linear-gradient(90deg, #f0f0f0 25%, #e0e0e0 50%, #f0f0f0 75%);
  background-size: 200% 100%;
  animation: loading 1.5s infinite;
}

@keyframes loading {
  0% { background-position: 200% 0; }
  100% { background-position: -200% 0; }
}

/* Enhanced footprint section styling */
.footprint-section {
  grid-column: 1 / -1; /* Span full width */
  margin-top: 2rem;
  padding-top: 2rem;
  border-top: 1px solid #e0e0e0;
}

/* Responsive loading states */
@media (max-width: 768px) {
  .product-loading {
    min-height: 50vh;
    padding: 2rem 1rem;
  }
  
  .product-loading h2 {
    font-size: 1.25rem;
  }
  
  .loading-spinner {
    width: 40px;
    height: 40px;
  }
}

/* Loading state animations */
.view-product-container {
  animation: fadeIn 0.3s ease-in-out;
}

@keyframes fadeIn {
  from { opacity: 0; transform: translateY(10px); }
  to { opacity: 1; transform: translateY(0); }
}

/* Enhanced hover states for interactive elements */
.back-button:hover {
  color: #2e7d32;
  transform: translateX(-2px);
}

.add-to-cart-button:not(:disabled):hover {
  background-color: #1b5e20;
  transform: translateY(-1px);
  box-shadow: 0 4px 12px rgba(46, 125, 50, 0.3);
}

/* Loading shimmer effect for better UX */
.loading-shimmer {
  background: linear-gradient(90deg, 
    rgba(255,255,255,0) 0%, 
    rgba(255,255,255,0.6) 50%, 
    rgba(255,255,255,0) 100%
  );
  background-size: 200% 100%;
  animation: shimmer 1.5s infinite;
}

@keyframes shimmer {
  0% { background-position: -200% 0; }
  100% { background-position: 200% 0; }
}<|MERGE_RESOLUTION|>--- conflicted
+++ resolved
@@ -1,779 +1,755 @@
-/* ViewProduct.css */
-
-.view-product-container {
-  max-width: 1600px;
-  margin: 0 auto;
-  padding: 2rem;
-  font-family: 'Inter', sans-serif;
-}
-
-.back-button {
-  background: none;
-  border: none;
-  color: #555;
-  font-size: 1rem;
-  padding: 0.5rem 0;
-  cursor: pointer;
-  display: inline-flex;
-  align-items: center;
-  margin-bottom: 1.5rem;
-  font-weight: 500;
-  transition: color 0.2s;
-}
-
-.back-button:hover {
-  color: #2e7d32;
-}
-
-.view-product {
-  display: grid;
-  grid-template-columns: 1fr 1fr;
-  gap: 1rem;
-  background: #fff;
-  border-radius: 12px;
-  box-shadow: 0 4px 20px rgba(0, 0, 0, 0.06);
-  overflow: hidden;
-  max-height: 800px;
-}
-
-.product-image-container {
-  position: relative;
-  height: 80%;
-  /* max-height: fit-content; */
-  background: #f5f5f5;
-  display: flex;
-  align-items: center;
-  justify-content: center;
-  overflow: hidden;
-    border-radius: 8px;
-    margin: 2rem;
-  box-shadow: 0 2px 10px rgba(0, 0, 0, 0.1);
-}
-
-<<<<<<< HEAD
-=======
-/* Image Gallery Styles */
-.image-gallery {
-  width: 100%;
-  height: 100%;
-  display: flex;
-  flex-direction: column;
-}
-
-.main-image-container {
-  position: relative;
-  flex: 1;
-  display: flex;
-  align-items: center;
-  justify-content: center;
-  overflow: hidden;
-}
-
-.main-product-image {
-  width: 100%;
-  height: 100%;
-  object-fit: contain;
-  object-position: center;
-  transition: transform 0.5s;
-}
-
-.main-image-container:hover .main-product-image {
-  transform: scale(1.03);
-}
-
-/* Navigation arrows */
-.image-nav-btn {
-  position: absolute;
-  top: 50%;
-  transform: translateY(-50%);
-  background: rgba(0, 0, 0, 0.5);
-  color: white;
-  border: none;
-  width: 40px;
-  height: 40px;
-  border-radius: 50%;
-  font-size: 18px;
-  cursor: pointer;
-  display: flex;
-  align-items: center;
-  justify-content: center;
-  transition: all 0.3s ease;
-  z-index: 2;
-  opacity: 0;
-  visibility: hidden;
-}
-
-.main-image-container:hover .image-nav-btn {
-  opacity: 1;
-  visibility: visible;
-}
-
-.image-nav-btn:hover {
-  background: rgba(0, 0, 0, 0.7);
-  transform: translateY(-50%) scale(1.1);
-}
-
-.prev-btn {
-  left: 10px;
-}
-
-.next-btn {
-  right: 10px;
-}
-
-/* Thumbnails */
-.image-thumbnails {
-  display: flex;
-  gap: 8px;
-  padding: 15px;
-  justify-content: center;
-  background: rgba(255, 255, 255, 0.9);
-  border-top: 1px solid #eee;
-}
-
-.thumbnail {
-  border: 2px solid transparent;
-  border-radius: 4px;
-  overflow: hidden;
-  width: 60px;
-  height: 60px;
-  cursor: pointer;
-  transition: all 0.3s ease;
-  background: none;
-  padding: 0;
-}
-
-.thumbnail img {
-  width: 100%;
-  height: 100%;
-  object-fit: cover;
-}
-
-.thumbnail:hover {
-  border-color: #2e7d32;
-  transform: scale(1.05);
-}
-
-.thumbnail.active {
-  border-color: #2e7d32;
-  box-shadow: 0 0 0 2px rgba(46, 125, 50, 0.2);
-}
-
-/* Image counter */
-.image-counter {
-  position: absolute;
-  bottom: 10px;
-  right: 10px;
-  background: rgba(0, 0, 0, 0.7);
-  color: white;
-  padding: 4px 8px;
-  border-radius: 12px;
-  font-size: 12px;
-  font-weight: 500;
-  z-index: 2;
-}
-
-/* No image placeholder */
-.no-image-placeholder {
-  width: 100%;
-  height: 100%;
-  display: flex;
-  align-items: center;
-  justify-content: center;
-  background: #f5f5f5;
-  color: #999;
-  font-size: 1.1rem;
-}
-
->>>>>>> ac47636d
-.product-image-container img {
-  width: 100%;
-  /* height: 50%; */
-    /* height: 500px; */
-  height: 100%;
-  /* object-fit: contain; */
-  /* object-position: center; */
-  transition: transform 0.5s;
-  /* max-height: 100%; */
-  /* max-width: 100%; */
-}
-
-<<<<<<< HEAD
-.product-image-container:hover img {
-  transform: scale(1.03);
-}
-
-=======
->>>>>>> ac47636d
-.out-of-stock-overlay {
-  position: absolute;
-  top: 0;
-  left: 0;
-  right: 0;
-  bottom: 0;
-  display: flex;
-  align-items: center;
-  justify-content: center;
-  background: rgba(0, 0, 0, 0.5);
-  color: white;
-  font-size: 1.5rem;
-  font-weight: 600;
-  text-transform: uppercase;
-  letter-spacing: 1px;
-}
-
-.product-info {
-  padding: 2rem;
-  display: flex;
-  flex-direction: column;
-  
-}
-
-.product-header {
-  margin-bottom: 1.5rem;
-}
-
-.product-header h1 {
-  font-size: 2rem;
-  margin: 0 0 0.5rem;
-  color: #222;
-  line-height: 1.2;
-}
-
-.product-brand {
-  font-size: 1rem;
-  color: #666;
-  margin-bottom: 0.75rem;
-}
-
-<<<<<<< HEAD
-=======
-/* Verification Status Styles */
-.verification-status {
-  margin-top: 1rem;
-}
-
-.verification-badge {
-  display: inline-flex;
-  align-items: center;
-  gap: 6px;
-  padding: 6px 12px;
-  border-radius: 20px;
-  font-size: 0.875rem;
-  font-weight: 500;
-  border: 1px solid;
-}
-
-.verification-badge.verified {
-  background-color: #dcfce7;
-  color: #15803d;
-  border-color: #bbf7d0;
-}
-
-.verification-badge.unverified {
-  background-color: #fef3c7;
-  color: #d97706;
-  border-color: #fed7aa;
-}
-
-.verification-icon {
-  font-size: 0.875rem;
-  font-weight: bold;
-}
-
-.verification-text {
-  font-size: 0.875rem;
-}
-
-.verification-details {
-  font-size: 0.875rem;
-  color: #666;
-}
-
->>>>>>> ac47636d
-.product-rating {
-  display: flex;
-  align-items: center;
-}
-
-.stars {
-  color: #ffc107;
-  font-size: 1rem;
-  margin-right: 0.5rem;
-}
-
-.rating-count {
-  font-size: 0.875rem;
-  color: #666;
-}
-
-.product-price {
-  margin: 1.5rem 0;
-}
-
-.current-price {
-  font-size: 2rem;
-  font-weight: 600;
-  color: #2e7d32;
-}
-
-.product-description {
-  margin-bottom: 1.5rem;
-}
-
-.product-description h3 {
-  font-size: 1.1rem;
-  font-weight: 600;
-  margin-bottom: 0.75rem;
-  color: #333;
-}
-
-.product-description p {
-  font-size: 1rem;
-  line-height: 1.6;
-  color: #444;
-}
-
-.product-meta {
-  margin-bottom: 1.5rem;
-  padding: 1rem 0;
-  border-top: 1px solid #eee;
-  border-bottom: 1px solid #eee;
-  display: grid;
-  grid-template-columns: 1fr 1fr;
-  gap: 1rem;
-    /* row-gap: 1rem; */
-}
-
-.meta-item {
-  display: flex;
-  margin-bottom: 0.5rem;
-  gap: 0.5rem;
-}
-
-.meta-label {
-  font-weight: 500;
-  width: 80px;
-  color: #666;
-  flex-shrink: 0;
-}
-
-.meta-value {
-  color: #333;
-}
-
-.meta-value.in-stock {
-  color: #2e7d32;
-  font-weight: 500;
-}
-
-.meta-value.out-of-stock {
-  color: #d32f2f;
-  font-weight: 500;
-}
-
-.quantity-selector {
-  margin-bottom: 2rem;
-}
-
-.quantity-selector h3 {
-  font-size: 1.1rem;
-  font-weight: 600;
-  margin-bottom: 0.75rem;
-  color: #333;
-}
-
-.quantity-controls {
-  display: flex;
-  align-items: center;
-  max-width: 150px;
-}
-
-.quantity-btn {
-  width: 2.5rem;
-  height: 2.5rem;
-  border: 1px solid #ddd;
-  background: white;
-  font-size: 1.25rem;
-  display: flex;
-  align-items: center;
-  justify-content: center;
-  cursor: pointer;
-  transition: all 0.2s;
-}
-
-.quantity-btn:hover:not(:disabled) {
-  background: #f5f5f5;
-  border-color: #ccc;
-}
-
-.quantity-btn:disabled {
-  cursor: not-allowed;
-  opacity: 0.5;
-}
-
-.quantity-controls input {
-  width: 3rem;
-  height: 2.5rem;
-  border-top: 1px solid #ddd;
-  border-bottom: 1px solid #ddd;
-  border-left: none;
-  border-right: none;
-  text-align: center;
-  font-size: 1rem;
-  /* -moz-appearance: textfield; */
-}
-
-.quantity-controls input::-webkit-inner-spin-button,
-.quantity-controls input::-webkit-outer-spin-button {
-  -webkit-appearance: none;
-  margin: 0;
-}
-
-.stock-info {
-  font-size: 0.85rem;
-  color: #666;
-  margin-top: 0.5rem;
-  display: block;
-}
-
-.product-actions {
-  display: flex;
-  gap: 1rem;
-  margin-top: auto;
-}
-
-.product-actions button {
-  padding: 1rem;
-  border: none;
-  border-radius: 4px;
-  font-size: 1rem;
-  font-weight: 600;
-  cursor: pointer;
-  transition: all 0.2s;
-}
-
-.product-actions button:disabled {
-  opacity: 0.6;
-  cursor: not-allowed;
-}
-
-.add-to-cart-btn {
-  flex: 2;
-  background: #2e7d32;
-  color: white;
-}
-
-.add-to-cart-btn:hover:not(:disabled) {
-  background: #1b5e20;
-}
-
-.buy-now-btn {
-  flex: 2;
-  background: #ff7a45;
-  color: white;
-}
-
-.buy-now-btn:hover:not(:disabled) {
-  background: #e56a38;
-}
-
-.wishlist-btn {
-  flex: 1;
-  background: #f5f5f5;
-  color: #333;
-  border: 1px solid #ddd !important;
-}
-
-.wishlist-btn:hover {
-  background: #eee;
-}
-
-.product-not-found {
-  text-align: center;
-  padding: 3rem;
-  max-width: 600px;
-  margin: 0 auto;
-}
-
-.product-not-found h2 {
-  font-size: 1.5rem;
-  margin-bottom: 1rem;
-  color: #333;
-}
-
-.product-not-found p {
-  margin-bottom: 1.5rem;
-  color: #666;
-}
-
-.product-not-found button {
-  background: #2e7d32;
-  color: white;
-  border: none;
-  padding: 0.75rem 1.5rem;
-  border-radius: 4px;
-  font-size: 1rem;
-  cursor: pointer;
-  transition: background 0.2s;
-}
-
-.product-not-found button:hover {
-  background: #1b5e20;
-}
-
-/* Responsive styles */
-@media (max-width: 992px) {
-  .view-product {
-    grid-template-columns: 1fr 1fr;
-    gap: 2rem;
-  }
-
-  .product-image-container img {
-    height: 400px;
-  }
-}
-
-@media (max-width: 768px) {
-  .view-product-container {
-    padding: 1rem;
-  }
-  
-  .view-product {
-    grid-template-columns: 1fr;
-    gap: 1rem;
-  }
-  
-  .product-image-container img {
-    height: 350px;
-  }
-
-  .product-meta {
-    grid-template-columns: 1fr;
-  }
-
-  .product-info {
-    padding: 1.5rem;
-  }
-
-  .product-actions {
-    flex-direction: column;
-  }
-<<<<<<< HEAD
-=======
-
-  /* Mobile responsive for image gallery */
-  .image-thumbnails {
-    padding: 10px;
-    gap: 6px;
-  }
-
-  .thumbnail {
-    width: 50px;
-    height: 50px;
-  }
-
-  .image-nav-btn {
-    width: 35px;
-    height: 35px;
-    font-size: 16px;
-  }
-
-  .prev-btn {
-    left: 5px;
-  }
-
-  .next-btn {
-    right: 5px;
-  }
-
-  .image-counter {
-    bottom: 5px;
-    right: 5px;
-    font-size: 11px;
-  }
->>>>>>> ac47636d
-}
-
-.add-to-cart-button {
-  margin-top: 20px;
-  padding: 12px 20px;
-  background-color: #00a859;
-  color: white;
-  border: none;
-  border-radius: 6px;
-  font-size: 16px;
-  cursor: pointer;
-  transition: background-color 0.2s ease;
-}
-
-.add-to-cart-button:hover {
-  background-color: #008e4d;
-}
-
-
-/* Loading States */
-.product-loading {
-  display: flex;
-  flex-direction: column;
-  align-items: center;
-  justify-content: center;
-  min-height: 60vh;
-  text-align: center;
-  padding: 3rem;
-}
-
-.product-loading h2 {
-  margin: 1.5rem 0 0.5rem 0;
-  color: #333;
-  font-size: 1.5rem;
-  font-weight: 600;
-}
-
-.product-loading p {
-  color: #666;
-  font-size: 1rem;
-  margin: 0;
-}
-
-/* Main Loading Spinner */
-.loading-spinner {
-  width: 50px;
-  height: 50px;
-  border: 4px solid #f3f3f3;
-  border-top: 4px solid #2e7d32;
-  border-radius: 50%;
-  animation: spin 1s linear infinite;
-}
-
-/* Image Loading Overlay */
-.image-loading-overlay {
-  position: absolute;
-  top: 0;
-  left: 0;
-  right: 0;
-  bottom: 0;
-  display: flex;
-  align-items: center;
-  justify-content: center;
-  background: #f5f5f5;
-  z-index: 2;
-}
-
-.image-loading-spinner {
-  width: 30px;
-  height: 30px;
-  border: 3px solid #e0e0e0;
-  border-top: 3px solid #2e7d32;
-  border-radius: 50%;
-  animation: spin 0.8s linear infinite;
-}
-
-/* Smooth image transition */
-.product-image-container img {
-  transition: opacity 0.3s ease-in-out;
-}
-
-/* Button disabled state */
-<<<<<<< HEAD
-.add-to-cart-button:disabled {
-=======
-.add-to-cart-button:disabled,
-.add-to-cart-button.disabled {
->>>>>>> ac47636d
-  background-color: #ccc;
-  color: #666;
-  cursor: not-allowed;
-  opacity: 0.6;
-}
-
-<<<<<<< HEAD
-.add-to-cart-button:disabled:hover {
-=======
-.add-to-cart-button:disabled:hover,
-.add-to-cart-button.disabled:hover {
->>>>>>> ac47636d
-  background-color: #ccc;
-  transform: none;
-}
-
-/* Spinner animation */
-@keyframes spin {
-  0% { transform: rotate(0deg); }
-  100% { transform: rotate(360deg); }
-}
-
-/* Skeleton loading effect for content (optional enhancement) */
-.skeleton {
-  background: linear-gradient(90deg, #f0f0f0 25%, #e0e0e0 50%, #f0f0f0 75%);
-  background-size: 200% 100%;
-  animation: loading 1.5s infinite;
-}
-
-@keyframes loading {
-  0% { background-position: 200% 0; }
-  100% { background-position: -200% 0; }
-}
-
-/* Enhanced footprint section styling */
-.footprint-section {
-  grid-column: 1 / -1; /* Span full width */
-  margin-top: 2rem;
-  padding-top: 2rem;
-  border-top: 1px solid #e0e0e0;
-}
-
-/* Responsive loading states */
-@media (max-width: 768px) {
-  .product-loading {
-    min-height: 50vh;
-    padding: 2rem 1rem;
-  }
-  
-  .product-loading h2 {
-    font-size: 1.25rem;
-  }
-  
-  .loading-spinner {
-    width: 40px;
-    height: 40px;
-  }
-}
-
-/* Loading state animations */
-.view-product-container {
-  animation: fadeIn 0.3s ease-in-out;
-}
-
-@keyframes fadeIn {
-  from { opacity: 0; transform: translateY(10px); }
-  to { opacity: 1; transform: translateY(0); }
-}
-
-/* Enhanced hover states for interactive elements */
-.back-button:hover {
-  color: #2e7d32;
-  transform: translateX(-2px);
-}
-
-.add-to-cart-button:not(:disabled):hover {
-  background-color: #1b5e20;
-  transform: translateY(-1px);
-  box-shadow: 0 4px 12px rgba(46, 125, 50, 0.3);
-}
-
-/* Loading shimmer effect for better UX */
-.loading-shimmer {
-  background: linear-gradient(90deg, 
-    rgba(255,255,255,0) 0%, 
-    rgba(255,255,255,0.6) 50%, 
-    rgba(255,255,255,0) 100%
-  );
-  background-size: 200% 100%;
-  animation: shimmer 1.5s infinite;
-}
-
-@keyframes shimmer {
-  0% { background-position: -200% 0; }
-  100% { background-position: 200% 0; }
+/* ViewProduct.css */
+
+.view-product-container {
+  max-width: 1600px;
+  margin: 0 auto;
+  padding: 2rem;
+  font-family: 'Inter', sans-serif;
+}
+
+.back-button {
+  background: none;
+  border: none;
+  color: #555;
+  font-size: 1rem;
+  padding: 0.5rem 0;
+  cursor: pointer;
+  display: inline-flex;
+  align-items: center;
+  margin-bottom: 1.5rem;
+  font-weight: 500;
+  transition: color 0.2s;
+}
+
+.back-button:hover {
+  color: #2e7d32;
+}
+
+.view-product {
+  display: grid;
+  grid-template-columns: 1fr 1fr;
+  gap: 1rem;
+  background: #fff;
+  border-radius: 12px;
+  box-shadow: 0 4px 20px rgba(0, 0, 0, 0.06);
+  overflow: hidden;
+  max-height: 800px;
+}
+
+.product-image-container {
+  position: relative;
+  height: 80%;
+  /* max-height: fit-content; */
+  background: #f5f5f5;
+  display: flex;
+  align-items: center;
+  justify-content: center;
+  overflow: hidden;
+    border-radius: 8px;
+    margin: 2rem;
+  box-shadow: 0 2px 10px rgba(0, 0, 0, 0.1);
+}
+
+/* Image Gallery Styles */
+.image-gallery {
+  width: 100%;
+  height: 100%;
+  display: flex;
+  flex-direction: column;
+}
+
+.main-image-container {
+  position: relative;
+  flex: 1;
+  display: flex;
+  align-items: center;
+  justify-content: center;
+  overflow: hidden;
+}
+
+.main-product-image {
+  width: 100%;
+  height: 100%;
+  object-fit: contain;
+  object-position: center;
+  transition: transform 0.5s;
+}
+
+.main-image-container:hover .main-product-image {
+  transform: scale(1.03);
+}
+
+/* Navigation arrows */
+.image-nav-btn {
+  position: absolute;
+  top: 50%;
+  transform: translateY(-50%);
+  background: rgba(0, 0, 0, 0.5);
+  color: white;
+  border: none;
+  width: 40px;
+  height: 40px;
+  border-radius: 50%;
+  font-size: 18px;
+  cursor: pointer;
+  display: flex;
+  align-items: center;
+  justify-content: center;
+  transition: all 0.3s ease;
+  z-index: 2;
+  opacity: 0;
+  visibility: hidden;
+}
+
+.main-image-container:hover .image-nav-btn {
+  opacity: 1;
+  visibility: visible;
+}
+
+.image-nav-btn:hover {
+  background: rgba(0, 0, 0, 0.7);
+  transform: translateY(-50%) scale(1.1);
+}
+
+.prev-btn {
+  left: 10px;
+}
+
+.next-btn {
+  right: 10px;
+}
+
+/* Thumbnails */
+.image-thumbnails {
+  display: flex;
+  gap: 8px;
+  padding: 15px;
+  justify-content: center;
+  background: rgba(255, 255, 255, 0.9);
+  border-top: 1px solid #eee;
+}
+
+.thumbnail {
+  border: 2px solid transparent;
+  border-radius: 4px;
+  overflow: hidden;
+  width: 60px;
+  height: 60px;
+  cursor: pointer;
+  transition: all 0.3s ease;
+  background: none;
+  padding: 0;
+}
+
+.thumbnail img {
+  width: 100%;
+  height: 100%;
+  object-fit: cover;
+}
+
+.thumbnail:hover {
+  border-color: #2e7d32;
+  transform: scale(1.05);
+}
+
+.thumbnail.active {
+  border-color: #2e7d32;
+  box-shadow: 0 0 0 2px rgba(46, 125, 50, 0.2);
+}
+
+/* Image counter */
+.image-counter {
+  position: absolute;
+  bottom: 10px;
+  right: 10px;
+  background: rgba(0, 0, 0, 0.7);
+  color: white;
+  padding: 4px 8px;
+  border-radius: 12px;
+  font-size: 12px;
+  font-weight: 500;
+  z-index: 2;
+}
+
+/* No image placeholder */
+.no-image-placeholder {
+  width: 100%;
+  height: 100%;
+  display: flex;
+  align-items: center;
+  justify-content: center;
+  background: #f5f5f5;
+  color: #999;
+  font-size: 1.1rem;
+}
+
+.product-image-container img {
+  width: 100%;
+  /* height: 50%; */
+    /* height: 500px; */
+  height: 100%;
+  /* object-fit: contain; */
+  /* object-position: center; */
+  transition: transform 0.5s;
+  /* max-height: 100%; */
+  /* max-width: 100%; */
+}
+
+.out-of-stock-overlay {
+  position: absolute;
+  top: 0;
+  left: 0;
+  right: 0;
+  bottom: 0;
+  display: flex;
+  align-items: center;
+  justify-content: center;
+  background: rgba(0, 0, 0, 0.5);
+  color: white;
+  font-size: 1.5rem;
+  font-weight: 600;
+  text-transform: uppercase;
+  letter-spacing: 1px;
+}
+
+.product-info {
+  padding: 2rem;
+  display: flex;
+  flex-direction: column;
+  
+}
+
+.product-header {
+  margin-bottom: 1.5rem;
+}
+
+.product-header h1 {
+  font-size: 2rem;
+  margin: 0 0 0.5rem;
+  color: #222;
+  line-height: 1.2;
+}
+
+.product-brand {
+  font-size: 1rem;
+  color: #666;
+  margin-bottom: 0.75rem;
+}
+
+/* Verification Status Styles */
+.verification-status {
+  margin-top: 1rem;
+}
+
+.verification-badge {
+  display: inline-flex;
+  align-items: center;
+  gap: 6px;
+  padding: 6px 12px;
+  border-radius: 20px;
+  font-size: 0.875rem;
+  font-weight: 500;
+  border: 1px solid;
+}
+
+.verification-badge.verified {
+  background-color: #dcfce7;
+  color: #15803d;
+  border-color: #bbf7d0;
+}
+
+.verification-badge.unverified {
+  background-color: #fef3c7;
+  color: #d97706;
+  border-color: #fed7aa;
+}
+
+.verification-icon {
+  font-size: 0.875rem;
+  font-weight: bold;
+}
+
+.verification-text {
+  font-size: 0.875rem;
+}
+
+.verification-details {
+  font-size: 0.875rem;
+  color: #666;
+}
+
+.product-rating {
+  display: flex;
+  align-items: center;
+}
+
+.stars {
+  color: #ffc107;
+  font-size: 1rem;
+  margin-right: 0.5rem;
+}
+
+.rating-count {
+  font-size: 0.875rem;
+  color: #666;
+}
+
+.product-price {
+  margin: 1.5rem 0;
+}
+
+.current-price {
+  font-size: 2rem;
+  font-weight: 600;
+  color: #2e7d32;
+}
+
+.product-description {
+  margin-bottom: 1.5rem;
+}
+
+.product-description h3 {
+  font-size: 1.1rem;
+  font-weight: 600;
+  margin-bottom: 0.75rem;
+  color: #333;
+}
+
+.product-description p {
+  font-size: 1rem;
+  line-height: 1.6;
+  color: #444;
+}
+
+.product-meta {
+  margin-bottom: 1.5rem;
+  padding: 1rem 0;
+  border-top: 1px solid #eee;
+  border-bottom: 1px solid #eee;
+  display: grid;
+  grid-template-columns: 1fr 1fr;
+  gap: 1rem;
+    /* row-gap: 1rem; */
+}
+
+.meta-item {
+  display: flex;
+  margin-bottom: 0.5rem;
+  gap: 0.5rem;
+}
+
+.meta-label {
+  font-weight: 500;
+  width: 80px;
+  color: #666;
+  flex-shrink: 0;
+}
+
+.meta-value {
+  color: #333;
+}
+
+.meta-value.in-stock {
+  color: #2e7d32;
+  font-weight: 500;
+}
+
+.meta-value.out-of-stock {
+  color: #d32f2f;
+  font-weight: 500;
+}
+
+.quantity-selector {
+  margin-bottom: 2rem;
+}
+
+.quantity-selector h3 {
+  font-size: 1.1rem;
+  font-weight: 600;
+  margin-bottom: 0.75rem;
+  color: #333;
+}
+
+.quantity-controls {
+  display: flex;
+  align-items: center;
+  max-width: 150px;
+}
+
+.quantity-btn {
+  width: 2.5rem;
+  height: 2.5rem;
+  border: 1px solid #ddd;
+  background: white;
+  font-size: 1.25rem;
+  display: flex;
+  align-items: center;
+  justify-content: center;
+  cursor: pointer;
+  transition: all 0.2s;
+}
+
+.quantity-btn:hover:not(:disabled) {
+  background: #f5f5f5;
+  border-color: #ccc;
+}
+
+.quantity-btn:disabled {
+  cursor: not-allowed;
+  opacity: 0.5;
+}
+
+.quantity-controls input {
+  width: 3rem;
+  height: 2.5rem;
+  border-top: 1px solid #ddd;
+  border-bottom: 1px solid #ddd;
+  border-left: none;
+  border-right: none;
+  text-align: center;
+  font-size: 1rem;
+  /* -moz-appearance: textfield; */
+}
+
+.quantity-controls input::-webkit-inner-spin-button,
+.quantity-controls input::-webkit-outer-spin-button {
+  -webkit-appearance: none;
+  margin: 0;
+}
+
+.stock-info {
+  font-size: 0.85rem;
+  color: #666;
+  margin-top: 0.5rem;
+  display: block;
+}
+
+.product-actions {
+  display: flex;
+  gap: 1rem;
+  margin-top: auto;
+}
+
+.product-actions button {
+  padding: 1rem;
+  border: none;
+  border-radius: 4px;
+  font-size: 1rem;
+  font-weight: 600;
+  cursor: pointer;
+  transition: all 0.2s;
+}
+
+.product-actions button:disabled {
+  opacity: 0.6;
+  cursor: not-allowed;
+}
+
+.add-to-cart-btn {
+  flex: 2;
+  background: #2e7d32;
+  color: white;
+}
+
+.add-to-cart-btn:hover:not(:disabled) {
+  background: #1b5e20;
+}
+
+.buy-now-btn {
+  flex: 2;
+  background: #ff7a45;
+  color: white;
+}
+
+.buy-now-btn:hover:not(:disabled) {
+  background: #e56a38;
+}
+
+.wishlist-btn {
+  flex: 1;
+  background: #f5f5f5;
+  color: #333;
+  border: 1px solid #ddd !important;
+}
+
+.wishlist-btn:hover {
+  background: #eee;
+}
+
+.product-not-found {
+  text-align: center;
+  padding: 3rem;
+  max-width: 600px;
+  margin: 0 auto;
+}
+
+.product-not-found h2 {
+  font-size: 1.5rem;
+  margin-bottom: 1rem;
+  color: #333;
+}
+
+.product-not-found p {
+  margin-bottom: 1.5rem;
+  color: #666;
+}
+
+.product-not-found button {
+  background: #2e7d32;
+  color: white;
+  border: none;
+  padding: 0.75rem 1.5rem;
+  border-radius: 4px;
+  font-size: 1rem;
+  cursor: pointer;
+  transition: background 0.2s;
+}
+
+.product-not-found button:hover {
+  background: #1b5e20;
+}
+
+/* Responsive styles */
+@media (max-width: 992px) {
+  .view-product {
+    grid-template-columns: 1fr 1fr;
+    gap: 2rem;
+  }
+
+  .product-image-container img {
+    height: 400px;
+  }
+}
+
+@media (max-width: 768px) {
+  .view-product-container {
+    padding: 1rem;
+  }
+  
+  .view-product {
+    grid-template-columns: 1fr;
+    gap: 1rem;
+  }
+  
+  .product-image-container img {
+    height: 350px;
+  }
+
+  .product-meta {
+    grid-template-columns: 1fr;
+  }
+
+  .product-info {
+    padding: 1.5rem;
+  }
+
+  .product-actions {
+    flex-direction: column;
+  }
+
+  /* Mobile responsive for image gallery */
+  .image-thumbnails {
+    padding: 10px;
+    gap: 6px;
+  }
+
+  .thumbnail {
+    width: 50px;
+    height: 50px;
+  }
+
+  .image-nav-btn {
+    width: 35px;
+    height: 35px;
+    font-size: 16px;
+  }
+
+  .prev-btn {
+    left: 5px;
+  }
+
+  .next-btn {
+    right: 5px;
+  }
+
+  .image-counter {
+    bottom: 5px;
+    right: 5px;
+    font-size: 11px;
+  }
+}
+
+.add-to-cart-button {
+  margin-top: 20px;
+  padding: 12px 20px;
+  background-color: #00a859;
+  color: white;
+  border: none;
+  border-radius: 6px;
+  font-size: 16px;
+  cursor: pointer;
+  transition: background-color 0.2s ease;
+}
+
+.add-to-cart-button:hover {
+  background-color: #008e4d;
+}
+
+
+/* Loading States */
+.product-loading {
+  display: flex;
+  flex-direction: column;
+  align-items: center;
+  justify-content: center;
+  min-height: 60vh;
+  text-align: center;
+  padding: 3rem;
+}
+
+.product-loading h2 {
+  margin: 1.5rem 0 0.5rem 0;
+  color: #333;
+  font-size: 1.5rem;
+  font-weight: 600;
+}
+
+.product-loading p {
+  color: #666;
+  font-size: 1rem;
+  margin: 0;
+}
+
+/* Main Loading Spinner */
+.loading-spinner {
+  width: 50px;
+  height: 50px;
+  border: 4px solid #f3f3f3;
+  border-top: 4px solid #2e7d32;
+  border-radius: 50%;
+  animation: spin 1s linear infinite;
+}
+
+/* Image Loading Overlay */
+.image-loading-overlay {
+  position: absolute;
+  top: 0;
+  left: 0;
+  right: 0;
+  bottom: 0;
+  display: flex;
+  align-items: center;
+  justify-content: center;
+  background: #f5f5f5;
+  z-index: 2;
+}
+
+.image-loading-spinner {
+  width: 30px;
+  height: 30px;
+  border: 3px solid #e0e0e0;
+  border-top: 3px solid #2e7d32;
+  border-radius: 50%;
+  animation: spin 0.8s linear infinite;
+}
+
+/* Smooth image transition */
+.product-image-container img {
+  transition: opacity 0.3s ease-in-out;
+}
+
+/* Button disabled state */
+.add-to-cart-button:disabled,
+.add-to-cart-button.disabled {
+  background-color: #ccc;
+  color: #666;
+  cursor: not-allowed;
+  opacity: 0.6;
+}
+
+.add-to-cart-button:disabled:hover,
+.add-to-cart-button.disabled:hover {
+  background-color: #ccc;
+  transform: none;
+}
+
+/* Spinner animation */
+@keyframes spin {
+  0% { transform: rotate(0deg); }
+  100% { transform: rotate(360deg); }
+}
+
+/* Skeleton loading effect for content (optional enhancement) */
+.skeleton {
+  background: linear-gradient(90deg, #f0f0f0 25%, #e0e0e0 50%, #f0f0f0 75%);
+  background-size: 200% 100%;
+  animation: loading 1.5s infinite;
+}
+
+@keyframes loading {
+  0% { background-position: 200% 0; }
+  100% { background-position: -200% 0; }
+}
+
+/* Enhanced footprint section styling */
+.footprint-section {
+  grid-column: 1 / -1; /* Span full width */
+  margin-top: 2rem;
+  padding-top: 2rem;
+  border-top: 1px solid #e0e0e0;
+}
+
+/* Responsive loading states */
+@media (max-width: 768px) {
+  .product-loading {
+    min-height: 50vh;
+    padding: 2rem 1rem;
+  }
+  
+  .product-loading h2 {
+    font-size: 1.25rem;
+  }
+  
+  .loading-spinner {
+    width: 40px;
+    height: 40px;
+  }
+}
+
+/* Loading state animations */
+.view-product-container {
+  animation: fadeIn 0.3s ease-in-out;
+}
+
+@keyframes fadeIn {
+  from { opacity: 0; transform: translateY(10px); }
+  to { opacity: 1; transform: translateY(0); }
+}
+
+/* Enhanced hover states for interactive elements */
+.back-button:hover {
+  color: #2e7d32;
+  transform: translateX(-2px);
+}
+
+.add-to-cart-button:not(:disabled):hover {
+  background-color: #1b5e20;
+  transform: translateY(-1px);
+  box-shadow: 0 4px 12px rgba(46, 125, 50, 0.3);
+}
+
+/* Loading shimmer effect for better UX */
+.loading-shimmer {
+  background: linear-gradient(90deg, 
+    rgba(255,255,255,0) 0%, 
+    rgba(255,255,255,0.6) 50%, 
+    rgba(255,255,255,0) 100%
+  );
+  background-size: 200% 100%;
+  animation: shimmer 1.5s infinite;
+}
+
+@keyframes shimmer {
+  0% { background-position: -200% 0; }
+  100% { background-position: 200% 0; }
 }