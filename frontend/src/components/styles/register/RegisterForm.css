--- conflicted
+++ resolved
@@ -1,659 +1,525 @@
-.register-form-container {
-  position: relative;
-  width: 100%;
-  height: 100vh;
-  display: flex;
-  align-items: center;
-  justify-content: center;
-<<<<<<< HEAD
-  overflow: hidden;
-=======
-  overflow-y: auto; /* Allow scrolling */
-  padding: 1rem; /* Add padding */
->>>>>>> aa0bdf6b
-}
-
-@media (min-width: 1024px) {
-  .register-form-container {
-    width: 60%;
-    max-height: 100vh;
-<<<<<<< HEAD
-=======
-    padding: 2rem;
->>>>>>> aa0bdf6b
-  }
-}
-
-.register-form-background {
-  position: absolute;
-  inset: 0;
-  background-image: url('../../../assets/images/splash.webp');
-  background-size: cover;
-  background-position: center;
-  background-repeat: no-repeat;
-}
-
-.register-form-overlay {
-  position: absolute;
-  inset: 0;
-  background-color: rgba(0, 0, 0, 0.4);
-}
-
-.register-form-content {
-  position: relative;
-  z-index: 10;
-  width: 100%;
-<<<<<<< HEAD
-  max-width: 320px;
-  padding: 1.5rem;
-  max-height: 90vh;
-  display: flex;
-  flex-direction: column;
-  justify-content: center;
-  transition: all 0.6s ease-in-out;
-  transform: translateX(0);
-  opacity: 1;
-=======
-  max-width: 400px; /* Slightly smaller */
-  padding: 2.5rem 2rem; /* Reduced padding */
-  background: rgba(255, 255, 255, 0.98);
-  backdrop-filter: blur(15px);
-  border-radius: 20px; /* Smaller radius */
-  box-shadow: 
-    0 20px 40px rgba(0, 0, 0, 0.12),
-    0 8px 32px rgba(0, 0, 0, 0.08),
-    inset 0 1px 0 rgba(255, 255, 255, 0.6);
-  border: 1px solid rgba(255, 255, 255, 0.3);
-  max-height: 95vh; /* Better fit */
-  display: flex;
-  flex-direction: column;
-  justify-content: center;
-  transform: translateY(0);
-  transition: all 0.3s ease;
-  animation: modalSlideIn 0.6s ease-out;
-  margin: auto;
-  overflow-y: auto; /* Allow internal scrolling */
-}
-
-@keyframes modalSlideIn {
-  from {
-    opacity: 0;
-    transform: translateY(20px); /* Reduced animation */
-  }
-  to {
-    opacity: 1;
-    transform: translateY(0);
-  }
->>>>>>> aa0bdf6b
-}
-
-.register-form-content.slide-out {
-  transform: translateX(-30px); /* Reduced slide distance */
-  opacity: 0;
-}
-
-.register-form-content.slide-in {
-  transform: translateX(0);
-  opacity: 1;
-}
-
-@media (max-width: 768px) {
-  .register-form-content {
-    max-width: 95%;
-    padding: 2rem 1.5rem;
-    border-radius: 16px;
-    max-height: 98vh;
-  }
-}
-
-@media (max-width: 480px) {
-  .register-form-content {
-<<<<<<< HEAD
-    max-width: 100%;
-    padding: 1.5rem;
-    max-height: 100vh;
-=======
-    max-width: 98%;
-    padding: 1.5rem 1.25rem;
-    border-radius: 12px;
-    max-height: 99vh;
->>>>>>> aa0bdf6b
-  }
-}
-
-.register-form-title {
-<<<<<<< HEAD
-  font-size: 2.75rem;
-  font-weight: bold;
-  color: white;
-  margin-bottom: 1.5rem;
-=======
-  font-size: 2rem; /* Reduced from 2.5rem */
-  font-weight: 700;
-  color: #1f2937 !important;
-  margin-bottom: 1.5rem; /* Reduced */
->>>>>>> aa0bdf6b
-  line-height: 1.1;
-  text-align: center;
-}
-
-@media (max-width: 768px) {
-  .register-form-title {
-<<<<<<< HEAD
-    font-size: 2.5rem;
-    margin-bottom: 1.5rem;
-=======
-    font-size: 1.75rem;
-    margin-bottom: 1.25rem;
-  }
-}
-
-@media (max-width: 480px) {
-  .register-form-title {
-    font-size: 1.5rem;
-    margin-bottom: 1rem;
->>>>>>> aa0bdf6b
-  }
-}
-
-.register-form {
-  display: flex;
-  flex-direction: column;
-<<<<<<< HEAD
-  gap: 1.5rem;
-}
-
-/* Floating Label Form Groups */
-.form-group {
-  position: relative;
-  display: flex;
-  flex-direction: column;
-  margin-bottom: 0.5rem;
-=======
-  gap: 1.75rem; /* Increased gap for better label spacing */
-}
-
-@media (max-width: 480px) {
-  .register-form {
-    gap: 1.5rem;
-  }
-}
-
-/* Floating Label Form Groups */
-.register-form-group {
-  display: flex;
-  flex-direction: column;
-  position: relative;
-  margin-bottom: 0.5rem; /* Increased for label space */
->>>>>>> aa0bdf6b
-}
-
-.register-form-label {
-  position: absolute;
-<<<<<<< HEAD
-  left: 0;
-  top: 0.75rem;
-  color: rgba(255, 255, 255, 0.7);
-  font-size: 1rem;
-  font-weight: 400;
-  pointer-events: none;
-  transition: all 0.3s ease;
-  transform-origin: left top;
-=======
-  left: 1.25rem;
-  top: 1rem; /* Centered in input */
-  color: #6b7280 !important;
-  font-size: 0.9rem; /* Slightly larger */
-  font-weight: 500;
-  transition: all 0.3s cubic-bezier(0.4, 0, 0.2, 1);
-  pointer-events: none;
-  background: transparent;
-  z-index: 2;
-  transform-origin: left center;
->>>>>>> aa0bdf6b
-}
-
-.register-form-input {
-  width: 100%;
-<<<<<<< HEAD
-  padding: 0.75rem 0;
-  background-color: transparent;
-  border: none;
-  border-bottom: 1px solid rgba(255, 255, 255, 0.5);
-  color: white;
-=======
-  padding: 1rem 1.25rem; /* Consistent padding */
-  background-color: #f8fafc;
-  border: 2px solid #e2e8f0;
-  border-radius: 12px;
-  color: #1f2937 !important;
->>>>>>> aa0bdf6b
-  font-size: 1rem;
-  box-sizing: border-box;
-  transition: border-bottom-color 0.3s ease;
-}
-
-@media (max-width: 480px) {
-  .register-form-input {
-    padding: 0.875rem 1rem;
-    font-size: 0.9rem;
-  }
-
-  .register-form-label {
-    left: 1rem;
-    top: 0.875rem;
-    font-size: 0.85rem;
-  }
-}
-
-.register-form-input::placeholder {
-  color: transparent;
-}
-
-<<<<<<< HEAD
-.form-input:focus {
-=======
-.register-form-input:focus::placeholder {
-  color: transparent;
-}
-
-.register-form-input:focus {
->>>>>>> aa0bdf6b
-  outline: none;
-  border-bottom-color: rgb(255, 255, 255);
-  transform: scaleX(1);
-  transform-origin: center;
-  transition: transform 0.3s ease;
-}
-
-<<<<<<< HEAD
-.form-input::after {
-  content: "";
-  position: absolute;
-  left: 0;
-  bottom: 0;
-  height: 2px;
-  width: 100%;
-  background-color: white;
-  transform: scaleX(0);
-  transform-origin: center;
-  transition: transform 0.3s ease;
-}
-
-.form-input:focus::after {
-  transform: scaleX(1);
-}
-
-/* Float label up when input is focused or has value */
-.form-input:focus + .form-label,
-.form-input:not(:placeholder-shown) + .form-label {
-  transform: translateY(-1.5rem) scale(0.85);
-  color: white;
-  font-weight: 500;
-}
-
-/* Alternative approach using :valid pseudo-class for better browser support */
-.form-input:focus ~ .form-label,
-.form-input:valid ~ .form-label {
-  transform: translateY(-1.5rem) scale(0.85);
-  color: white;
-  font-weight: 500;
-=======
-/* FIXED: Better floating label animation */
-.register-form-input:focus + .register-form-label,
-.register-form-input:not(:placeholder-shown) + .register-form-label {
-  transform: translateY(-2.75rem) translateX(-0.25rem) scale(0.8); /* More space above */
-  color: #7BB540 !important;
-  font-weight: 600;
-  background: rgba(255, 255, 255, 0.95); 
-  padding: 0.3rem 0.6rem; /* More padding */
-  border-radius: 6px;
-  box-shadow: 0 1px 3px rgba(0, 0, 0, 0.1); /* Subtle shadow */
-}
-
-@media (max-width: 480px) {
-  .register-form-input:focus + .register-form-label,
-  .register-form-input:not(:placeholder-shown) + .register-form-label {
-    transform: translateY(-2.5rem) translateX(-0.2rem) scale(0.75);
-    padding: 0.25rem 0.5rem;
-    font-size: 0.9rem;
-  }
->>>>>>> aa0bdf6b
-}
-
-.sign-up-button, .create-account-button {
-  width: 100%;
-<<<<<<< HEAD
-  background-color: rgba(255, 255, 255, 0.9);
-  color: #1f2937;
-  padding: 0.875rem 1.2rem;
-  border: none;
-  border-radius: 6px;
-  font-size: 1rem;
-  font-weight: 600;
-  cursor: pointer;
-  margin-top: 1rem;
-  transition: all 0.2s ease;
-=======
-  background: linear-gradient(135deg, #7BB540 0%, #6ba031 100%);
-  color: white;
-  padding: 1rem 1.5rem; /* Slightly reduced */
-  border: none;
-  border-radius: 12px;
-  font-size: 1rem; /* Slightly reduced */
-  font-weight: 600;
-  cursor: pointer;
-  margin-top: 1rem;
-  transition: all 0.3s cubic-bezier(0.4, 0, 0.2, 1);
-  box-shadow: 
-    0 8px 25px rgba(123, 181, 64, 0.3),
-    0 4px 12px rgba(123, 181, 64, 0.2);
-  position: relative;
-  overflow: hidden;
-  letter-spacing: 0.025em;
-}
-
-@media (max-width: 480px) {
-  .sign-up-button, .create-account-button {
-    padding: 0.875rem 1.25rem;
-    font-size: 0.9rem;
-  }
-}
-
-.sign-up-button::before, .create-account-button::before {
-  content: '';
-  position: absolute;
-  top: 0;
-  left: -100%;
-  width: 100%;
-  height: 100%;
-  background: linear-gradient(90deg, transparent, rgba(255, 255, 255, 0.2), transparent);
-  transition: left 0.5s;
-}
-
-.sign-up-button:hover::before, .create-account-button:hover::before {
-  left: 100%;
->>>>>>> aa0bdf6b
-}
-
-.sign-up-button:hover, .create-account-button:hover {
-  background-color: white;
-  transform: translateY(-1px);
-}
-
-.signin-link {
-  text-align: center;
-<<<<<<< HEAD
-  color: white;
-  font-size: 0.85rem;
-  margin-top: 1rem;
-=======
-  color: #6b7280 !important;
-  font-size: 0.9rem; /* Slightly reduced */
-  margin-top: 1.5rem; /* Reduced */
-  padding-top: 1rem; /* Reduced */
-  border-top: 1px solid #e5e7eb;
->>>>>>> aa0bdf6b
-}
-
-@media (max-width: 480px) {
-  .signin-link {
-    font-size: 0.8rem;
-    margin-top: 1.25rem;
-    padding-top: 0.75rem;
-  }
-}
-
-.signin-link-text {
-  color: white;
-  text-decoration: underline;
-  cursor: pointer;
-}
-
-.signin-link-text:hover {
-  text-decoration: none;
-}
-
-.divider {
-  display: flex;
-  align-items: center;
-  text-align: center;
-<<<<<<< HEAD
-  margin: 1rem 0;
-=======
-  margin: 1.25rem 0; /* Reduced */
-}
-
-@media (max-width: 480px) {
-  .divider {
-    margin: 1rem 0;
-  }
->>>>>>> aa0bdf6b
-}
-
-.divider::before,
-.divider::after {
-  content: '';
-  flex: 1;
-  height: 1px;
-  background-color: rgba(255, 255, 255, 0.3);
-}
-
-.divider span {
-  color: white;
-  padding: 0 1rem;
-  font-size: 0.85rem;
-  background-color: transparent;
-}
-
-.google-signup-button {
-  width: 100%;
-<<<<<<< HEAD
-  background-color: rgba(255, 255, 255, 0.6);
-  color: #374151;
-  padding: 0.875rem 1.2rem;
-  border: none;
-  border-radius: 6px;
-  font-size: 0.95rem;
-=======
-  background-color: #ffffff;
-  color: #374151 !important;
-  padding: 0.875rem 1.5rem; /* Slightly reduced */
-  border: 2px solid #e5e7eb;
-  border-radius: 12px;
-  font-size: 0.9rem; /* Slightly reduced */
->>>>>>> aa0bdf6b
-  font-weight: 500;
-  cursor: pointer;
-  display: flex;
-  align-items: center;
-  justify-content: center;
-  gap: 0.5rem;
-  transition: all 0.2s ease;
-}
-
-@media (max-width: 480px) {
-  .google-signup-button {
-    padding: 0.75rem 1.25rem;
-    font-size: 0.8rem;
-    gap: 0.5rem;
-  }
-}
-
-.google-signup-button:hover {
-  background-color: white;
-  transform: translateY(-1px);
-}
-
-.google-icon {
-<<<<<<< HEAD
-  width: 1.2rem;
-  height: 1.2rem;
-}
-
-.terms-text {
-  color: white;
-  font-size: 0.75rem;
-  text-align: center;
-  margin-top: 1rem;
-=======
-  width: 1.2rem; /* Slightly smaller */
-  height: 1.2rem;
-}
-
-@media (max-width: 480px) {
-  .google-icon {
-    width: 1rem;
-    height: 1rem;
-  }
-}
-
-.terms-text {
-  color: #6b7280 !important;
-  font-size: 0.75rem; /* Reduced */
-  text-align: center;
-  margin-top: 1.25rem; /* Reduced */
->>>>>>> aa0bdf6b
-  line-height: 1.4;
-}
-
-@media (max-width: 480px) {
-  .terms-text {
-    font-size: 0.7rem;
-    margin-top: 1rem;
-  }
-}
-
-.terms-link {
-  color: white;
-  text-decoration: underline;
-}
-
-.terms-link:hover {
-  text-decoration: none;
-<<<<<<< HEAD
-=======
-  color: #6ba031 !important;
-}
-
-.retailer-signup-link {
-  text-align: center;
-  color: #6b7280 !important;
-  font-size: 0.85rem; /* Reduced */
-  margin-top: 1.25rem; /* Reduced */
-  padding-top: 1rem; /* Reduced */
-  border-top: 1px solid #e5e7eb;
-}
-
-@media (max-width: 480px) {
-  .retailer-signup-link {
-    font-size: 0.75rem;
-    margin-top: 1rem;
-    padding-top: 0.75rem;
-  }
-}
-
-.retailer-signup-text {
-  color: #7BB540 !important;
-  text-decoration: none;
-  font-weight: 600;
-  transition: all 0.3s ease;
-  padding: 0.25rem 0.5rem;
-  border-radius: 6px;
-}
-
-.retailer-signup-text:hover {
-  color: #6ba031 !important;
-  text-decoration: underline;
-  text-underline-offset: 3px;
-  background-color: rgba(123, 181, 64, 0.05);
-}
-
-/* Additional responsive improvements */
-@media (max-height: 700px) {
-  .register-form-content {
-    padding: 1.5rem 1.75rem;
-  }
-  
-  .register-form-title {
-    font-size: 1.75rem;
-    margin-bottom: 1rem;
-  }
-  
-  .register-form {
-    gap: 1.25rem;
-  }
-  
-  .signin-link {
-    margin-top: 1rem;
-    padding-top: 0.75rem;
-  }
-  
-  .retailer-signup-link {
-    margin-top: 0.75rem;
-    padding-top: 0.75rem;
-  }
-}
-
-/* Very small mobile devices */
-@media (max-width: 320px) {
-  .register-form-content {
-    padding: 1.25rem 1rem;
-    max-width: 99%;
-  }
-  
-  .register-form-input {
-    padding: 0.75rem 0.875rem;
-    font-size: 0.85rem;
-  }
-
-  .register-form-label {
-    font-size: 0.8rem;
-  }
-  
-  .sign-up-button, .create-account-button {
-    padding: 0.75rem 1rem;
-    font-size: 0.85rem;
-  }
-  
-  .google-signup-button {
-    padding: 0.625rem 1rem;
-    font-size: 0.75rem;
-  }
-}
-
-/* Landscape mobile orientation */
-@media (max-height: 500px) and (orientation: landscape) {
-  .register-form-container {
-    padding: 0.5rem;
-    align-items: flex-start;
-    padding-top: 1rem;
-  }
-  
-  .register-form-content {
-    max-height: 95vh;
-    padding: 1.25rem 1.5rem;
-    margin-top: 0.5rem;
-    margin-bottom: 0.5rem;
-  }
-  
-  .register-form-title {
-    font-size: 1.5rem;
-    margin-bottom: 0.75rem;
-  }
-  
-  .register-form {
-    gap: 1rem;
-  }
-  
-  .signin-link {
-    margin-top: 0.75rem;
-    padding-top: 0.5rem;
-  }
-  
-  .retailer-signup-link {
-    margin-top: 0.5rem;
-    padding-top: 0.5rem;
-  }
->>>>>>> aa0bdf6b
+.register-form-container {
+  position: relative;
+  width: 100%;
+  height: 100vh;
+  display: flex;
+  align-items: center;
+  justify-content: center;
+  overflow-y: auto; /* Allow scrolling */
+  padding: 1rem; /* Add padding */
+}
+
+@media (min-width: 1024px) {
+  .register-form-container {
+    width: 60%;
+    max-height: 100vh;
+    padding: 2rem;
+  }
+}
+
+.register-form-background {
+  position: absolute;
+  inset: 0;
+  background-image: url('../../../assets/images/splash.webp');
+  background-size: cover;
+  background-position: center;
+  background-repeat: no-repeat;
+}
+
+.register-form-overlay {
+  position: absolute;
+  inset: 0;
+  background-color: rgba(0, 0, 0, 0.4);
+}
+
+.register-form-content {
+  position: relative;
+  z-index: 10;
+  width: 100%;
+  max-width: 400px; /* Slightly smaller */
+  padding: 2.5rem 2rem; /* Reduced padding */
+  background: rgba(255, 255, 255, 0.98);
+  backdrop-filter: blur(15px);
+  border-radius: 20px; /* Smaller radius */
+  box-shadow: 
+    0 20px 40px rgba(0, 0, 0, 0.12),
+    0 8px 32px rgba(0, 0, 0, 0.08),
+    inset 0 1px 0 rgba(255, 255, 255, 0.6);
+  border: 1px solid rgba(255, 255, 255, 0.3);
+  max-height: 95vh; /* Better fit */
+  display: flex;
+  flex-direction: column;
+  justify-content: center;
+  transform: translateY(0);
+  transition: all 0.3s ease;
+  animation: modalSlideIn 0.6s ease-out;
+  margin: auto;
+  overflow-y: auto; /* Allow internal scrolling */
+}
+
+@keyframes modalSlideIn {
+  from {
+    opacity: 0;
+    transform: translateY(20px); /* Reduced animation */
+  }
+  to {
+    opacity: 1;
+    transform: translateY(0);
+  }
+}
+
+.register-form-content.slide-out {
+  transform: translateX(-30px); /* Reduced slide distance */
+  opacity: 0;
+}
+
+.register-form-content.slide-in {
+  transform: translateX(0);
+  opacity: 1;
+}
+
+@media (max-width: 768px) {
+  .register-form-content {
+    max-width: 95%;
+    padding: 2rem 1.5rem;
+    border-radius: 16px;
+    max-height: 98vh;
+  }
+}
+
+@media (max-width: 480px) {
+  .register-form-content {
+    max-width: 98%;
+    padding: 1.5rem 1.25rem;
+    border-radius: 12px;
+    max-height: 99vh;
+  }
+}
+
+.register-form-title {
+  font-size: 2rem; /* Reduced from 2.5rem */
+  font-weight: 700;
+  color: #1f2937 !important;
+  margin-bottom: 1.5rem; /* Reduced */
+  line-height: 1.1;
+  text-align: center;
+}
+
+@media (max-width: 768px) {
+  .register-form-title {
+    font-size: 1.75rem;
+    margin-bottom: 1.25rem;
+  }
+}
+
+@media (max-width: 480px) {
+  .register-form-title {
+    font-size: 1.5rem;
+    margin-bottom: 1rem;
+  }
+}
+
+.register-form {
+  display: flex;
+  flex-direction: column;
+  gap: 1.75rem; /* Increased gap for better label spacing */
+}
+
+@media (max-width: 480px) {
+  .register-form {
+    gap: 1.5rem;
+  }
+}
+
+/* Floating Label Form Groups */
+.register-form-group {
+  display: flex;
+  flex-direction: column;
+  position: relative;
+  margin-bottom: 0.5rem; /* Increased for label space */
+}
+
+.register-form-label {
+  position: absolute;
+  left: 1.25rem;
+  top: 1rem; /* Centered in input */
+  color: #6b7280 !important;
+  font-size: 0.9rem; /* Slightly larger */
+  font-weight: 500;
+  transition: all 0.3s cubic-bezier(0.4, 0, 0.2, 1);
+  pointer-events: none;
+  background: transparent;
+  z-index: 2;
+  transform-origin: left center;
+}
+
+.register-form-input {
+  width: 100%;
+  padding: 1rem 1.25rem; /* Consistent padding */
+  background-color: #f8fafc;
+  border: 2px solid #e2e8f0;
+  border-radius: 12px;
+  color: #1f2937 !important;
+  font-size: 1rem;
+  box-sizing: border-box;
+  transition: all 0.3s cubic-bezier(0.4, 0, 0.2, 1);
+  position: relative;
+}
+
+@media (max-width: 480px) {
+  .register-form-input {
+    padding: 0.875rem 1rem;
+    font-size: 0.9rem;
+  }
+
+  .register-form-label {
+    left: 1rem;
+    top: 0.875rem;
+    font-size: 0.85rem;
+  }
+}
+
+.register-form-input::placeholder {
+  color: transparent;
+}
+
+.register-form-input:focus::placeholder {
+  color: transparent;
+}
+
+.register-form-input:focus {
+  outline: none;
+  border-bottom-color: rgb(255, 255, 255);
+  transform: scaleX(1);
+  transform-origin: center;
+  transition: transform 0.3s ease;
+}
+
+.form-input::after {
+  content: "";
+  position: absolute;
+  left: 0;
+  bottom: 0;
+  height: 2px;
+  width: 100%;
+  background-color: white;
+  transform: scaleX(0);
+  transform-origin: center;
+  transition: transform 0.3s ease;
+}
+
+.form-input:focus::after {
+  transform: scaleX(1);
+}
+
+/* FIXED: Better floating label animation */
+.register-form-input:focus + .register-form-label,
+.register-form-input:not(:placeholder-shown) + .register-form-label {
+  transform: translateY(-2.75rem) translateX(-0.25rem) scale(0.8); /* More space above */
+  color: #7BB540 !important;
+  font-weight: 600;
+  background: rgba(255, 255, 255, 0.95); 
+  padding: 0.3rem 0.6rem; /* More padding */
+  border-radius: 6px;
+  box-shadow: 0 1px 3px rgba(0, 0, 0, 0.1); /* Subtle shadow */
+}
+
+@media (max-width: 480px) {
+  .register-form-input:focus + .register-form-label,
+  .register-form-input:not(:placeholder-shown) + .register-form-label {
+    transform: translateY(-2.5rem) translateX(-0.2rem) scale(0.75);
+    padding: 0.25rem 0.5rem;
+    font-size: 0.9rem;
+  }
+}
+
+.sign-up-button, .create-account-button {
+  width: 100%;
+  background: linear-gradient(135deg, #7BB540 0%, #6ba031 100%);
+  color: white;
+  padding: 1rem 1.5rem; /* Slightly reduced */
+  border: none;
+  border-radius: 12px;
+  font-size: 1rem; /* Slightly reduced */
+  font-weight: 600;
+  cursor: pointer;
+  margin-top: 1rem;
+  transition: all 0.3s cubic-bezier(0.4, 0, 0.2, 1);
+  box-shadow: 
+    0 8px 25px rgba(123, 181, 64, 0.3),
+    0 4px 12px rgba(123, 181, 64, 0.2);
+  position: relative;
+  overflow: hidden;
+  letter-spacing: 0.025em;
+}
+
+@media (max-width: 480px) {
+  .sign-up-button, .create-account-button {
+    padding: 0.875rem 1.25rem;
+    font-size: 0.9rem;
+  }
+}
+
+.sign-up-button::before, .create-account-button::before {
+  content: '';
+  position: absolute;
+  top: 0;
+  left: -100%;
+  width: 100%;
+  height: 100%;
+  background: linear-gradient(90deg, transparent, rgba(255, 255, 255, 0.2), transparent);
+  transition: left 0.5s;
+}
+
+.sign-up-button:hover::before, .create-account-button:hover::before {
+  left: 100%;
+}
+
+.sign-up-button:hover, .create-account-button:hover {
+  background-color: white;
+  transform: translateY(-1px);
+}
+
+.signin-link {
+  text-align: center;
+  color: #6b7280 !important;
+  font-size: 0.9rem; /* Slightly reduced */
+  margin-top: 1.5rem; /* Reduced */
+  padding-top: 1rem; /* Reduced */
+  border-top: 1px solid #e5e7eb;
+}
+
+@media (max-width: 480px) {
+  .signin-link {
+    font-size: 0.8rem;
+    margin-top: 1.25rem;
+    padding-top: 0.75rem;
+  }
+}
+
+.signin-link-text {
+  color: white;
+  text-decoration: underline;
+  cursor: pointer;
+}
+
+.signin-link-text:hover {
+  text-decoration: none;
+}
+
+.divider {
+  display: flex;
+  align-items: center;
+  text-align: center;
+  margin: 1.25rem 0; /* Reduced */
+}
+
+@media (max-width: 480px) {
+  .divider {
+    margin: 1rem 0;
+  }
+}
+
+.divider::before,
+.divider::after {
+  content: '';
+  flex: 1;
+  height: 1px;
+  background-color: rgba(255, 255, 255, 0.3);
+}
+
+.divider span {
+  color: white;
+  padding: 0 1rem;
+  font-size: 0.85rem;
+  background-color: transparent;
+}
+
+.google-signup-button {
+  width: 100%;
+  background-color: #ffffff;
+  color: #374151 !important;
+  padding: 0.875rem 1.5rem; /* Slightly reduced */
+  border: 2px solid #e5e7eb;
+  border-radius: 12px;
+  font-size: 0.9rem; /* Slightly reduced */
+  font-weight: 500;
+  cursor: pointer;
+  display: flex;
+  align-items: center;
+  justify-content: center;
+  gap: 0.75rem;
+  transition: all 0.3s ease;
+  margin-top: 0.5rem;
+}
+
+@media (max-width: 480px) {
+  .google-signup-button {
+    padding: 0.75rem 1.25rem;
+    font-size: 0.8rem;
+    gap: 0.5rem;
+  }
+}
+
+.google-signup-button:hover {
+  background-color: white;
+  transform: translateY(-1px);
+}
+
+.google-icon {
+  width: 1.2rem; /* Slightly smaller */
+  height: 1.2rem;
+}
+
+@media (max-width: 480px) {
+  .google-icon {
+    width: 1rem;
+    height: 1rem;
+  }
+}
+
+.terms-text {
+  color: #6b7280 !important;
+  font-size: 0.75rem; /* Reduced */
+  text-align: center;
+  margin-top: 1.25rem; /* Reduced */
+  line-height: 1.4;
+}
+
+@media (max-width: 480px) {
+  .terms-text {
+    font-size: 0.7rem;
+    margin-top: 1rem;
+  }
+}
+
+.terms-link {
+  color: white;
+  text-decoration: underline;
+}
+
+.terms-link:hover {
+  text-decoration: none;
+  color: #6ba031 !important;
+}
+
+.retailer-signup-link {
+  text-align: center;
+  color: #6b7280 !important;
+  font-size: 0.85rem; /* Reduced */
+  margin-top: 1.25rem; /* Reduced */
+  padding-top: 1rem; /* Reduced */
+  border-top: 1px solid #e5e7eb;
+}
+
+@media (max-width: 480px) {
+  .retailer-signup-link {
+    font-size: 0.75rem;
+    margin-top: 1rem;
+    padding-top: 0.75rem;
+  }
+}
+
+.retailer-signup-text {
+  color: #7BB540 !important;
+  text-decoration: none;
+  font-weight: 600;
+  transition: all 0.3s ease;
+  padding: 0.25rem 0.5rem;
+  border-radius: 6px;
+}
+
+.retailer-signup-text:hover {
+  color: #6ba031 !important;
+  text-decoration: underline;
+  text-underline-offset: 3px;
+  background-color: rgba(123, 181, 64, 0.05);
+}
+
+/* Additional responsive improvements */
+@media (max-height: 700px) {
+  .register-form-content {
+    padding: 1.5rem 1.75rem;
+  }
+  
+  .register-form-title {
+    font-size: 1.75rem;
+    margin-bottom: 1rem;
+  }
+  
+  .register-form {
+    gap: 1.25rem;
+  }
+  
+  .signin-link {
+    margin-top: 1rem;
+    padding-top: 0.75rem;
+  }
+  
+  .retailer-signup-link {
+    margin-top: 0.75rem;
+    padding-top: 0.75rem;
+  }
+}
+
+/* Very small mobile devices */
+@media (max-width: 320px) {
+  .register-form-content {
+    padding: 1.25rem 1rem;
+    max-width: 99%;
+  }
+  
+  .register-form-input {
+    padding: 0.75rem 0.875rem;
+    font-size: 0.85rem;
+  }
+
+  .register-form-label {
+    font-size: 0.8rem;
+  }
+  
+  .sign-up-button, .create-account-button {
+    padding: 0.75rem 1rem;
+    font-size: 0.85rem;
+  }
+  
+  .google-signup-button {
+    padding: 0.625rem 1rem;
+    font-size: 0.75rem;
+  }
+}
+
+/* Landscape mobile orientation */
+@media (max-height: 500px) and (orientation: landscape) {
+  .register-form-container {
+    padding: 0.5rem;
+    align-items: flex-start;
+    padding-top: 1rem;
+  }
+  
+  .register-form-content {
+    max-height: 95vh;
+    padding: 1.25rem 1.5rem;
+    margin-top: 0.5rem;
+    margin-bottom: 0.5rem;
+  }
+  
+  .register-form-title {
+    font-size: 1.5rem;
+    margin-bottom: 0.75rem;
+  }
+  
+  .register-form {
+    gap: 1rem;
+  }
+  
+  .signin-link {
+    margin-top: 0.75rem;
+    padding-top: 0.5rem;
+  }
+  
+  .retailer-signup-link {
+    margin-top: 0.5rem;
+    padding-top: 0.5rem;
+  }
 }