--- conflicted
+++ resolved
@@ -1,633 +1,629 @@
-.dashboard {
-  padding: 32px;
-  background-color: #f8f9fa;
-  min-height: 100vh;
-}
-
-/* Header Section */
-.dashboard-header {
-  margin-bottom: 32px;
-}
-
-.dashboard-welcome-section {
-  display: flex;
-  flex-direction: column;
-  gap: 8px;
-}
-
-.dashboard-welcome-title {
-  font-size: 32px;
-  font-weight: 700;
-  color: #1f2937;
-  margin: 0;
-}
-
-.dashboard-welcome-subtitle {
-  font-size: 16px;
-  color: #6b7280;
-  margin: 0;
-}
-
-/* Stats Grid */
-.stats-grid {
-  display: grid;
-  grid-template-columns: repeat(auto-fit, minmax(300px, 1fr));
-  gap: 24px;
-  margin-bottom: 32px;
-}
-
-.stat-card {
-  background: white;
-  border-radius: 16px;
-  padding: 24px;
-  box-shadow: 0 1px 3px rgba(0, 0, 0, 0.1);
-  border: 1px solid #e5e7eb;
-  transition: transform 0.2s ease;
-  cursor: pointer;
-}
-
-.stat-card:hover {
-  transform: translateY(-2px);
-}
-
-.stat-card-dark {
-  background: #1f2937;
-  color: white;
-  border: 1px solid #374151;
-  box-shadow: 0 4px 6px rgba(0, 0, 0, 0.1);
-}
-
-.stat-card-header {
-  display: flex;
-  align-items: flex-start;
-  justify-content: space-between;
-  margin-bottom: 16px;
-}
-
-<<<<<<< HEAD
-.stat-icon {
-  width: 40px;
-  height: 48px;
-  background: rgba(34, 197, 94, 0.1);
-  border-radius: 8px;
-  display: flex;
-  align-items: center;
-  justify-content: center;
-  font-size: 18px;
-  flex-shrink: 0;
-}
-
-.stat-card-dark .stat-icon {
-  background: rgba(255, 255, 255, 0.2);
-}
-
-=======
->>>>>>> 4f345ef5
-.stat-info {
-  flex: 1;
-}
-
-.stat-title {
-  font-size: 16px;
-  font-weight: 600;
-  margin: 0 0 0 0;
-  color: inherit;
-}
-
-.stat-subtitle {
-  font-size: 14px;
-  color: #6b7280;
-  margin: 0;
-}
-
-.stat-card-dark .stat-subtitle {
-  color: #9ca3af;
-}
-
-.stat-arrow {
-  font-size: 20px;
-  color: #6b7280;
-  cursor: pointer;
-}
-
-.stat-card-dark .stat-arrow {
-  color: #9ca3af;
-}
-
-.stat-value {
-  font-size: 32px;
-  font-weight: 700;
-  margin: 16px 0;
-  color: inherit;
-}
-
-.stat-footer {
-  display: flex;
-  align-items: center;
-  gap: 12px;
-}
-
-.stat-percentage {
-  display: flex;
-  align-items: center;
-  gap: 4px;
-  font-size: 14px;
-  font-weight: 600;
-}
-
-.stat-percentage.up {
-  color: #22c55e;
-}
-
-.stat-percentage.down {
-  color: #ef4444;
-}
-
-.stat-change {
-  font-size: 14px;
-  color: #6b7280;
-}
-
-.stat-card-dark .stat-change {
-  color: #9ca3af;
-}
-
-/* Charts Section */
-.charts-section {
-  display: grid;
-  grid-template-columns: 2fr 1fr;
-  gap: 24px;
-}
-
-.chart-container {
-  height: 100%;
-  background: white;
-  border-radius: 16px;
-  padding: 24px;
-  box-shadow: 0 1px 3px rgba(0, 0, 0, 0.1);
-  border: 1px solid #e5e7eb;
-  overflow: hidden;
-}
-
-.chart-header {
-  display: flex;
-  justify-content: space-between;
-  align-items: center;
-  margin-bottom: 24px;
-}
-
-/* Add this new style for the icon images */
-.stat-icon-image {
-  width: 20px;
-  height: 30px;
-  object-fit: contain;
-  filter: brightness(0) saturate(100%) invert(27%) sepia(51%) saturate(2878%) hue-rotate(346deg) brightness(104%) contrast(97%);
-}
-
-.stat-card-dark .stat-icon-image {
-  filter: brightness(0) saturate(100%) invert(100%) sepia(0%) saturate(7500%) hue-rotate(109deg) brightness(111%) contrast(111%);
-}
-
-/* Ensure the categories chart has enough space */
-.categories-chart {
-  min-height: 400px;
-}
-
-.chart-title {
-  font-size: 20px;
-  font-weight: 600;
-  color: #1f2937;
-  margin: 0;
-}
-
-.chart-controls {
-  display: flex;
-  gap: 12px;
-}
-
-.dropdown-container {
-  position: relative;
-}
-
-.dropdown-btn {
-  background: #f9fafb;
-  border: 1px solid #e5e7eb;
-  border-radius: 8px;
-  padding: 8px 12px;
-  font-size: 14px;
-  color: #6b7280;
-  cursor: pointer;
-  display: flex;
-  align-items: center;
-  gap: 8px;
-  transition: background-color 0.2s;
-}
-
-.dropdown-btn:hover {
-  background: #f3f4f6;
-}
-
-.dropdown-arrow {
-  font-size: 12px;
-  transition: transform 0.2s;
-}
-
-.dropdown-btn:hover .dropdown-arrow {
-  transform: rotate(180deg);
-}
-
-.dropdown-menu {
-  position: absolute;
-  top: 100%;
-  right: 0;
-  background: white;
-  border: 1px solid #e5e7eb;
-  border-radius: 8px;
-  box-shadow: 0 4px 12px rgba(0, 0, 0, 0.15);
-  z-index: 100;
-  min-width: 150px;
-  margin-top: 4px;
-  overflow: hidden;
-}
-
-.dropdown-item {
-  padding: 10px 14px;
-  font-size: 14px;
-  color: #374151;
-  cursor: pointer;
-  transition: background-color 0.2s;
-}
-
-.dropdown-item:hover {
-  background: #f9fafb;
-}
-
-/* Chart Legend */
-.chart-legend {
-  display: flex;
-  gap: 24px;
-  margin-bottom: 16px;
-}
-
-.legend-item {
-  display: flex;
-  align-items: center;
-  gap: 8px;
-  font-size: 14px;
-  color: #6b7280;
-}
-
-.legend-dot {
-  width: 8px;
-  height: 8px;
-  border-radius: 50%;
-}
-
-.legend-dot.earnings {
-  background: #1f2937;
-}
-
-.legend-dot.costs {
-  background: #d1d5db;
-}
-
-.stats-icon {
-  width: 20px;
-}
-
-/* Chart Wrappers */
-.chart-wrapper {
-  width: 100%; /* Occupy full available width */
-  height: 400px;
-  display: flex;
-  justify-content: center;
-  overflow: hidden;
-}
-
-.line-chart{
-  width: 100%;
-  height: 300px;
-}
-
-/* Update the donut chart wrapper for better sizing */
-.donut-chart-wrapper {
-  width: 100%;
-  height: 180px;
-  display: flex;
-  justify-content: center;
-  align-items: center;
-  margin: 16px 0;
-  overflow: hidden;
-}
-
-/* Categories List */
-.categories-list {
-  display: flex;
-  flex-direction: column;
-  gap: 16px;
-  position: relative;
-  padding: 0 4px;
-}
-
-.category-item {
-  display: flex;
-  align-items: center;
-  justify-content: space-between;
-  width: 100%;
-}
-
-.category-left {
-  display: flex;
-  align-items: center;
-  gap: 12px;
-  flex: 1;
-}
-
-.category-dot {
-  width: 12px;
-  height: 12px;
-  border-radius: 2px;
-  flex-shrink: 0;
-}
-
-.category-name {
-  font-size: 14px;
-  color: #374151;
-  font-weight: 500;
-  flex: 1;
-}
-
-.category-arrow {
-  position: absolute;
-  top: 50%;
-  right: 8px;
-  transform: translateY(-50%);
-  font-size: 18px;
-  color: #6b7280;
-  cursor: pointer;
-}
-
-/* Modal Styles */
-.modal-overlay {
-  position: fixed;
-  top: 0;
-  left: 0;
-  right: 0;
-  bottom: 0;
-  background-color: rgba(0, 0, 0, 0.7);
-  backdrop-filter: blur(2px);
-  display: flex;
-  justify-content: center;
-  align-items: center;
-  z-index: 1000;
-  animation: fadeIn 0.3s ease-out;
-}
-
-@keyframes fadeIn {
-  from {
-    opacity: 0;
-  }
-  to {
-    opacity: 1;
-  }
-}
-
-.modal-content {
-  background: #334155;
-  border-radius: 20px;
-  padding: 0;
-  max-width: 500px;
-  width: 90%;
-  max-height: 80vh;
-  overflow-y: auto;
-  box-shadow: 0 25px 50px -12px rgba(0, 0, 0, 0.25);
-  animation: slideIn 0.4s cubic-bezier(0.4, 0, 0.2, 1);
-}
-
-@keyframes slideIn {
-  from {
-    opacity: 0;
-    transform: translateY(-30px) scale(0.9);
-  }
-  to {
-    opacity: 1;
-    transform: translateY(0) scale(1);
-  }
-}
-
-.admin-modal-header {
-  display: flex;
-  justify-content: space-between;
-  align-items: center;
-  padding: 32px 32px 24px 32px;
-  border-bottom: 1px solid #475569;
-}
-
-.admin-modal-title {
-  font-size: 24px;
-  font-weight: 600;
-  color: #ffffff;
-  margin: 0;
-}
-
-.modal-close {
-  background: none;
-  border: none;
-  font-size: 28px;
-  color: #cbd5e1;
-  cursor: pointer;
-  padding: 8px;
-  line-height: 1;
-  transition: all 0.2s;
-  border-radius: 6px;
-  width: 40px;
-  height: 40px;
-  display: flex;
-  align-items: center;
-  justify-content: center;
-}
-
-.modal-close:hover {
-  color: #ffffff;
-  background: rgba(255, 255, 255, 0.1);
-}
-
-.modal-body {
-  padding: 0 32px 32px 32px;
-}
-
-.modal-stats-grid {
-  display: flex;
-  flex-direction: column;
-  gap: 0;
-}
-
-.modal-stat-item {
-  display: flex;
-  justify-content: space-between;
-  align-items: center;
-  padding: 20px 0;
-  background: transparent;
-  border: none;
-  border-bottom: 1px solid #475569;
-  border-radius: 0;
-  padding-bottom: 5px;
-  margin-bottom: 5px;
-}
-
-.modal-stat-item:last-child {
-  border-bottom: none;
-}
-
-.modal-stat-label {
-  font-size: 16px;
-  color: #e2e8f0;
-  font-weight: 400;
-  text-transform: capitalize;
-}
-
-.modal-stat-value {
-  font-size: 16px;
-  color: #ffffff;
-  font-weight: 600;
-}
-
-/* Responsive Design */
-@media (max-width: 1024px) {
-  .charts-section {
-    grid-template-columns: 1fr;
-  }
-  
-  .stats-grid {
-    grid-template-columns: repeat(auto-fit, minmax(250px, 1fr));
-  }
-}
-
-@media (max-width: 768px) {
-  .dashboard {
-    padding: 16px;
-  }
-  
-  .welcome-title {
-    font-size: 24px;
-  }
-  
-  .welcome-subtitle {
-    font-size: 14px;
-  }
-  
-  .stats-grid {
-    grid-template-columns: 1fr;
-    gap: 16px;
-  }
-  
-  .stat-card {
-    padding: 20px;
-  }
-  
-  .stat-subtitle {
-    display: none; /* Hide subtitle on smaller screens */
-  }
-  
-  .stat-change {
-    display: none; /* Hide change text on smaller screens */
-  }
-  
-  .chart-header {
-    flex-direction: column;
-    align-items: flex-start;
-    gap: 16px;
-  }
-  
-  .chart-controls {
-    width: 100%;
-    justify-content: flex-end;
-  }
-  
-  .donut-chart-wrapper {
-    height: 160px;
-  }
-  
-  .modal-stats-grid {
-    grid-template-columns: 1fr;
-  }
-
-  /* Adjust modal styles for smaller screens */
-
-  .modal-content {
-    width: 95%;
-    max-width: 400px;
-  }
-  
-  .admin-modal-header {
-    padding: 24px 24px 20px 24px;
-  }
-  
-  .admin-modal-title {
-    font-size: 20px;
-  }
-  
-  .modal-body {
-    padding: 0 24px 24px 24px;
-  }
-  
-  .modal-stat-item {
-    padding: 16px 0;
-  }
-  
-  .modal-stat-label,
-  .modal-stat-value {
-    font-size: 14px;
-  }
-}
-
-@media (max-width: 480px) {
-  .stat-card {
-    padding: 16px;
-  }
-  
-  .stat-value {
-    font-size: 24px;
-  }
-  
-  .stat-percentage-text {
-    display: none; /* Hide percentage text on very small screens */
-  }
-  
-  .chart-container {
-    padding: 16px;
-  }
-  
-  .chart-title {
-    font-size: 18px;
-  }
-  
-  .dropdown-btn {
-    font-size: 12px;
-    padding: 6px 10px;
-  }
-  
-  .donut-chart-wrapper {
-    height: 140px;
-  }
-
-  /* Adjust modal stats for very small screens */
-
-  .admin-modal-header {
-    padding: 20px 20px 16px 20px;
-  }
-  
-  .admin-modal-title {
-    font-size: 18px;
-  }
-  
-  .modal-body {
-    padding: 0 20px 20px 20px;
-  }
-  
-  .modal-close {
-    font-size: 24px;
-    width: 36px;
-    height: 36px;
-  }
+.dashboard {
+  padding: 32px;
+  background-color: #f8f9fa;
+  min-height: 100vh;
+}
+
+/* Header Section */
+.dashboard-header {
+  margin-bottom: 32px;
+}
+
+.dashboard-welcome-section {
+  display: flex;
+  flex-direction: column;
+  gap: 8px;
+}
+
+.dashboard-welcome-title {
+  font-size: 32px;
+  font-weight: 700;
+  color: #1f2937;
+  margin: 0;
+}
+
+.dashboard-welcome-subtitle {
+  font-size: 16px;
+  color: #6b7280;
+  margin: 0;
+}
+
+/* Stats Grid */
+.stats-grid {
+  display: grid;
+  grid-template-columns: repeat(auto-fit, minmax(300px, 1fr));
+  gap: 24px;
+  margin-bottom: 32px;
+}
+
+.stat-card {
+  background: white;
+  border-radius: 16px;
+  padding: 24px;
+  box-shadow: 0 1px 3px rgba(0, 0, 0, 0.1);
+  border: 1px solid #e5e7eb;
+  transition: transform 0.2s ease;
+  cursor: pointer;
+}
+
+.stat-card:hover {
+  transform: translateY(-2px);
+}
+
+.stat-card-dark {
+  background: #1f2937;
+  color: white;
+  border: 1px solid #374151;
+  box-shadow: 0 4px 6px rgba(0, 0, 0, 0.1);
+}
+
+.stat-card-header {
+  display: flex;
+  align-items: flex-start;
+  justify-content: space-between;
+  margin-bottom: 16px;
+}
+
+.stat-icon {
+  width: 40px;
+  height: 48px;
+  background: rgba(34, 197, 94, 0.1);
+  border-radius: 8px;
+  display: flex;
+  align-items: center;
+  justify-content: center;
+  font-size: 18px;
+  flex-shrink: 0;
+}
+
+.stat-card-dark .stat-icon {
+  background: rgba(255, 255, 255, 0.2);
+}
+.stat-info {
+  flex: 1;
+}
+
+.stat-title {
+  font-size: 16px;
+  font-weight: 600;
+  margin: 0 0 0 0;
+  color: inherit;
+}
+
+.stat-subtitle {
+  font-size: 14px;
+  color: #6b7280;
+  margin: 0;
+}
+
+.stat-card-dark .stat-subtitle {
+  color: #9ca3af;
+}
+
+.stat-arrow {
+  font-size: 20px;
+  color: #6b7280;
+  cursor: pointer;
+}
+
+.stat-card-dark .stat-arrow {
+  color: #9ca3af;
+}
+
+.stat-value {
+  font-size: 32px;
+  font-weight: 700;
+  margin: 16px 0;
+  color: inherit;
+}
+
+.stat-footer {
+  display: flex;
+  align-items: center;
+  gap: 12px;
+}
+
+.stat-percentage {
+  display: flex;
+  align-items: center;
+  gap: 4px;
+  font-size: 14px;
+  font-weight: 600;
+}
+
+.stat-percentage.up {
+  color: #22c55e;
+}
+
+.stat-percentage.down {
+  color: #ef4444;
+}
+
+.stat-change {
+  font-size: 14px;
+  color: #6b7280;
+}
+
+.stat-card-dark .stat-change {
+  color: #9ca3af;
+}
+
+/* Charts Section */
+.charts-section {
+  display: grid;
+  grid-template-columns: 2fr 1fr;
+  gap: 24px;
+}
+
+.chart-container {
+  height: 100%;
+  background: white;
+  border-radius: 16px;
+  padding: 24px;
+  box-shadow: 0 1px 3px rgba(0, 0, 0, 0.1);
+  border: 1px solid #e5e7eb;
+  overflow: hidden;
+}
+
+.chart-header {
+  display: flex;
+  justify-content: space-between;
+  align-items: center;
+  margin-bottom: 24px;
+}
+
+/* Add this new style for the icon images */
+.stat-icon-image {
+  width: 20px;
+  height: 30px;
+  object-fit: contain;
+  filter: brightness(0) saturate(100%) invert(27%) sepia(51%) saturate(2878%) hue-rotate(346deg) brightness(104%) contrast(97%);
+}
+
+.stat-card-dark .stat-icon-image {
+  filter: brightness(0) saturate(100%) invert(100%) sepia(0%) saturate(7500%) hue-rotate(109deg) brightness(111%) contrast(111%);
+}
+
+/* Ensure the categories chart has enough space */
+.categories-chart {
+  min-height: 400px;
+}
+
+.chart-title {
+  font-size: 20px;
+  font-weight: 600;
+  color: #1f2937;
+  margin: 0;
+}
+
+.chart-controls {
+  display: flex;
+  gap: 12px;
+}
+
+.dropdown-container {
+  position: relative;
+}
+
+.dropdown-btn {
+  background: #f9fafb;
+  border: 1px solid #e5e7eb;
+  border-radius: 8px;
+  padding: 8px 12px;
+  font-size: 14px;
+  color: #6b7280;
+  cursor: pointer;
+  display: flex;
+  align-items: center;
+  gap: 8px;
+  transition: background-color 0.2s;
+}
+
+.dropdown-btn:hover {
+  background: #f3f4f6;
+}
+
+.dropdown-arrow {
+  font-size: 12px;
+  transition: transform 0.2s;
+}
+
+.dropdown-btn:hover .dropdown-arrow {
+  transform: rotate(180deg);
+}
+
+.dropdown-menu {
+  position: absolute;
+  top: 100%;
+  right: 0;
+  background: white;
+  border: 1px solid #e5e7eb;
+  border-radius: 8px;
+  box-shadow: 0 4px 12px rgba(0, 0, 0, 0.15);
+  z-index: 100;
+  min-width: 150px;
+  margin-top: 4px;
+  overflow: hidden;
+}
+
+.dropdown-item {
+  padding: 10px 14px;
+  font-size: 14px;
+  color: #374151;
+  cursor: pointer;
+  transition: background-color 0.2s;
+}
+
+.dropdown-item:hover {
+  background: #f9fafb;
+}
+
+/* Chart Legend */
+.chart-legend {
+  display: flex;
+  gap: 24px;
+  margin-bottom: 16px;
+}
+
+.legend-item {
+  display: flex;
+  align-items: center;
+  gap: 8px;
+  font-size: 14px;
+  color: #6b7280;
+}
+
+.legend-dot {
+  width: 8px;
+  height: 8px;
+  border-radius: 50%;
+}
+
+.legend-dot.earnings {
+  background: #1f2937;
+}
+
+.legend-dot.costs {
+  background: #d1d5db;
+}
+
+.stats-icon {
+  width: 20px;
+}
+
+/* Chart Wrappers */
+.chart-wrapper {
+  width: 100%; /* Occupy full available width */
+  height: 400px;
+  display: flex;
+  justify-content: center;
+  overflow: hidden;
+}
+
+.line-chart{
+  width: 100%;
+  height: 300px;
+}
+
+/* Update the donut chart wrapper for better sizing */
+.donut-chart-wrapper {
+  width: 100%;
+  height: 180px;
+  display: flex;
+  justify-content: center;
+  align-items: center;
+  margin: 16px 0;
+  overflow: hidden;
+}
+
+/* Categories List */
+.categories-list {
+  display: flex;
+  flex-direction: column;
+  gap: 16px;
+  position: relative;
+  padding: 0 4px;
+}
+
+.category-item {
+  display: flex;
+  align-items: center;
+  justify-content: space-between;
+  width: 100%;
+}
+
+.category-left {
+  display: flex;
+  align-items: center;
+  gap: 12px;
+  flex: 1;
+}
+
+.category-dot {
+  width: 12px;
+  height: 12px;
+  border-radius: 2px;
+  flex-shrink: 0;
+}
+
+.category-name {
+  font-size: 14px;
+  color: #374151;
+  font-weight: 500;
+  flex: 1;
+}
+
+.category-arrow {
+  position: absolute;
+  top: 50%;
+  right: 8px;
+  transform: translateY(-50%);
+  font-size: 18px;
+  color: #6b7280;
+  cursor: pointer;
+}
+
+/* Modal Styles */
+.modal-overlay {
+  position: fixed;
+  top: 0;
+  left: 0;
+  right: 0;
+  bottom: 0;
+  background-color: rgba(0, 0, 0, 0.7);
+  backdrop-filter: blur(2px);
+  display: flex;
+  justify-content: center;
+  align-items: center;
+  z-index: 1000;
+  animation: fadeIn 0.3s ease-out;
+}
+
+@keyframes fadeIn {
+  from {
+    opacity: 0;
+  }
+  to {
+    opacity: 1;
+  }
+}
+
+.modal-content {
+  background: #334155;
+  border-radius: 20px;
+  padding: 0;
+  max-width: 500px;
+  width: 90%;
+  max-height: 80vh;
+  overflow-y: auto;
+  box-shadow: 0 25px 50px -12px rgba(0, 0, 0, 0.25);
+  animation: slideIn 0.4s cubic-bezier(0.4, 0, 0.2, 1);
+}
+
+@keyframes slideIn {
+  from {
+    opacity: 0;
+    transform: translateY(-30px) scale(0.9);
+  }
+  to {
+    opacity: 1;
+    transform: translateY(0) scale(1);
+  }
+}
+
+.admin-modal-header {
+  display: flex;
+  justify-content: space-between;
+  align-items: center;
+  padding: 32px 32px 24px 32px;
+  border-bottom: 1px solid #475569;
+}
+
+.admin-modal-title {
+  font-size: 24px;
+  font-weight: 600;
+  color: #ffffff;
+  margin: 0;
+}
+
+.modal-close {
+  background: none;
+  border: none;
+  font-size: 28px;
+  color: #cbd5e1;
+  cursor: pointer;
+  padding: 8px;
+  line-height: 1;
+  transition: all 0.2s;
+  border-radius: 6px;
+  width: 40px;
+  height: 40px;
+  display: flex;
+  align-items: center;
+  justify-content: center;
+}
+
+.modal-close:hover {
+  color: #ffffff;
+  background: rgba(255, 255, 255, 0.1);
+}
+
+.modal-body {
+  padding: 0 32px 32px 32px;
+}
+
+.modal-stats-grid {
+  display: flex;
+  flex-direction: column;
+  gap: 0;
+}
+
+.modal-stat-item {
+  display: flex;
+  justify-content: space-between;
+  align-items: center;
+  padding: 20px 0;
+  background: transparent;
+  border: none;
+  border-bottom: 1px solid #475569;
+  border-radius: 0;
+  padding-bottom: 5px;
+  margin-bottom: 5px;
+}
+
+.modal-stat-item:last-child {
+  border-bottom: none;
+}
+
+.modal-stat-label {
+  font-size: 16px;
+  color: #e2e8f0;
+  font-weight: 400;
+  text-transform: capitalize;
+}
+
+.modal-stat-value {
+  font-size: 16px;
+  color: #ffffff;
+  font-weight: 600;
+}
+
+/* Responsive Design */
+@media (max-width: 1024px) {
+  .charts-section {
+    grid-template-columns: 1fr;
+  }
+  
+  .stats-grid {
+    grid-template-columns: repeat(auto-fit, minmax(250px, 1fr));
+  }
+}
+
+@media (max-width: 768px) {
+  .dashboard {
+    padding: 16px;
+  }
+  
+  .welcome-title {
+    font-size: 24px;
+  }
+  
+  .welcome-subtitle {
+    font-size: 14px;
+  }
+  
+  .stats-grid {
+    grid-template-columns: 1fr;
+    gap: 16px;
+  }
+  
+  .stat-card {
+    padding: 20px;
+  }
+  
+  .stat-subtitle {
+    display: none; /* Hide subtitle on smaller screens */
+  }
+  
+  .stat-change {
+    display: none; /* Hide change text on smaller screens */
+  }
+  
+  .chart-header {
+    flex-direction: column;
+    align-items: flex-start;
+    gap: 16px;
+  }
+  
+  .chart-controls {
+    width: 100%;
+    justify-content: flex-end;
+  }
+  
+  .donut-chart-wrapper {
+    height: 160px;
+  }
+  
+  .modal-stats-grid {
+    grid-template-columns: 1fr;
+  }
+
+  /* Adjust modal styles for smaller screens */
+
+  .modal-content {
+    width: 95%;
+    max-width: 400px;
+  }
+  
+  .admin-modal-header {
+    padding: 24px 24px 20px 24px;
+  }
+  
+  .admin-modal-title {
+    font-size: 20px;
+  }
+  
+  .modal-body {
+    padding: 0 24px 24px 24px;
+  }
+  
+  .modal-stat-item {
+    padding: 16px 0;
+  }
+  
+  .modal-stat-label,
+  .modal-stat-value {
+    font-size: 14px;
+  }
+}
+
+@media (max-width: 480px) {
+  .stat-card {
+    padding: 16px;
+  }
+  
+  .stat-value {
+    font-size: 24px;
+  }
+  
+  .stat-percentage-text {
+    display: none; /* Hide percentage text on very small screens */
+  }
+  
+  .chart-container {
+    padding: 16px;
+  }
+  
+  .chart-title {
+    font-size: 18px;
+  }
+  
+  .dropdown-btn {
+    font-size: 12px;
+    padding: 6px 10px;
+  }
+  
+  .donut-chart-wrapper {
+    height: 140px;
+  }
+
+  /* Adjust modal stats for very small screens */
+
+  .admin-modal-header {
+    padding: 20px 20px 16px 20px;
+  }
+  
+  .admin-modal-title {
+    font-size: 18px;
+  }
+  
+  .modal-body {
+    padding: 0 20px 20px 20px;
+  }
+  
+  .modal-close {
+    font-size: 24px;
+    width: 36px;
+    height: 36px;
+  }
 }