<<<<<<< HEAD
import React, { useState, useEffect } from 'react';
import { smartService } from '../../services/smartService';
import WhyRecommendedModal from './WhyRecommendedModal';
import UnifiedLoading from './UnifiedLoading'
import '../styles/smart/smart.css';

const tierFromScore = (s) => (s >= 85 ? 'PREMIUM' : s >= 60 ? 'GOOD' : 'BASIC');
const tierClass = (s) => (s >= 85 ? 'tier-premium' : s >= 60 ? 'tier-good' : 'tier-basic');

export default function RecommendationsStrip({ products = [], userId = null, useMockData = false, useApiRecommendations = true }) {
  console.log('RecommendationsStrip render with props:', { products, userId, useMockData, useApiRecommendations });
  
  const [recommendations, setRecommendations] = useState([]);
  const [loading, setLoading] = useState(true);
  const [error, setError] = useState(null);

  const [hasLoaded, setHasLoaded] = useState(false);
  
  // Check if user is actually logged in (not using demo user ID)
  const isUserLoggedIn = userId && userId !== 'demo-user-123' && localStorage.getItem('userData');
  
  // Modal state
  const [modalOpen, setModalOpen] = useState(false);
  const [modalExplanation, setModalExplanation] = useState('');
  const [modalProductName, setModalProductName] = useState('');
  const [modalLoading, setModalLoading] = useState(false);

  // Simple useEffect that only runs once or when userId changes
  useEffect(() => {
    let isMounted = true;
    
    const loadData = async () => {
      if (!isMounted || hasLoaded) return;
      
      // Don't load recommendations for non-logged-in users
      if (!isUserLoggedIn) {
        if (isMounted) {
          setLoading(false);
          setHasLoaded(true);
        }
        return;
      }
      
      console.log('Loading recommendations...');
      setLoading(true);
      setError(null);
      
      try {
        if (useApiRecommendations && userId) {
          console.log('Fetching API recommendations for user:', userId);
          const result = await smartService.getRecommendations(userId, 6);
          
          if (isMounted) {
            if (Array.isArray(result) && result.length > 0) {
              console.log('Setting recommendations:', result.length, 'products received');
              setRecommendations(result);
            } else {
              console.log('No recommendations received');
              setRecommendations([]);
            }
            setHasLoaded(true);
          }
        } else if (products && products.length > 0) {
          console.log('Using provided products:', products);
          if (isMounted) {
            setRecommendations(products);
            setHasLoaded(true);
          }
        } else {
          console.log('No data source available');
          if (isMounted) {
            setRecommendations([]);
            setHasLoaded(true);
          }
        }
      } catch (err) {
        console.error('Error loading recommendations:', err);
        if (isMounted) {
          setError('Failed to load recommendations');
          setRecommendations([]);
          setHasLoaded(true);
        }
      } finally {
        if (isMounted) {
          setLoading(false);
        }
      }
    };

    loadData();
    
    return () => {
      isMounted = false;
    };
  }, [userId, useApiRecommendations, isUserLoggedIn]); // Include login state

  console.log('Component state:', { loading, error, recommendations: recommendations?.length, modalOpen, isUserLoggedIn });

  // Show sign-in message for non-logged-in users
  if (!isUserLoggedIn) {
    console.log('Rendering sign-in message for non-logged-in user');
    return (
      <section className="smart-recs">
        <div className="smart-recs-header">
          <h3>🌱 Recommended for You</h3>
          <span className="smart-ai-badge">Powered by AI</span>
        </div>
        <div className="smart-signin-message">
          <div className="smart-signin-content">
            <div className="smart-signin-icon">🔐</div>
            <h4>Sign in to get personalized recommendations</h4>
            <p>Get AI-powered product recommendations tailored to your sustainability preferences and shopping history.</p>
            <div className="smart-signin-actions">
              <button 
                className="smart-signin-btn smart-signin-btn-primary"
                onClick={() => window.location.href = '/Login'}
              >
                Sign In
              </button>
              <button 
                className="smart-signin-btn smart-signin-btn-secondary"
                onClick={() => window.location.href = '/Register'}
              >
                Create Account
              </button>
            </div>
          </div>
        </div>
      </section>
    );
  }

  if (loading) {
    console.log('Rendering loading state');
    return (
      <section className="smart-recs">
        <div className="smart-recs-header">
          <h3>🌱 Recommended for You</h3>
          <span className="smart-ai-badge">Powered by AI</span>
        </div>
        
        {/* AI Loading Animation */}
        <div className="smart-ai-loading">
          <div className="smart-ai-loading-content">
            <div className="smart-ai-spinner">
              <div className="smart-ai-spinner-ring"></div>
              <div className="smart-ai-spinner-ring"></div>
              <div className="smart-ai-spinner-ring"></div>
            </div>
            <div className="smart-ai-loading-text">
              <span className="smart-ai-loading-main">Generating your AI Powered Recommendations</span>
              <div className="smart-ai-loading-dots">
                <span>.</span>
                <span>.</span>
                <span>.</span>
              </div>
            </div>
          </div>
        </div>
        
        {/* Skeleton cards for preview */}
        <div className="smart-recs-grid smart-recs-grid-loading">
          {[...Array(6)].map((_, i) => (
            <div key={i} className="smart-recs-card smart-recs-card-skeleton">
              <div className="skeleton skeleton-image" style={{ aspectRatio: '4/3' }}></div>
              <div className="smart-recs-info">
                <div className="skeleton skeleton-badge" style={{ width: '60px', height: '1.2rem' }}></div>
                <div className="skeleton skeleton-title" style={{ width: '100%', height: '1rem' }}></div>
                <div style={{ display: 'flex', justifyContent: 'space-between' }}>
                  <div className="skeleton skeleton-price" style={{ width: '50px', height: '1rem' }}></div>
                  <div className="skeleton skeleton-reason" style={{ width: '80px', height: '1rem' }}></div>
                </div>
              </div>
            </div>
          ))}
        </div>
      </section>
    );
  }

  // if (loading) {
  //   console.log('Rendering unified loading state');
  //   return (
  //     <section className="smart-recs">
  //       <div className="smart-recs-header">
  //         <h3>🌱 Recommended for You</h3>
  //         <span className="smart-ai-badge">Powered by AI</span>
  //       </div>
        
  //       <UnifiedLoading type="recommendations" />
  //     </section>
  //   );
  // }

  // if (error) {
  //   console.log('Rendering error state:', error);
  //   return (
  //     <section className="smart-recs">
  //       <div className="smart-error" style={{ padding: '2rem', textAlign: 'center' }}>
  //         <p>Unable to load recommendations: {error}</p>
  //         <button 
  //           className="smart-btn" 
  //           onClick={() => window.location.reload()}
  //         >
  //           Refresh Page
  //         </button>
  //       </div>
  //     </section>
  //   );
  // }

  if (error) {
    console.log('Rendering error state:', error);
    return (
      <section className="smart-recs">
        <div className="smart-error" style={{ padding: '2rem', textAlign: 'center' }}>
          <p>Unable to load recommendations: {error}</p>
          <button 
            className="smart-btn" 
            onClick={() => {
              setHasLoaded(false); // Reset loaded state
              setError(null);
              setLoading(true);
              window.location.reload();
            }}
          >
            Try Again
          </button>
        </div>
      </section>
    );
  }

  if (!Array.isArray(recommendations) || recommendations.length === 0) {
    console.log('Rendering empty state');
    return (
      <section className="smart-recs">
        <div className="smart-recs-header">
          <h3>🌱 Recommended for You</h3>
          <span className="smart-ai-badge">Powered by AI</span>
        </div>
        <div className="smart-recs-grid">
          <div style={{ textAlign: 'center', padding: '2rem', color: '#666', gridColumn: '1 / -1' }}>
            <p>No personalized recommendations available right now.</p>
            <p style={{ fontSize: '0.9em', marginTop: '0.5rem' }}>
              Browse our products to help us learn your preferences!
            </p>
          </div>
        </div>
      </section>
    );
  }
  
  console.log('Rendering recommendations:', recommendations.length);
  
  const top = recommendations.slice(0, 6);

  const handleWhyRecommended = async (productId, productName, event) => {
    // Prevent card click when clicking question mark
    event.stopPropagation();
    
    setModalProductName(productName);
    setModalOpen(true);
    setModalLoading(true);
    setModalExplanation('');
    
    try {
      const fallbackUserId = userId || 'e1ca2b93-314f-4a71-b6fb-3bb430157b1f';
      console.log('Getting explanation for product:', productId, 'user:', fallbackUserId);
      
      const result = await smartService.whyRecommended(productId, fallbackUserId);
      setModalExplanation(result.analysis?.answer || 'This product was recommended based on your preferences and sustainability profile.');
    } catch (error) {
      console.error('Error getting recommendation explanation:', error);
      setModalExplanation('Unable to get explanation at this time. This product was recommended based on your preferences and sustainability profile.');
    } finally {
      setModalLoading(false);
    }
  };

  const closeModal = () => {
    setModalOpen(false);
    setModalExplanation('');
    setModalProductName('');
    setModalLoading(false);
  };

  return (
    <>
      {modalOpen && (
        <WhyRecommendedModal 
          isOpen={modalOpen}
          onClose={closeModal}
          explanation={modalExplanation}
          productName={modalProductName}
          isLoading={modalLoading}
        />
      )}
      
      <section className="smart-recs">
      <div className="smart-recs-header">
        <h3>🌱 Recommended for You</h3>
        <span className="smart-ai-badge">Powered by AI</span>
      </div>

      <div className="smart-recs-grid">
        {top.map((p) => {
          const score = typeof p.sustainability_rating === 'number' ? Math.round(p.sustainability_rating) : null;
          const price = Number(p.price || 0);
          const tier = score !== null ? tierFromScore(score) : 'BASIC';
          
          return (
            <div key={p.id} className="smart-recs-card" onClick={() => (window.location.href = `/Product/${p.id}`)}>
              <div className="smart-recs-image">
                <img 
                  src={p.image_url || p.images?.[0] || '/fallback-image.jpg'} 
                  alt={p.name}
                  onError={(e) => {
                    e.target.src = '/fallback-image.jpg';
                  }}
                />
                
                {/* Why Recommended Question Mark */}
                <button 
                  className="why-recommended-btn"
                  onClick={(e) => handleWhyRecommended(p.id, p.name, e)}
                  title="Why was this recommended?"
                  aria-label="Why was this recommended?"
                >
                  ?
                </button>
                
                {score !== null && (
                  <div className="smart-score-pill">
                    <span className="smart-score-number">{score}</span>
                    <span className="smart-score-unit">/100</span>
                  </div>
                )}
              </div>
              <div className="smart-recs-info">
                <div className={`smart-tier-badge ${tierClass(score ?? 0)}`}>
                  {tier === 'PREMIUM' ? '🔥 PREMIUM' : tier === 'GOOD' ? '✨ GOOD' : '⚠ BASIC'}
                </div>
                <h4 className="smart-recs-name" title={p.name}>{p.name}</h4>
                <div className="smart-recs-meta">
                  <span className="smart-recs-price">
                    {price.toLocaleString('en-ZA', { style: 'currency', currency: 'ZAR' })}
                  </span>
                  <span className="smart-recs-reason">
                    {score !== null ? 'Low carbon footprint' : 'Eco-friendly pick'}
                  </span>
                </div>
              </div>
            </div>
          );
        })}
      </div>
    </section>
    </>
  );
=======
import React, { useState, useEffect } from 'react';
import { smartService } from '../../services/smartService';
import WhyRecommendedModal from './WhyRecommendedModal';
import UnifiedLoading from './UnifiedLoading'
import '../styles/smart/smart.css';

const tierFromScore = (s) => (s >= 85 ? 'PREMIUM' : s >= 60 ? 'GOOD' : 'BASIC');
const tierClass = (s) => (s >= 85 ? 'tier-premium' : s >= 60 ? 'tier-good' : 'tier-basic');

export default function RecommendationsStrip({ products = [], userId = null, useMockData = false, useApiRecommendations = true }) {
  console.log('RecommendationsStrip render with props:', { products, userId, useMockData, useApiRecommendations });
  
  const [recommendations, setRecommendations] = useState([]);
  const [loading, setLoading] = useState(true);
  const [error, setError] = useState(null);

  const [hasLoaded, setHasLoaded] = useState(false);
  
  // Check if user is actually logged in (not using demo user ID)
  const isUserLoggedIn = userId && userId !== 'demo-user-123' && localStorage.getItem('userData');
  
  // Modal state
  const [modalOpen, setModalOpen] = useState(false);
  const [modalExplanation, setModalExplanation] = useState('');
  const [modalProductName, setModalProductName] = useState('');
  const [modalLoading, setModalLoading] = useState(false);

  // Simple useEffect that only runs once or when userId changes
  useEffect(() => {
    let isMounted = true;
    
    const loadData = async () => {
      if (!isMounted || hasLoaded) return;
      
      // Don't load recommendations for non-logged-in users
      if (!isUserLoggedIn) {
        if (isMounted) {
          setLoading(false);
          setHasLoaded(true);
        }
        return;
      }
      
      console.log('Loading recommendations...');
      setLoading(true);
      setError(null);
      
      try {
        if (useApiRecommendations && userId) {
          console.log('Fetching API recommendations for user:', userId);
          const result = await smartService.getRecommendations(userId, 6);
          
          if (isMounted) {
            if (Array.isArray(result) && result.length > 0) {
              console.log('Setting recommendations:', result.length, 'products received');
              setRecommendations(result);
            } else {
              console.log('No recommendations received');
              setRecommendations([]);
            }
            setHasLoaded(true);
          }
        } else if (products && products.length > 0) {
          console.log('Using provided products:', products);
          if (isMounted) {
            setRecommendations(products);
            setHasLoaded(true);
          }
        } else {
          console.log('No data source available');
          if (isMounted) {
            setRecommendations([]);
            setHasLoaded(true);
          }
        }
      } catch (err) {
        console.error('Error loading recommendations:', err);
        if (isMounted) {
          setError('Failed to load recommendations');
          setRecommendations([]);
          setHasLoaded(true);
        }
      } finally {
        if (isMounted) {
          setLoading(false);
        }
      }
    };

    loadData();
    
    return () => {
      isMounted = false;
    };
  }, [userId, useApiRecommendations, isUserLoggedIn]); // Include login state

  console.log('Component state:', { loading, error, recommendations: recommendations?.length, modalOpen, isUserLoggedIn });

  // Show sign-in message for non-logged-in users
  if (!isUserLoggedIn) {
    console.log('Rendering sign-in message for non-logged-in user');
    return (
      <section className="smart-recs">
        <div className="smart-recs-header">
          <h3>🌱 Recommended for You</h3>
          <span className="smart-ai-badge">Powered by AI</span>
        </div>
        <div className="smart-signin-message">
          <div className="smart-signin-content">
            {/* <div className="smart-signin-icon">🔐</div> */}
            <h4>Sign in to get personalized recommendations</h4>
            <p>Get AI-powered product recommendations tailored to your sustainability preferences and shopping history.</p>
            <div className="smart-signin-actions">
              <button 
                className="smart-signin-btn smart-signin-btn-primary"
                onClick={() => window.location.href = '/Login'}
              >
                Sign In
              </button>
              <button 
                className="smart-signin-btn smart-signin-btn-secondary"
                onClick={() => window.location.href = '/Register'}
              >
                Create Account
              </button>
            </div>
          </div>
        </div>
      </section>
    );
  }

  if (loading) {
    console.log('Rendering loading state');
    return (
      <section className="smart-recs">
        <div className="smart-recs-header">
          <h3>🌱 Recommended for You</h3>
          <span className="smart-ai-badge">Powered by AI</span>
        </div>
        
        {/* AI Loading Animation */}
        <div className="smart-ai-loading">
          <div className="smart-ai-loading-content">
            <div className="smart-ai-spinner">
              <div className="smart-ai-spinner-ring"></div>
              <div className="smart-ai-spinner-ring"></div>
              <div className="smart-ai-spinner-ring"></div>
            </div>
            <div className="smart-ai-loading-text">
              <span className="smart-ai-loading-main">Generating your AI Powered Recommendations</span>
              <div className="smart-ai-loading-dots">
                <span>.</span>
                <span>.</span>
                <span>.</span>
              </div>
            </div>
          </div>
        </div>
        
        {/* Skeleton cards for preview */}
        <div className="smart-recs-grid smart-recs-grid-loading">
          {[...Array(6)].map((_, i) => (
            <div key={i} className="smart-recs-card smart-recs-card-skeleton">
              <div className="skeleton skeleton-image" style={{ aspectRatio: '4/3' }}></div>
              <div className="smart-recs-info">
                <div className="skeleton skeleton-badge" style={{ width: '60px', height: '1.2rem' }}></div>
                <div className="skeleton skeleton-title" style={{ width: '100%', height: '1rem' }}></div>
                <div style={{ display: 'flex', justifyContent: 'space-between' }}>
                  <div className="skeleton skeleton-price" style={{ width: '50px', height: '1rem' }}></div>
                  <div className="skeleton skeleton-reason" style={{ width: '80px', height: '1rem' }}></div>
                </div>
              </div>
            </div>
          ))}
        </div>
      </section>
    );
  }

  // if (loading) {
  //   console.log('Rendering unified loading state');
  //   return (
  //     <section className="smart-recs">
  //       <div className="smart-recs-header">
  //         <h3>🌱 Recommended for You</h3>
  //         <span className="smart-ai-badge">Powered by AI</span>
  //       </div>
        
  //       <UnifiedLoading type="recommendations" />
  //     </section>
  //   );
  // }

  // if (error) {
  //   console.log('Rendering error state:', error);
  //   return (
  //     <section className="smart-recs">
  //       <div className="smart-error" style={{ padding: '2rem', textAlign: 'center' }}>
  //         <p>Unable to load recommendations: {error}</p>
  //         <button 
  //           className="smart-btn" 
  //           onClick={() => window.location.reload()}
  //         >
  //           Refresh Page
  //         </button>
  //       </div>
  //     </section>
  //   );
  // }

  if (error) {
    console.log('Rendering error state:', error);
    return (
      <section className="smart-recs">
        <div className="smart-error" style={{ padding: '2rem', textAlign: 'center' }}>
          <p>Unable to load recommendations: {error}</p>
          <button 
            className="smart-btn" 
            onClick={() => {
              setHasLoaded(false); // Reset loaded state
              setError(null);
              setLoading(true);
              window.location.reload();
            }}
          >
            Try Again
          </button>
        </div>
      </section>
    );
  }

  if (!Array.isArray(recommendations) || recommendations.length === 0) {
    console.log('Rendering empty state');
    return (
      <section className="smart-recs">
        <div className="smart-recs-header">
          <h3>🌱 Recommended for You</h3>
          <span className="smart-ai-badge">Powered by AI</span>
        </div>
        <div className="smart-recs-grid">
          <div style={{ textAlign: 'center', padding: '2rem', color: '#666', gridColumn: '1 / -1' }}>
            <p>No personalized recommendations available right now.</p>
            <p style={{ fontSize: '0.9em', marginTop: '0.5rem' }}>
              Browse our products to help us learn your preferences!
            </p>
          </div>
        </div>
      </section>
    );
  }
  
  console.log('Rendering recommendations:', recommendations.length);
  
  const top = recommendations.slice(0, 6);

  const handleWhyRecommended = async (productId, productName, event) => {
    // Prevent card click when clicking question mark
    event.stopPropagation();
    
    setModalProductName(productName);
    setModalOpen(true);
    setModalLoading(true);
    setModalExplanation('');
    
    try {
      const fallbackUserId = userId || 'e1ca2b93-314f-4a71-b6fb-3bb430157b1f';
      console.log('Getting explanation for product:', productId, 'user:', fallbackUserId);
      
      const result = await smartService.whyRecommended(productId, fallbackUserId);
      setModalExplanation(result.analysis?.answer || 'This product was recommended based on your preferences and sustainability profile.');
    } catch (error) {
      console.error('Error getting recommendation explanation:', error);
      setModalExplanation('Unable to get explanation at this time. This product was recommended based on your preferences and sustainability profile.');
    } finally {
      setModalLoading(false);
    }
  };

  const closeModal = () => {
    setModalOpen(false);
    setModalExplanation('');
    setModalProductName('');
    setModalLoading(false);
  };

  return (
    <>
      {modalOpen && (
        <WhyRecommendedModal 
          isOpen={modalOpen}
          onClose={closeModal}
          explanation={modalExplanation}
          productName={modalProductName}
          isLoading={modalLoading}
        />
      )}
      
      <section className="smart-recs">
      <div className="smart-recs-header">
        <h3>🌱 Recommended for You</h3>
        <span className="smart-ai-badge">Powered by AI</span>
      </div>

      <div className="smart-recs-grid">
        {top.map((p) => {
          const score = typeof p.sustainability_rating === 'number' ? Math.round(p.sustainability_rating) : null;
          const price = Number(p.price || 0);
          const tier = score !== null ? tierFromScore(score) : 'BASIC';
          
          return (
            <div key={p.id} className="smart-recs-card" onClick={() => (window.location.href = `/Product/${p.id}`)}>
              <div className="smart-recs-image">
                <img 
                  src={p.image_url || p.images?.[0] || '/fallback-image.jpg'} 
                  alt={p.name}
                  onError={(e) => {
                    e.target.src = '/fallback-image.jpg';
                  }}
                />
                
                {/* Why Recommended Question Mark */}
                <button 
                  className="why-recommended-btn"
                  onClick={(e) => handleWhyRecommended(p.id, p.name, e)}
                  title="Why was this recommended?"
                  aria-label="Why was this recommended?"
                >
                  ?
                </button>
                
                {score !== null && (
                  <div className="smart-score-pill">
                    <span className="smart-score-number">{score}</span>
                    <span className="smart-score-unit">/100</span>
                  </div>
                )}
              </div>
              <div className="smart-recs-info">
                <div className={`smart-tier-badge ${tierClass(score ?? 0)}`}>
                  {tier === 'PREMIUM' ? 'PREMIUM' : tier === 'GOOD' ? 'GOOD' : 'BASIC'}
                </div>
                <h4 className="smart-recs-name" title={p.name}>{p.name}</h4>
                <div className="smart-recs-meta">
                  <span className="smart-recs-price">
                    {price.toLocaleString('en-ZA', { style: 'currency', currency: 'ZAR' })}
                  </span>
                  <span className="smart-recs-reason">
                    {score !== null ? 'Low carbon footprint' : 'Eco-friendly pick'}
                  </span>
                </div>
              </div>
            </div>
          );
        })}
      </div>
    </section>
    </>
  );
>>>>>>> d521e4a5
}<|MERGE_RESOLUTION|>--- conflicted
+++ resolved
@@ -1,365 +1,3 @@
-<<<<<<< HEAD
-import React, { useState, useEffect } from 'react';
-import { smartService } from '../../services/smartService';
-import WhyRecommendedModal from './WhyRecommendedModal';
-import UnifiedLoading from './UnifiedLoading'
-import '../styles/smart/smart.css';
-
-const tierFromScore = (s) => (s >= 85 ? 'PREMIUM' : s >= 60 ? 'GOOD' : 'BASIC');
-const tierClass = (s) => (s >= 85 ? 'tier-premium' : s >= 60 ? 'tier-good' : 'tier-basic');
-
-export default function RecommendationsStrip({ products = [], userId = null, useMockData = false, useApiRecommendations = true }) {
-  console.log('RecommendationsStrip render with props:', { products, userId, useMockData, useApiRecommendations });
-  
-  const [recommendations, setRecommendations] = useState([]);
-  const [loading, setLoading] = useState(true);
-  const [error, setError] = useState(null);
-
-  const [hasLoaded, setHasLoaded] = useState(false);
-  
-  // Check if user is actually logged in (not using demo user ID)
-  const isUserLoggedIn = userId && userId !== 'demo-user-123' && localStorage.getItem('userData');
-  
-  // Modal state
-  const [modalOpen, setModalOpen] = useState(false);
-  const [modalExplanation, setModalExplanation] = useState('');
-  const [modalProductName, setModalProductName] = useState('');
-  const [modalLoading, setModalLoading] = useState(false);
-
-  // Simple useEffect that only runs once or when userId changes
-  useEffect(() => {
-    let isMounted = true;
-    
-    const loadData = async () => {
-      if (!isMounted || hasLoaded) return;
-      
-      // Don't load recommendations for non-logged-in users
-      if (!isUserLoggedIn) {
-        if (isMounted) {
-          setLoading(false);
-          setHasLoaded(true);
-        }
-        return;
-      }
-      
-      console.log('Loading recommendations...');
-      setLoading(true);
-      setError(null);
-      
-      try {
-        if (useApiRecommendations && userId) {
-          console.log('Fetching API recommendations for user:', userId);
-          const result = await smartService.getRecommendations(userId, 6);
-          
-          if (isMounted) {
-            if (Array.isArray(result) && result.length > 0) {
-              console.log('Setting recommendations:', result.length, 'products received');
-              setRecommendations(result);
-            } else {
-              console.log('No recommendations received');
-              setRecommendations([]);
-            }
-            setHasLoaded(true);
-          }
-        } else if (products && products.length > 0) {
-          console.log('Using provided products:', products);
-          if (isMounted) {
-            setRecommendations(products);
-            setHasLoaded(true);
-          }
-        } else {
-          console.log('No data source available');
-          if (isMounted) {
-            setRecommendations([]);
-            setHasLoaded(true);
-          }
-        }
-      } catch (err) {
-        console.error('Error loading recommendations:', err);
-        if (isMounted) {
-          setError('Failed to load recommendations');
-          setRecommendations([]);
-          setHasLoaded(true);
-        }
-      } finally {
-        if (isMounted) {
-          setLoading(false);
-        }
-      }
-    };
-
-    loadData();
-    
-    return () => {
-      isMounted = false;
-    };
-  }, [userId, useApiRecommendations, isUserLoggedIn]); // Include login state
-
-  console.log('Component state:', { loading, error, recommendations: recommendations?.length, modalOpen, isUserLoggedIn });
-
-  // Show sign-in message for non-logged-in users
-  if (!isUserLoggedIn) {
-    console.log('Rendering sign-in message for non-logged-in user');
-    return (
-      <section className="smart-recs">
-        <div className="smart-recs-header">
-          <h3>🌱 Recommended for You</h3>
-          <span className="smart-ai-badge">Powered by AI</span>
-        </div>
-        <div className="smart-signin-message">
-          <div className="smart-signin-content">
-            <div className="smart-signin-icon">🔐</div>
-            <h4>Sign in to get personalized recommendations</h4>
-            <p>Get AI-powered product recommendations tailored to your sustainability preferences and shopping history.</p>
-            <div className="smart-signin-actions">
-              <button 
-                className="smart-signin-btn smart-signin-btn-primary"
-                onClick={() => window.location.href = '/Login'}
-              >
-                Sign In
-              </button>
-              <button 
-                className="smart-signin-btn smart-signin-btn-secondary"
-                onClick={() => window.location.href = '/Register'}
-              >
-                Create Account
-              </button>
-            </div>
-          </div>
-        </div>
-      </section>
-    );
-  }
-
-  if (loading) {
-    console.log('Rendering loading state');
-    return (
-      <section className="smart-recs">
-        <div className="smart-recs-header">
-          <h3>🌱 Recommended for You</h3>
-          <span className="smart-ai-badge">Powered by AI</span>
-        </div>
-        
-        {/* AI Loading Animation */}
-        <div className="smart-ai-loading">
-          <div className="smart-ai-loading-content">
-            <div className="smart-ai-spinner">
-              <div className="smart-ai-spinner-ring"></div>
-              <div className="smart-ai-spinner-ring"></div>
-              <div className="smart-ai-spinner-ring"></div>
-            </div>
-            <div className="smart-ai-loading-text">
-              <span className="smart-ai-loading-main">Generating your AI Powered Recommendations</span>
-              <div className="smart-ai-loading-dots">
-                <span>.</span>
-                <span>.</span>
-                <span>.</span>
-              </div>
-            </div>
-          </div>
-        </div>
-        
-        {/* Skeleton cards for preview */}
-        <div className="smart-recs-grid smart-recs-grid-loading">
-          {[...Array(6)].map((_, i) => (
-            <div key={i} className="smart-recs-card smart-recs-card-skeleton">
-              <div className="skeleton skeleton-image" style={{ aspectRatio: '4/3' }}></div>
-              <div className="smart-recs-info">
-                <div className="skeleton skeleton-badge" style={{ width: '60px', height: '1.2rem' }}></div>
-                <div className="skeleton skeleton-title" style={{ width: '100%', height: '1rem' }}></div>
-                <div style={{ display: 'flex', justifyContent: 'space-between' }}>
-                  <div className="skeleton skeleton-price" style={{ width: '50px', height: '1rem' }}></div>
-                  <div className="skeleton skeleton-reason" style={{ width: '80px', height: '1rem' }}></div>
-                </div>
-              </div>
-            </div>
-          ))}
-        </div>
-      </section>
-    );
-  }
-
-  // if (loading) {
-  //   console.log('Rendering unified loading state');
-  //   return (
-  //     <section className="smart-recs">
-  //       <div className="smart-recs-header">
-  //         <h3>🌱 Recommended for You</h3>
-  //         <span className="smart-ai-badge">Powered by AI</span>
-  //       </div>
-        
-  //       <UnifiedLoading type="recommendations" />
-  //     </section>
-  //   );
-  // }
-
-  // if (error) {
-  //   console.log('Rendering error state:', error);
-  //   return (
-  //     <section className="smart-recs">
-  //       <div className="smart-error" style={{ padding: '2rem', textAlign: 'center' }}>
-  //         <p>Unable to load recommendations: {error}</p>
-  //         <button 
-  //           className="smart-btn" 
-  //           onClick={() => window.location.reload()}
-  //         >
-  //           Refresh Page
-  //         </button>
-  //       </div>
-  //     </section>
-  //   );
-  // }
-
-  if (error) {
-    console.log('Rendering error state:', error);
-    return (
-      <section className="smart-recs">
-        <div className="smart-error" style={{ padding: '2rem', textAlign: 'center' }}>
-          <p>Unable to load recommendations: {error}</p>
-          <button 
-            className="smart-btn" 
-            onClick={() => {
-              setHasLoaded(false); // Reset loaded state
-              setError(null);
-              setLoading(true);
-              window.location.reload();
-            }}
-          >
-            Try Again
-          </button>
-        </div>
-      </section>
-    );
-  }
-
-  if (!Array.isArray(recommendations) || recommendations.length === 0) {
-    console.log('Rendering empty state');
-    return (
-      <section className="smart-recs">
-        <div className="smart-recs-header">
-          <h3>🌱 Recommended for You</h3>
-          <span className="smart-ai-badge">Powered by AI</span>
-        </div>
-        <div className="smart-recs-grid">
-          <div style={{ textAlign: 'center', padding: '2rem', color: '#666', gridColumn: '1 / -1' }}>
-            <p>No personalized recommendations available right now.</p>
-            <p style={{ fontSize: '0.9em', marginTop: '0.5rem' }}>
-              Browse our products to help us learn your preferences!
-            </p>
-          </div>
-        </div>
-      </section>
-    );
-  }
-  
-  console.log('Rendering recommendations:', recommendations.length);
-  
-  const top = recommendations.slice(0, 6);
-
-  const handleWhyRecommended = async (productId, productName, event) => {
-    // Prevent card click when clicking question mark
-    event.stopPropagation();
-    
-    setModalProductName(productName);
-    setModalOpen(true);
-    setModalLoading(true);
-    setModalExplanation('');
-    
-    try {
-      const fallbackUserId = userId || 'e1ca2b93-314f-4a71-b6fb-3bb430157b1f';
-      console.log('Getting explanation for product:', productId, 'user:', fallbackUserId);
-      
-      const result = await smartService.whyRecommended(productId, fallbackUserId);
-      setModalExplanation(result.analysis?.answer || 'This product was recommended based on your preferences and sustainability profile.');
-    } catch (error) {
-      console.error('Error getting recommendation explanation:', error);
-      setModalExplanation('Unable to get explanation at this time. This product was recommended based on your preferences and sustainability profile.');
-    } finally {
-      setModalLoading(false);
-    }
-  };
-
-  const closeModal = () => {
-    setModalOpen(false);
-    setModalExplanation('');
-    setModalProductName('');
-    setModalLoading(false);
-  };
-
-  return (
-    <>
-      {modalOpen && (
-        <WhyRecommendedModal 
-          isOpen={modalOpen}
-          onClose={closeModal}
-          explanation={modalExplanation}
-          productName={modalProductName}
-          isLoading={modalLoading}
-        />
-      )}
-      
-      <section className="smart-recs">
-      <div className="smart-recs-header">
-        <h3>🌱 Recommended for You</h3>
-        <span className="smart-ai-badge">Powered by AI</span>
-      </div>
-
-      <div className="smart-recs-grid">
-        {top.map((p) => {
-          const score = typeof p.sustainability_rating === 'number' ? Math.round(p.sustainability_rating) : null;
-          const price = Number(p.price || 0);
-          const tier = score !== null ? tierFromScore(score) : 'BASIC';
-          
-          return (
-            <div key={p.id} className="smart-recs-card" onClick={() => (window.location.href = `/Product/${p.id}`)}>
-              <div className="smart-recs-image">
-                <img 
-                  src={p.image_url || p.images?.[0] || '/fallback-image.jpg'} 
-                  alt={p.name}
-                  onError={(e) => {
-                    e.target.src = '/fallback-image.jpg';
-                  }}
-                />
-                
-                {/* Why Recommended Question Mark */}
-                <button 
-                  className="why-recommended-btn"
-                  onClick={(e) => handleWhyRecommended(p.id, p.name, e)}
-                  title="Why was this recommended?"
-                  aria-label="Why was this recommended?"
-                >
-                  ?
-                </button>
-                
-                {score !== null && (
-                  <div className="smart-score-pill">
-                    <span className="smart-score-number">{score}</span>
-                    <span className="smart-score-unit">/100</span>
-                  </div>
-                )}
-              </div>
-              <div className="smart-recs-info">
-                <div className={`smart-tier-badge ${tierClass(score ?? 0)}`}>
-                  {tier === 'PREMIUM' ? '🔥 PREMIUM' : tier === 'GOOD' ? '✨ GOOD' : '⚠ BASIC'}
-                </div>
-                <h4 className="smart-recs-name" title={p.name}>{p.name}</h4>
-                <div className="smart-recs-meta">
-                  <span className="smart-recs-price">
-                    {price.toLocaleString('en-ZA', { style: 'currency', currency: 'ZAR' })}
-                  </span>
-                  <span className="smart-recs-reason">
-                    {score !== null ? 'Low carbon footprint' : 'Eco-friendly pick'}
-                  </span>
-                </div>
-              </div>
-            </div>
-          );
-        })}
-      </div>
-    </section>
-    </>
-  );
-=======
 import React, { useState, useEffect } from 'react';
 import { smartService } from '../../services/smartService';
 import WhyRecommendedModal from './WhyRecommendedModal';
@@ -720,5 +358,4 @@
     </section>
     </>
   );
->>>>>>> d521e4a5
 }