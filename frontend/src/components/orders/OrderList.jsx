--- conflicted
+++ resolved
@@ -1,89 +1,3 @@
-<<<<<<< HEAD
-import React, { useEffect, useState } from 'react';
-import OrderCard from './OrderCard';
-import { fetchOrderById } from '../../order-services/fetchOrderById';
-import '../styles/orders/OrderList.css';
-
-export default function OrderList({ orders, onViewDetails, onCancelOrder, userID }) {
-  const [detailedOrders, setDetailedOrders] = useState([]);
-
-  useEffect(() => {
-    console.log("🔍 useEffect triggered");
-    console.log("orders received:", orders);
-    console.log("userID received:", userID);
-
-    async function loadDetails() {
-      try {
-        const enriched = await Promise.all(
-          orders.map(async (order) => {
-            try {
-              const full = await fetchOrderById({ userID, orderID: order.id });
-              return {
-                ...order,
-                total: full.total,
-                average_sustainability: full.average_sustainability,
-              };
-            } catch (error) {
-              console.error(`❌ Failed to fetch order ${order.id}`, error);
-              return order; // fallback to original
-            }
-          })
-        );
-
-        console.log("✅ Enriched Orders:", enriched);
-        setDetailedOrders(enriched);
-      } catch (outerError) {
-        console.error("❌ Error enriching orders:", outerError);
-      }
-    }
-
-    if (orders.length && userID) {
-      console.log("🚀 Calling loadDetails...");
-      loadDetails();
-    } else {
-      console.warn("⛔ Skipped loading order details (missing orders or userID)");
-    }
-  }, [orders, userID]);
-
-  if (orders.length === 0) {
-    return (
-      <div className="orders-empty-state">
-        <div className="empty-icon">📦</div>
-        <h3>No Orders Found</h3>
-        <p>You haven't placed any orders yet. Start shopping to see your orders here!</p>
-        <button 
-          className="btn btn-primary"
-          onClick={() => window.location.href = '/Home'}
-        >
-          Start Shopping
-        </button>
-      </div>
-    );
-  }
-
-  return (
-    <div className="orders-list">
-      <div className="orders-header">
-        <h2>Your Orders ({orders.length})</h2>
-        <div className="orders-summary">
-          <span>Showing all orders</span>
-        </div>
-      </div>
-      
-      <div className="orders-grid">
-        {detailedOrders.map((order) => (
-          <OrderCard
-            key={order.id}
-            order={order}
-            onViewDetails={onViewDetails}
-            onCancelOrder={onCancelOrder}
-          />
-        ))}
-      </div>
-    </div>
-  );
-}
-=======
 import React, { useEffect, useState } from 'react';
 import OrderCard from './OrderCard';
 import { fetchOrderById } from '../../order-services/fetchOrderById';
@@ -212,5 +126,4 @@
       </div>
     </div>
   );
-}
->>>>>>> aa0bdf6b
+}