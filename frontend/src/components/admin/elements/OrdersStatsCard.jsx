import React, { useState, useEffect } from 'react';
import Highcharts from 'highcharts';
import { getApiUrl, getLocalApiUrl } from '../../../config/api';

const OrderStatsCards = () => {
  const [orderPeriod, setOrderPeriod] = useState('Day');
  const [revenuePeriod, setRevenuePeriod] = useState('Day');
  const [showOrderDropdown, setShowOrderDropdown] = useState(false);
  const [showRevenueDropdown, setShowRevenueDropdown] = useState(false);
  const [pending, setPending] = useState(0);
  const [ready, setReady] = useState(0);
  const [inTransit, setInTransit] = useState(0);
  const [delivered, setDelivered] = useState(0);
  const [cancelled, setCancelled] = useState(0);
  const [total, setTotal] = useState(0);
  const [monthly, setMonthly] = useState(0.0);
  const [totalRevenue, setTotalRevenue] = useState(0.0);
  const [totalLoss, setTotalLoss] = useState(0.0);
  const [monthlyChange, setMonthlyChange] = useState(0.0);
  
  // Independent loading states for each card
  const [orderLoading, setOrderLoading] = useState(true);
  const [revenueLoading, setRevenueLoading] = useState(true);

  const orderPeriods = ['Day', 'Week', 'Month', 'Year'];
  const revenuePeriods = ['Day', 'Week', 'Month', 'Year'];

  const populateOrdersRevenue = async (period) => {
    try {
      setRevenueLoading(true);
      const apiUrl = getLocalApiUrl();
      const response = await fetch(`${apiUrl}/admin/orders/revenue/${period}`).then(res => res.json());
      
      if(response){
        setTotalRevenue(response.total_revenue || 0);
        setTotalLoss(response.lost_revenue || 0);
        setMonthlyChange(response.monthly_comparison * 100 || 0.0);
      }
    } catch (error) {
      console.error('Error fetching revenue data:', error);
    } finally {
      setRevenueLoading(false);
    }
  }

  const populateOrdersOverview = async (period) => {
<<<<<<< HEAD
    try {
      setOrderLoading(true);
      const apiUrl = getLocalApiUrl();
      const response = await fetch(`${apiUrl}/admin/orders/overview`, {
        method: 'POST',
        headers: { 'Content-Type': 'application/json' },
        body: JSON.stringify({'time': period })
      }).then(res => res.json());
=======
    const apiUrl = getLocalApiUrl();
    const response = await fetch(`${apiUrl}/admin/orders/overview`, {
      method: 'POST',
      headers: { 'Content-Type': 'application/json' },
      body: JSON.stringify({'time': period })
    }).then(res => res.json());

	if (response) {
	  setPending(response.total_pending || 0);
	  setReady(response.total_ready || 0);
	  setInTransit(response.total_transit || 0);
	  setDelivered(response.total_delivered || 0);
	  setCancelled(response.total_cancelled || 0);
	  setTotal(response.total_orders || 0);
	  setMonthly(response.monthly_comparison * 100 || 0.0);
	}
>>>>>>> 2563108e

      if (response) {
        setPending(response.total_pending || 0);
        setReady(response.total_ready_for_delivery || 0);
        setInTransit(response.total_in_transit || 0);
        setDelivered(response.total_delivered || 0);
        setCancelled(response.total_cancelled || 0);
        setTotal(response.total_orders || 0);
        setMonthly(response.monthly_comparison * 100 || 0.0);
      }
    } catch (error) {
      console.error('Error fetching orders overview:', error);
    } finally {
      setOrderLoading(false);
    }
  }

  // Initial data load
  useEffect(() => {
    populateOrdersOverview(orderPeriods.findIndex(p => p === orderPeriod) + 1);
    populateOrdersRevenue(revenuePeriods.findIndex(p => p === revenuePeriod) + 1);
  }, []);

  // Update data when periods change
  useEffect(() => {
    populateOrdersOverview(orderPeriods.findIndex(p => p === orderPeriod) + 1);
  }, [orderPeriod]);

  useEffect(() => {
    populateOrdersRevenue(revenuePeriods.findIndex(p => p === revenuePeriod) + 1);
  }, [revenuePeriod]);

  useEffect(() => {
    if (!orderLoading) {
      // Order Overview Chart
      const orderChart = Highcharts.chart('order-chart', {
        chart: {
          type: 'column',
          backgroundColor: 'transparent',
          height: 80,
          margin: [0, 0, 0, 0],
          spacing: [0, 0, 0, 0]
        },
        title: { text: null },
        legend: { enabled: false },
        xAxis: {
          categories: ['Pending', 'Ready for Delivery', 'In Transit', 'Delivered', 'Cancelled'],
          labels: { enabled: false },
          lineWidth: 0,
          tickLength: 0
        },
        yAxis: {
          title: { text: null },
          labels: { enabled: false },
          gridLineWidth: 0
        },
        plotOptions: {
          column: {
            pointPadding: 0.1,
            groupPadding: 0.1,
            borderWidth: 0,
            borderRadius: 2
          }
        },
        series: [{
          data: [
            { y: pending, color: '#f97316' },
            { y: ready, color: '#8b5cf6' },
            { y: inTransit, color: '#10b981' },
            { y: delivered, color: '#06b6d4' },
            { y: cancelled, color: 'rgb(212, 6, 6)' }
          ]
        }],
        credits: { enabled: false }
      });

      return () => {
        if (orderChart) orderChart.destroy();
      };
    }
  }, [pending, ready, inTransit, delivered, cancelled, orderLoading]);

  useEffect(() => {
    if (!revenueLoading) {
      // Revenue Chart (Donut)
      const revenueChart = Highcharts.chart('revenue-chart', {
        chart: {
          type: 'pie',
          backgroundColor: 'transparent',
          height: 120,
          margin: [0, 0, 0, 0]
        },
        title: { text: null },
        legend: { enabled: false },
        plotOptions: {
          pie: {
            innerSize: '60%',
            dataLabels: { enabled: false },
            borderWidth: 0
          }
        },
        series: [{
          data: [
            { name: 'Revenue', y: totalRevenue, color: '#8b5cf6' },
            { name: 'Lost Revenue from Cancelled Orders', y: totalLoss, color: 'red' }
          ]
        }],
        credits: { enabled: false }
      });

      return () => {
        if (revenueChart) revenueChart.destroy();
      };
    }
  }, [totalRevenue, totalLoss, revenueLoading]);

  const handleOrderPeriodChange = (period) => {
    setOrderPeriod(period);
    setShowOrderDropdown(false);
  };

  const handleRevenuePeriodChange = (period) => {
    setRevenuePeriod(period);
    setShowRevenueDropdown(false);
  };

  return (
    <div className="adm-ord-stats-grid">
      {/* Order Overview Card */}
      <div className="adm-ord-stats-card">
        {orderLoading ? (
          <div className="adm-ord-stats-card-loading">
            <div className="adm-ord-loading-banner">
              <div className="adm-ord-custom-loader">
                <svg className="adm-ord-circular" viewBox="25 25 50 50">
                  <circle 
                    className="adm-ord-path" 
                    cx="50" 
                    cy="50" 
                    r="20" 
                    fill="none" 
                    strokeWidth="2" 
                    strokeMiterlimit="10"
                  />
                </svg>
              </div>
              <span>Loading orders...</span>
            </div>
          </div>
        ) : (
          <>
            <div className="adm-ord-stats-header">
              <div className="adm-ord-stats-title-section">
                <h3 className="adm-ord-stats-title">Order Overview</h3>
              </div>
              <div className="adm-ord-dropdown-container">
                <button 
                  className="adm-ord-period-dropdown"
                  onClick={() => setShowOrderDropdown(!showOrderDropdown)}
                >
                  {orderPeriod}
                  <svg width="12" height="12" viewBox="0 0 24 24" fill="none">
                    <path d="M6 9l6 6 6-6" stroke="currentColor" strokeWidth="2"/>
                  </svg>
                </button>
                {showOrderDropdown && (
                  <div className="adm-ord-dropdown-menu">
                    {orderPeriods.map((period) => (
                      <button
                        key={period}
                        className="adm-ord-dropdown-item"
                        onClick={() => handleOrderPeriodChange(period)}
                      >
                        {period}
                      </button>
                    ))}
                  </div>
                )}
              </div>
            </div>
            
            <div className="adm-ord-stats-content">
              <div className="adm-ord-stats-value-row">
                <div className="adm-ord-stats-main">
                  <div className="adm-ord-stats-label">Total Orders</div>
                  <div className="adm-ord-stats-value">{total}</div>
                  <div className="adm-ord-stats-change">
                    <span className={`adm-ord-change ${monthly > 0 ? 'positive' : 'negative'}`}>{monthly}%</span>
                    <span className="adm-ord-comparison">Compared to last month</span>
                  </div>
                </div>
                <div className="adm-ord-chart-container">
                  <div id="order-chart"></div>
                </div>
              </div>
            </div>
            
            {/* Order breakdown */}
            <div className="adm-ord-breakdown">
              <div className="adm-ord-breakdown-item">
                <span className="adm-ord-breakdown-label">Pending</span>
                <span className="adm-ord-breakdown-value" style={{borderLeft: '3px solid #f97316', paddingLeft: '6px'}}>{pending}</span>
              </div>
              <div className="adm-ord-breakdown-item">
                <span className="adm-ord-breakdown-label">Ready for Delivery</span>
                <span className="adm-ord-breakdown-value" style={{borderLeft: '3px solid #8b5cf6', paddingLeft: '6px'}}>{ready}</span>
              </div>
              <div className="adm-ord-breakdown-item">
                <span className="adm-ord-breakdown-label">In Transit</span>
                <span className="adm-ord-breakdown-value" style={{borderLeft: '3px solid #10b981', paddingLeft: '6px'}}>{inTransit}</span>
              </div>
              <div className="adm-ord-breakdown-item">
                <span className="adm-ord-breakdown-label">Delivered</span>
                <span className="adm-ord-breakdown-value" style={{borderLeft: '3px solid #06b6d4', paddingLeft: '6px'}}>{delivered}</span>
              </div>
              <div className="adm-ord-breakdown-item">
                <span className="adm-ord-breakdown-label">Cancelled</span>
                <span className="adm-ord-breakdown-value" style={{borderLeft: '3px solid rgb(212, 6, 6)', paddingLeft: '6px'}}>{cancelled}</span>
              </div>
            </div>
          </>
        )}
      </div>

      {/* Revenue Card */}
      <div className="adm-ord-stats-card">
        {revenueLoading ? (
          <div className="adm-ord-stats-card-loading">
            <div className="adm-ord-loading-banner">
              <div className="adm-ord-custom-loader">
                <svg className="adm-ord-circular" viewBox="25 25 50 50">
                  <circle 
                    className="adm-ord-path" 
                    cx="50" 
                    cy="50" 
                    r="20" 
                    fill="none" 
                    strokeWidth="2" 
                    strokeMiterlimit="10"
                  />
                </svg>
              </div>
              <span>Loading revenue...</span>
            </div>
          </div>
        ) : (
          <>
            <div className="adm-ord-stats-header">
              <div className="adm-ord-stats-title-section">
                <h3 className="adm-ord-stats-title">Revenue</h3>
              </div>
              <div className="adm-ord-dropdown-container">
                <button 
                  className="adm-ord-period-dropdown"
                  onClick={() => setShowRevenueDropdown(!showRevenueDropdown)}
                >
                  {revenuePeriod}
                  <svg width="12" height="12" viewBox="0 0 24 24" fill="none">
                    <path d="M6 9l6 6 6-6" stroke="currentColor" strokeWidth="2"/>
                  </svg>
                </button>
                {showRevenueDropdown && (
                  <div className="adm-ord-dropdown-menu">
                    {revenuePeriods.map((period) => (
                      <button
                        key={period}
                        className="adm-ord-dropdown-item"
                        onClick={() => handleRevenuePeriodChange(period)}
                      >
                        {period}
                      </button>
                    ))}
                  </div>
                )}
              </div>
            </div>
            
            <div className="adm-ord-stats-content">
              <div className="adm-ord-stats-value-row">
                <div className="adm-ord-stats-main">
                  <div className="adm-ord-stats-label">Total Revenue</div>
                  <div className="adm-ord-stats-value">R{totalRevenue}</div>
                  <div className="adm-ord-stats-change">
                    <span className={`adm-ord-change ${monthlyChange > 0 ? 'positive' : 'negative'}`}>{monthlyChange}%</span>
                    <span className="adm-ord-comparison">Compared to last month</span>
                  </div>
                </div>
                <div className="adm-ord-chart-container">
                  <div id="revenue-chart"></div>
                </div>
              </div>
            </div>
            
            {/* Revenue breakdown */}
            <div className="adm-ord-breakdown">
              <div className="adm-ord-breakdown-item">
                <span className="adm-ord-breakdown-label">Revenue</span>
                <span className="adm-ord-breakdown-value" style={{borderLeft: '3px solid #8b5cf6', paddingLeft: '6px'}}>R{totalRevenue}</span>
              </div>
              <div className="adm-ord-breakdown-item">
                <span className="adm-ord-breakdown-label">Lost Revenue from Cancelled Orders</span>
                <span className="adm-ord-breakdown-value" style={{borderLeft: '3px solid red', paddingLeft: '6px'}}>R{totalLoss}</span>
              </div>
            </div>
          </>
        )}
      </div>
    </div>
  );
};

export default OrderStatsCards;<|MERGE_RESOLUTION|>--- conflicted
+++ resolved
@@ -1,385 +1,366 @@
-import React, { useState, useEffect } from 'react';
-import Highcharts from 'highcharts';
-import { getApiUrl, getLocalApiUrl } from '../../../config/api';
-
-const OrderStatsCards = () => {
-  const [orderPeriod, setOrderPeriod] = useState('Day');
-  const [revenuePeriod, setRevenuePeriod] = useState('Day');
-  const [showOrderDropdown, setShowOrderDropdown] = useState(false);
-  const [showRevenueDropdown, setShowRevenueDropdown] = useState(false);
-  const [pending, setPending] = useState(0);
-  const [ready, setReady] = useState(0);
-  const [inTransit, setInTransit] = useState(0);
-  const [delivered, setDelivered] = useState(0);
-  const [cancelled, setCancelled] = useState(0);
-  const [total, setTotal] = useState(0);
-  const [monthly, setMonthly] = useState(0.0);
-  const [totalRevenue, setTotalRevenue] = useState(0.0);
-  const [totalLoss, setTotalLoss] = useState(0.0);
-  const [monthlyChange, setMonthlyChange] = useState(0.0);
-  
-  // Independent loading states for each card
-  const [orderLoading, setOrderLoading] = useState(true);
-  const [revenueLoading, setRevenueLoading] = useState(true);
-
-  const orderPeriods = ['Day', 'Week', 'Month', 'Year'];
-  const revenuePeriods = ['Day', 'Week', 'Month', 'Year'];
-
-  const populateOrdersRevenue = async (period) => {
-    try {
-      setRevenueLoading(true);
-      const apiUrl = getLocalApiUrl();
-      const response = await fetch(`${apiUrl}/admin/orders/revenue/${period}`).then(res => res.json());
-      
-      if(response){
-        setTotalRevenue(response.total_revenue || 0);
-        setTotalLoss(response.lost_revenue || 0);
-        setMonthlyChange(response.monthly_comparison * 100 || 0.0);
-      }
-    } catch (error) {
-      console.error('Error fetching revenue data:', error);
-    } finally {
-      setRevenueLoading(false);
-    }
-  }
-
-  const populateOrdersOverview = async (period) => {
-<<<<<<< HEAD
-    try {
-      setOrderLoading(true);
-      const apiUrl = getLocalApiUrl();
-      const response = await fetch(`${apiUrl}/admin/orders/overview`, {
-        method: 'POST',
-        headers: { 'Content-Type': 'application/json' },
-        body: JSON.stringify({'time': period })
-      }).then(res => res.json());
-=======
-    const apiUrl = getLocalApiUrl();
-    const response = await fetch(`${apiUrl}/admin/orders/overview`, {
-      method: 'POST',
-      headers: { 'Content-Type': 'application/json' },
-      body: JSON.stringify({'time': period })
-    }).then(res => res.json());
-
-	if (response) {
-	  setPending(response.total_pending || 0);
-	  setReady(response.total_ready || 0);
-	  setInTransit(response.total_transit || 0);
-	  setDelivered(response.total_delivered || 0);
-	  setCancelled(response.total_cancelled || 0);
-	  setTotal(response.total_orders || 0);
-	  setMonthly(response.monthly_comparison * 100 || 0.0);
-	}
->>>>>>> 2563108e
-
-      if (response) {
-        setPending(response.total_pending || 0);
-        setReady(response.total_ready_for_delivery || 0);
-        setInTransit(response.total_in_transit || 0);
-        setDelivered(response.total_delivered || 0);
-        setCancelled(response.total_cancelled || 0);
-        setTotal(response.total_orders || 0);
-        setMonthly(response.monthly_comparison * 100 || 0.0);
-      }
-    } catch (error) {
-      console.error('Error fetching orders overview:', error);
-    } finally {
-      setOrderLoading(false);
-    }
-  }
-
-  // Initial data load
-  useEffect(() => {
-    populateOrdersOverview(orderPeriods.findIndex(p => p === orderPeriod) + 1);
-    populateOrdersRevenue(revenuePeriods.findIndex(p => p === revenuePeriod) + 1);
-  }, []);
-
-  // Update data when periods change
-  useEffect(() => {
-    populateOrdersOverview(orderPeriods.findIndex(p => p === orderPeriod) + 1);
-  }, [orderPeriod]);
-
-  useEffect(() => {
-    populateOrdersRevenue(revenuePeriods.findIndex(p => p === revenuePeriod) + 1);
-  }, [revenuePeriod]);
-
-  useEffect(() => {
-    if (!orderLoading) {
-      // Order Overview Chart
-      const orderChart = Highcharts.chart('order-chart', {
-        chart: {
-          type: 'column',
-          backgroundColor: 'transparent',
-          height: 80,
-          margin: [0, 0, 0, 0],
-          spacing: [0, 0, 0, 0]
-        },
-        title: { text: null },
-        legend: { enabled: false },
-        xAxis: {
-          categories: ['Pending', 'Ready for Delivery', 'In Transit', 'Delivered', 'Cancelled'],
-          labels: { enabled: false },
-          lineWidth: 0,
-          tickLength: 0
-        },
-        yAxis: {
-          title: { text: null },
-          labels: { enabled: false },
-          gridLineWidth: 0
-        },
-        plotOptions: {
-          column: {
-            pointPadding: 0.1,
-            groupPadding: 0.1,
-            borderWidth: 0,
-            borderRadius: 2
-          }
-        },
-        series: [{
-          data: [
-            { y: pending, color: '#f97316' },
-            { y: ready, color: '#8b5cf6' },
-            { y: inTransit, color: '#10b981' },
-            { y: delivered, color: '#06b6d4' },
-            { y: cancelled, color: 'rgb(212, 6, 6)' }
-          ]
-        }],
-        credits: { enabled: false }
-      });
-
-      return () => {
-        if (orderChart) orderChart.destroy();
-      };
-    }
-  }, [pending, ready, inTransit, delivered, cancelled, orderLoading]);
-
-  useEffect(() => {
-    if (!revenueLoading) {
-      // Revenue Chart (Donut)
-      const revenueChart = Highcharts.chart('revenue-chart', {
-        chart: {
-          type: 'pie',
-          backgroundColor: 'transparent',
-          height: 120,
-          margin: [0, 0, 0, 0]
-        },
-        title: { text: null },
-        legend: { enabled: false },
-        plotOptions: {
-          pie: {
-            innerSize: '60%',
-            dataLabels: { enabled: false },
-            borderWidth: 0
-          }
-        },
-        series: [{
-          data: [
-            { name: 'Revenue', y: totalRevenue, color: '#8b5cf6' },
-            { name: 'Lost Revenue from Cancelled Orders', y: totalLoss, color: 'red' }
-          ]
-        }],
-        credits: { enabled: false }
-      });
-
-      return () => {
-        if (revenueChart) revenueChart.destroy();
-      };
-    }
-  }, [totalRevenue, totalLoss, revenueLoading]);
-
-  const handleOrderPeriodChange = (period) => {
-    setOrderPeriod(period);
-    setShowOrderDropdown(false);
-  };
-
-  const handleRevenuePeriodChange = (period) => {
-    setRevenuePeriod(period);
-    setShowRevenueDropdown(false);
-  };
-
-  return (
-    <div className="adm-ord-stats-grid">
-      {/* Order Overview Card */}
-      <div className="adm-ord-stats-card">
-        {orderLoading ? (
-          <div className="adm-ord-stats-card-loading">
-            <div className="adm-ord-loading-banner">
-              <div className="adm-ord-custom-loader">
-                <svg className="adm-ord-circular" viewBox="25 25 50 50">
-                  <circle 
-                    className="adm-ord-path" 
-                    cx="50" 
-                    cy="50" 
-                    r="20" 
-                    fill="none" 
-                    strokeWidth="2" 
-                    strokeMiterlimit="10"
-                  />
-                </svg>
-              </div>
-              <span>Loading orders...</span>
-            </div>
-          </div>
-        ) : (
-          <>
-            <div className="adm-ord-stats-header">
-              <div className="adm-ord-stats-title-section">
-                <h3 className="adm-ord-stats-title">Order Overview</h3>
-              </div>
-              <div className="adm-ord-dropdown-container">
-                <button 
-                  className="adm-ord-period-dropdown"
-                  onClick={() => setShowOrderDropdown(!showOrderDropdown)}
-                >
-                  {orderPeriod}
-                  <svg width="12" height="12" viewBox="0 0 24 24" fill="none">
-                    <path d="M6 9l6 6 6-6" stroke="currentColor" strokeWidth="2"/>
-                  </svg>
-                </button>
-                {showOrderDropdown && (
-                  <div className="adm-ord-dropdown-menu">
-                    {orderPeriods.map((period) => (
-                      <button
-                        key={period}
-                        className="adm-ord-dropdown-item"
-                        onClick={() => handleOrderPeriodChange(period)}
-                      >
-                        {period}
-                      </button>
-                    ))}
-                  </div>
-                )}
-              </div>
-            </div>
-            
-            <div className="adm-ord-stats-content">
-              <div className="adm-ord-stats-value-row">
-                <div className="adm-ord-stats-main">
-                  <div className="adm-ord-stats-label">Total Orders</div>
-                  <div className="adm-ord-stats-value">{total}</div>
-                  <div className="adm-ord-stats-change">
-                    <span className={`adm-ord-change ${monthly > 0 ? 'positive' : 'negative'}`}>{monthly}%</span>
-                    <span className="adm-ord-comparison">Compared to last month</span>
-                  </div>
-                </div>
-                <div className="adm-ord-chart-container">
-                  <div id="order-chart"></div>
-                </div>
-              </div>
-            </div>
-            
-            {/* Order breakdown */}
-            <div className="adm-ord-breakdown">
-              <div className="adm-ord-breakdown-item">
-                <span className="adm-ord-breakdown-label">Pending</span>
-                <span className="adm-ord-breakdown-value" style={{borderLeft: '3px solid #f97316', paddingLeft: '6px'}}>{pending}</span>
-              </div>
-              <div className="adm-ord-breakdown-item">
-                <span className="adm-ord-breakdown-label">Ready for Delivery</span>
-                <span className="adm-ord-breakdown-value" style={{borderLeft: '3px solid #8b5cf6', paddingLeft: '6px'}}>{ready}</span>
-              </div>
-              <div className="adm-ord-breakdown-item">
-                <span className="adm-ord-breakdown-label">In Transit</span>
-                <span className="adm-ord-breakdown-value" style={{borderLeft: '3px solid #10b981', paddingLeft: '6px'}}>{inTransit}</span>
-              </div>
-              <div className="adm-ord-breakdown-item">
-                <span className="adm-ord-breakdown-label">Delivered</span>
-                <span className="adm-ord-breakdown-value" style={{borderLeft: '3px solid #06b6d4', paddingLeft: '6px'}}>{delivered}</span>
-              </div>
-              <div className="adm-ord-breakdown-item">
-                <span className="adm-ord-breakdown-label">Cancelled</span>
-                <span className="adm-ord-breakdown-value" style={{borderLeft: '3px solid rgb(212, 6, 6)', paddingLeft: '6px'}}>{cancelled}</span>
-              </div>
-            </div>
-          </>
-        )}
-      </div>
-
-      {/* Revenue Card */}
-      <div className="adm-ord-stats-card">
-        {revenueLoading ? (
-          <div className="adm-ord-stats-card-loading">
-            <div className="adm-ord-loading-banner">
-              <div className="adm-ord-custom-loader">
-                <svg className="adm-ord-circular" viewBox="25 25 50 50">
-                  <circle 
-                    className="adm-ord-path" 
-                    cx="50" 
-                    cy="50" 
-                    r="20" 
-                    fill="none" 
-                    strokeWidth="2" 
-                    strokeMiterlimit="10"
-                  />
-                </svg>
-              </div>
-              <span>Loading revenue...</span>
-            </div>
-          </div>
-        ) : (
-          <>
-            <div className="adm-ord-stats-header">
-              <div className="adm-ord-stats-title-section">
-                <h3 className="adm-ord-stats-title">Revenue</h3>
-              </div>
-              <div className="adm-ord-dropdown-container">
-                <button 
-                  className="adm-ord-period-dropdown"
-                  onClick={() => setShowRevenueDropdown(!showRevenueDropdown)}
-                >
-                  {revenuePeriod}
-                  <svg width="12" height="12" viewBox="0 0 24 24" fill="none">
-                    <path d="M6 9l6 6 6-6" stroke="currentColor" strokeWidth="2"/>
-                  </svg>
-                </button>
-                {showRevenueDropdown && (
-                  <div className="adm-ord-dropdown-menu">
-                    {revenuePeriods.map((period) => (
-                      <button
-                        key={period}
-                        className="adm-ord-dropdown-item"
-                        onClick={() => handleRevenuePeriodChange(period)}
-                      >
-                        {period}
-                      </button>
-                    ))}
-                  </div>
-                )}
-              </div>
-            </div>
-            
-            <div className="adm-ord-stats-content">
-              <div className="adm-ord-stats-value-row">
-                <div className="adm-ord-stats-main">
-                  <div className="adm-ord-stats-label">Total Revenue</div>
-                  <div className="adm-ord-stats-value">R{totalRevenue}</div>
-                  <div className="adm-ord-stats-change">
-                    <span className={`adm-ord-change ${monthlyChange > 0 ? 'positive' : 'negative'}`}>{monthlyChange}%</span>
-                    <span className="adm-ord-comparison">Compared to last month</span>
-                  </div>
-                </div>
-                <div className="adm-ord-chart-container">
-                  <div id="revenue-chart"></div>
-                </div>
-              </div>
-            </div>
-            
-            {/* Revenue breakdown */}
-            <div className="adm-ord-breakdown">
-              <div className="adm-ord-breakdown-item">
-                <span className="adm-ord-breakdown-label">Revenue</span>
-                <span className="adm-ord-breakdown-value" style={{borderLeft: '3px solid #8b5cf6', paddingLeft: '6px'}}>R{totalRevenue}</span>
-              </div>
-              <div className="adm-ord-breakdown-item">
-                <span className="adm-ord-breakdown-label">Lost Revenue from Cancelled Orders</span>
-                <span className="adm-ord-breakdown-value" style={{borderLeft: '3px solid red', paddingLeft: '6px'}}>R{totalLoss}</span>
-              </div>
-            </div>
-          </>
-        )}
-      </div>
-    </div>
-  );
-};
-
+import React, { useState, useEffect } from 'react';
+import Highcharts from 'highcharts';
+import { getApiUrl, getLocalApiUrl } from '../../../config/api';
+
+const OrderStatsCards = () => {
+  const [orderPeriod, setOrderPeriod] = useState('Day');
+  const [revenuePeriod, setRevenuePeriod] = useState('Day');
+  const [showOrderDropdown, setShowOrderDropdown] = useState(false);
+  const [showRevenueDropdown, setShowRevenueDropdown] = useState(false);
+  const [pending, setPending] = useState(0);
+  const [ready, setReady] = useState(0);
+  const [inTransit, setInTransit] = useState(0);
+  const [delivered, setDelivered] = useState(0);
+  const [cancelled, setCancelled] = useState(0);
+  const [total, setTotal] = useState(0);
+  const [monthly, setMonthly] = useState(0.0);
+  const [totalRevenue, setTotalRevenue] = useState(0.0);
+  const [totalLoss, setTotalLoss] = useState(0.0);
+  const [monthlyChange, setMonthlyChange] = useState(0.0);
+  
+  // Independent loading states for each card
+  const [orderLoading, setOrderLoading] = useState(true);
+  const [revenueLoading, setRevenueLoading] = useState(true);
+
+  const orderPeriods = ['Day', 'Week', 'Month', 'Year'];
+  const revenuePeriods = ['Day', 'Week', 'Month', 'Year'];
+
+  const populateOrdersRevenue = async (period) => {
+    try {
+      setRevenueLoading(true);
+      const apiUrl = getLocalApiUrl();
+      const response = await fetch(`${apiUrl}/admin/orders/revenue/${period}`).then(res => res.json());
+      
+      if(response){
+        setTotalRevenue(response.total_revenue || 0);
+        setTotalLoss(response.lost_revenue || 0);
+        setMonthlyChange(response.monthly_comparison * 100 || 0.0);
+      }
+    } catch (error) {
+      console.error('Error fetching revenue data:', error);
+    } finally {
+      setRevenueLoading(false);
+    }
+  }
+
+  const populateOrdersOverview = async (period) => {
+    try {
+      setOrderLoading(true);
+      const apiUrl = getLocalApiUrl();
+      const response = await fetch(`${apiUrl}/admin/orders/overview`, {
+        method: 'POST',
+        headers: { 'Content-Type': 'application/json' },
+        body: JSON.stringify({'time': period })
+      }).then(res => res.json());
+
+      if (response) {
+        setPending(response.total_pending || 0);
+        setReady(response.total_ready || 0);
+        setInTransit(response.total_transit || 0);
+        setDelivered(response.total_delivered || 0);
+        setCancelled(response.total_cancelled || 0);
+        setTotal(response.total_orders || 0);
+        setMonthly(response.monthly_comparison * 100 || 0.0);
+      }
+    } catch (error) {
+      console.error('Error fetching orders overview:', error);
+    } finally {
+      setOrderLoading(false);
+    }
+  }
+
+  // Initial data load
+  useEffect(() => {
+    populateOrdersOverview(orderPeriods.findIndex(p => p === orderPeriod) + 1);
+    populateOrdersRevenue(revenuePeriods.findIndex(p => p === revenuePeriod) + 1);
+  }, []);
+
+  // Update data when periods change
+  useEffect(() => {
+    populateOrdersOverview(orderPeriods.findIndex(p => p === orderPeriod) + 1);
+  }, [orderPeriod]);
+
+  useEffect(() => {
+    populateOrdersRevenue(revenuePeriods.findIndex(p => p === revenuePeriod) + 1);
+  }, [revenuePeriod]);
+
+  useEffect(() => {
+    if (!orderLoading) {
+      // Order Overview Chart
+      const orderChart = Highcharts.chart('order-chart', {
+        chart: {
+          type: 'column',
+          backgroundColor: 'transparent',
+          height: 80,
+          margin: [0, 0, 0, 0],
+          spacing: [0, 0, 0, 0]
+        },
+        title: { text: null },
+        legend: { enabled: false },
+        xAxis: {
+          categories: ['Pending', 'Ready for Delivery', 'In Transit', 'Delivered', 'Cancelled'],
+          labels: { enabled: false },
+          lineWidth: 0,
+          tickLength: 0
+        },
+        yAxis: {
+          title: { text: null },
+          labels: { enabled: false },
+          gridLineWidth: 0
+        },
+        plotOptions: {
+          column: {
+            pointPadding: 0.1,
+            groupPadding: 0.1,
+            borderWidth: 0,
+            borderRadius: 2
+          }
+        },
+        series: [{
+          data: [
+            { y: pending, color: '#f97316' },
+            { y: ready, color: '#8b5cf6' },
+            { y: inTransit, color: '#10b981' },
+            { y: delivered, color: '#06b6d4' },
+            { y: cancelled, color: 'rgb(212, 6, 6)' }
+          ]
+        }],
+        credits: { enabled: false }
+      });
+
+      return () => {
+        if (orderChart) orderChart.destroy();
+      };
+    }
+  }, [pending, ready, inTransit, delivered, cancelled, orderLoading]);
+
+  useEffect(() => {
+    if (!revenueLoading) {
+      // Revenue Chart (Donut)
+      const revenueChart = Highcharts.chart('revenue-chart', {
+        chart: {
+          type: 'pie',
+          backgroundColor: 'transparent',
+          height: 120,
+          margin: [0, 0, 0, 0]
+        },
+        title: { text: null },
+        legend: { enabled: false },
+        plotOptions: {
+          pie: {
+            innerSize: '60%',
+            dataLabels: { enabled: false },
+            borderWidth: 0
+          }
+        },
+        series: [{
+          data: [
+            { name: 'Revenue', y: totalRevenue, color: '#8b5cf6' },
+            { name: 'Lost Revenue from Cancelled Orders', y: totalLoss, color: 'red' }
+          ]
+        }],
+        credits: { enabled: false }
+      });
+
+      return () => {
+        if (revenueChart) revenueChart.destroy();
+      };
+    }
+  }, [totalRevenue, totalLoss, revenueLoading]);
+
+  const handleOrderPeriodChange = (period) => {
+    setOrderPeriod(period);
+    setShowOrderDropdown(false);
+  };
+
+  const handleRevenuePeriodChange = (period) => {
+    setRevenuePeriod(period);
+    setShowRevenueDropdown(false);
+  };
+
+  return (
+    <div className="adm-ord-stats-grid">
+      {/* Order Overview Card */}
+      <div className="adm-ord-stats-card">
+        {orderLoading ? (
+          <div className="adm-ord-stats-card-loading">
+            <div className="adm-ord-loading-banner">
+              <div className="adm-ord-custom-loader">
+                <svg className="adm-ord-circular" viewBox="25 25 50 50">
+                  <circle 
+                    className="adm-ord-path" 
+                    cx="50" 
+                    cy="50" 
+                    r="20" 
+                    fill="none" 
+                    strokeWidth="2" 
+                    strokeMiterlimit="10"
+                  />
+                </svg>
+              </div>
+              <span>Loading orders...</span>
+            </div>
+          </div>
+        ) : (
+          <>
+            <div className="adm-ord-stats-header">
+              <div className="adm-ord-stats-title-section">
+                <h3 className="adm-ord-stats-title">Order Overview</h3>
+              </div>
+              <div className="adm-ord-dropdown-container">
+                <button 
+                  className="adm-ord-period-dropdown"
+                  onClick={() => setShowOrderDropdown(!showOrderDropdown)}
+                >
+                  {orderPeriod}
+                  <svg width="12" height="12" viewBox="0 0 24 24" fill="none">
+                    <path d="M6 9l6 6 6-6" stroke="currentColor" strokeWidth="2"/>
+                  </svg>
+                </button>
+                {showOrderDropdown && (
+                  <div className="adm-ord-dropdown-menu">
+                    {orderPeriods.map((period) => (
+                      <button
+                        key={period}
+                        className="adm-ord-dropdown-item"
+                        onClick={() => handleOrderPeriodChange(period)}
+                      >
+                        {period}
+                      </button>
+                    ))}
+                  </div>
+                )}
+              </div>
+            </div>
+            
+            <div className="adm-ord-stats-content">
+              <div className="adm-ord-stats-value-row">
+                <div className="adm-ord-stats-main">
+                  <div className="adm-ord-stats-label">Total Orders</div>
+                  <div className="adm-ord-stats-value">{total}</div>
+                  <div className="adm-ord-stats-change">
+                    <span className={`adm-ord-change ${monthly > 0 ? 'positive' : 'negative'}`}>{monthly}%</span>
+                    <span className="adm-ord-comparison">Compared to last month</span>
+                  </div>
+                </div>
+                <div className="adm-ord-chart-container">
+                  <div id="order-chart"></div>
+                </div>
+              </div>
+            </div>
+            
+            {/* Order breakdown */}
+            <div className="adm-ord-breakdown">
+              <div className="adm-ord-breakdown-item">
+                <span className="adm-ord-breakdown-label">Pending</span>
+                <span className="adm-ord-breakdown-value" style={{borderLeft: '3px solid #f97316', paddingLeft: '6px'}}>{pending}</span>
+              </div>
+              <div className="adm-ord-breakdown-item">
+                <span className="adm-ord-breakdown-label">Ready for Delivery</span>
+                <span className="adm-ord-breakdown-value" style={{borderLeft: '3px solid #8b5cf6', paddingLeft: '6px'}}>{ready}</span>
+              </div>
+              <div className="adm-ord-breakdown-item">
+                <span className="adm-ord-breakdown-label">In Transit</span>
+                <span className="adm-ord-breakdown-value" style={{borderLeft: '3px solid #10b981', paddingLeft: '6px'}}>{inTransit}</span>
+              </div>
+              <div className="adm-ord-breakdown-item">
+                <span className="adm-ord-breakdown-label">Delivered</span>
+                <span className="adm-ord-breakdown-value" style={{borderLeft: '3px solid #06b6d4', paddingLeft: '6px'}}>{delivered}</span>
+              </div>
+              <div className="adm-ord-breakdown-item">
+                <span className="adm-ord-breakdown-label">Cancelled</span>
+                <span className="adm-ord-breakdown-value" style={{borderLeft: '3px solid rgb(212, 6, 6)', paddingLeft: '6px'}}>{cancelled}</span>
+              </div>
+            </div>
+          </>
+        )}
+      </div>
+
+      {/* Revenue Card */}
+      <div className="adm-ord-stats-card">
+        {revenueLoading ? (
+          <div className="adm-ord-stats-card-loading">
+            <div className="adm-ord-loading-banner">
+              <div className="adm-ord-custom-loader">
+                <svg className="adm-ord-circular" viewBox="25 25 50 50">
+                  <circle 
+                    className="adm-ord-path" 
+                    cx="50" 
+                    cy="50" 
+                    r="20" 
+                    fill="none" 
+                    strokeWidth="2" 
+                    strokeMiterlimit="10"
+                  />
+                </svg>
+              </div>
+              <span>Loading revenue...</span>
+            </div>
+          </div>
+        ) : (
+          <>
+            <div className="adm-ord-stats-header">
+              <div className="adm-ord-stats-title-section">
+                <h3 className="adm-ord-stats-title">Revenue</h3>
+              </div>
+              <div className="adm-ord-dropdown-container">
+                <button 
+                  className="adm-ord-period-dropdown"
+                  onClick={() => setShowRevenueDropdown(!showRevenueDropdown)}
+                >
+                  {revenuePeriod}
+                  <svg width="12" height="12" viewBox="0 0 24 24" fill="none">
+                    <path d="M6 9l6 6 6-6" stroke="currentColor" strokeWidth="2"/>
+                  </svg>
+                </button>
+                {showRevenueDropdown && (
+                  <div className="adm-ord-dropdown-menu">
+                    {revenuePeriods.map((period) => (
+                      <button
+                        key={period}
+                        className="adm-ord-dropdown-item"
+                        onClick={() => handleRevenuePeriodChange(period)}
+                      >
+                        {period}
+                      </button>
+                    ))}
+                  </div>
+                )}
+              </div>
+            </div>
+            
+            <div className="adm-ord-stats-content">
+              <div className="adm-ord-stats-value-row">
+                <div className="adm-ord-stats-main">
+                  <div className="adm-ord-stats-label">Total Revenue</div>
+                  <div className="adm-ord-stats-value">R{totalRevenue}</div>
+                  <div className="adm-ord-stats-change">
+                    <span className={`adm-ord-change ${monthlyChange > 0 ? 'positive' : 'negative'}`}>{monthlyChange}%</span>
+                    <span className="adm-ord-comparison">Compared to last month</span>
+                  </div>
+                </div>
+                <div className="adm-ord-chart-container">
+                  <div id="revenue-chart"></div>
+                </div>
+              </div>
+            </div>
+            
+            {/* Revenue breakdown */}
+            <div className="adm-ord-breakdown">
+              <div className="adm-ord-breakdown-item">
+                <span className="adm-ord-breakdown-label">Revenue</span>
+                <span className="adm-ord-breakdown-value" style={{borderLeft: '3px solid #8b5cf6', paddingLeft: '6px'}}>R{totalRevenue}</span>
+              </div>
+              <div className="adm-ord-breakdown-item">
+                <span className="adm-ord-breakdown-label">Lost Revenue from Cancelled Orders</span>
+                <span className="adm-ord-breakdown-value" style={{borderLeft: '3px solid red', paddingLeft: '6px'}}>R{totalLoss}</span>
+              </div>
+            </div>
+          </>
+        )}
+      </div>
+    </div>
+  );
+};
+
 export default OrderStatsCards;