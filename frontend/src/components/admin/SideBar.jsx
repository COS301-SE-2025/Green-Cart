import React, { useState, useRef, useEffect } from 'react';
import '../styles/admin/SideBar.css';

// Import icons
import dashboardIcon from './icons/dashboardIcon.png';
import ordersIcon from './icons/ordersIcon.png';
import productsIcon from './icons/productsIcon.png';
import paymentsIcon from './icons/paymentsIcon.png';
import customersIcon from './icons/customersIcon.png';
import leafIcon from './icons/leafIcon.png';
import backIcon from './icons/backIcon.png';
import logo from './icons/Green-cart-admin.png'

const SideBar = ({ isOpen, onToggle, currentPage, onNavigate }) => {
  const [showProfileMenu, setShowProfileMenu] = useState(false);
  const [isAnimating, setIsAnimating] = useState(false);
  const profileMenuRef = useRef(null);
  const profileButtonRef = useRef(null);

  const navigationItems = [
    { name: 'Dashboard', icon: dashboardIcon },
    { name: 'Orders', icon: ordersIcon },
    { name: 'Products', icon: productsIcon },
    { name: 'Payments', icon: paymentsIcon },
    { name: 'Customers', icon: customersIcon }
  ];

  const supportItems = [
    { name: 'Notifications', icon: dashboardIcon, badge: 7 },
    { name: 'Help & Support', icon: dashboardIcon },
    { name: 'Settings', icon: dashboardIcon }
  ];

  const handleNavClick = (itemName) => {
    onNavigate(itemName);
  };

  const handleProfileMenuToggle = (e) => {
    e.stopPropagation();
    setShowProfileMenu(!showProfileMenu);
  };

  const handleProfileAction = (action) => {
    setShowProfileMenu(false);
    if (action === 'logout') {
      console.log('Logging out...');
    } else if (action === 'profile') {
      console.log('Viewing profile...');
    }
  };

  // Close profile menu when clicking outside
  useEffect(() => {
    const handleClickOutside = (event) => {
      if (
        profileMenuRef.current && 
        !profileMenuRef.current.contains(event.target) &&
        !profileButtonRef.current.contains(event.target)
      ) {
        setShowProfileMenu(false);
      }
    };

    document.addEventListener('mousedown', handleClickOutside);
    return () => {
      document.removeEventListener('mousedown', handleClickOutside);
    };
  }, []);

  // Handle sidebar animation state
  useEffect(() => {
    if (isOpen) {
      setIsAnimating(true);
      // Reset animation state after animation completes
      const timer = setTimeout(() => {
        setIsAnimating(false);
      }, 800); // Adjust based on your longest animation delay
      
      return () => clearTimeout(timer);
    } else {
      setShowProfileMenu(false);
      setIsAnimating(false);
    }
  }, [isOpen]);

  return (
    <div className={`sidebar ${!isOpen ? 'sidebar-closed' : ''} ${isAnimating ? 'sidebar-animating' : ''}`}>
      {/* Toggle Button */}
      <button className="sidebar-toggle" onClick={onToggle}>
        <img 
          src={backIcon} 
          alt="Toggle sidebar" 
          className={`toggle-arrow ${!isOpen ? 'toggle-arrow-closed' : ''}`}
        />
      </button>

      {isOpen && (
        <>
          <div className="admin-sidebar-header">
            <div className="logo">
              <span className="logo-text"><img src={logo} className='logo-admin-image'/></span>
            </div>
          </div>

          <div className="admin-search-bar">
<<<<<<< HEAD
            <div className="search-input-container">
              <svg 
                className="search-icon" 
                viewBox="0 0 24 24" 
                fill="none" 
                stroke="currentColor" 
                strokeWidth="2"
              >
                <circle cx="11" cy="11" r="8"></circle>
                <path d="m21 21-4.35-4.35"></path>
              </svg>
              <input type="text" placeholder="Search" />
            </div>
=======
            <img src={searchIcon} alt="Search" className="search-icon" />
            <input type="text" placeholder="Search" />
>>>>>>> 4f345ef5
          </div>

          <nav className="sidebar-nav">
            {navigationItems.map((item, index) => (
              <div 
                key={item.name}
                className={`nav-item ${currentPage === item.name ? 'active' : ''}`}
                style={{ 
                  animationDelay: isAnimating ? `${index * 0.1}s` : '0s' 
                }}
                onClick={() => handleNavClick(item.name)}
              >
                <img 
                  src={item.icon} 
                  alt={`${item.name} icon`} 
                  className="nav-icon-img"
                />
                <span>{item.name}</span>
              </div>
            ))}

            <div className="nav-divider"></div>

            {supportItems.map((item, index) => (
              <div 
                key={item.name}
                className={`nav-item ${currentPage === item.name ? 'active' : ''}`}
                style={{ 
                  animationDelay: isAnimating ? `${(navigationItems.length + index) * 0.1}s` : '0s' 
                }}
                onClick={() => handleNavClick(item.name)}
              >
                <img 
                  src={item.icon} 
                  alt={`${item.name} icon`} 
                  className="nav-icon-img"
                />
                <span>{item.name}</span>
                {item.badge && <span className="notification-badge">{item.badge}</span>}
              </div>
            ))}
          </nav>
        </>
      )}

      {/* User Profile - Always visible */}
      <div className={isOpen ? "sidebar-user" : "sidebar-user sidebar-user-closed"}>
        <div className="user-avatar">OW</div>
        {isOpen && (
          <>
            <span className="user-name">Olivia Williams</span>
            <button 
              ref={profileButtonRef}
              className="user-menu"
              onClick={handleProfileMenuToggle}
            >
              ⋯
            </button>
          </>
        )}

        {/* Profile Menu Overlay */}
        {showProfileMenu && isOpen && (
          <div 
            ref={profileMenuRef}
            className="profile-menu-overlay"
          >
            <div className="profile-menu-item" onClick={() => handleProfileAction('profile')}>
              <span className="profile-menu-icon">👤</span>
              <span>View Profile</span>
            </div>
            <div className="profile-menu-divider"></div>
            <div className="profile-menu-item logout" onClick={() => handleProfileAction('logout')}>
              <span className="profile-menu-icon">🚪</span>
              <span>Logout</span>
            </div>
          </div>
        )}
      </div>
    </div>
  );
};

export default SideBar;<|MERGE_RESOLUTION|>--- conflicted
+++ resolved
@@ -1,207 +1,203 @@
-import React, { useState, useRef, useEffect } from 'react';
-import '../styles/admin/SideBar.css';
-
-// Import icons
-import dashboardIcon from './icons/dashboardIcon.png';
-import ordersIcon from './icons/ordersIcon.png';
-import productsIcon from './icons/productsIcon.png';
-import paymentsIcon from './icons/paymentsIcon.png';
-import customersIcon from './icons/customersIcon.png';
-import leafIcon from './icons/leafIcon.png';
-import backIcon from './icons/backIcon.png';
-import logo from './icons/Green-cart-admin.png'
-
-const SideBar = ({ isOpen, onToggle, currentPage, onNavigate }) => {
-  const [showProfileMenu, setShowProfileMenu] = useState(false);
-  const [isAnimating, setIsAnimating] = useState(false);
-  const profileMenuRef = useRef(null);
-  const profileButtonRef = useRef(null);
-
-  const navigationItems = [
-    { name: 'Dashboard', icon: dashboardIcon },
-    { name: 'Orders', icon: ordersIcon },
-    { name: 'Products', icon: productsIcon },
-    { name: 'Payments', icon: paymentsIcon },
-    { name: 'Customers', icon: customersIcon }
-  ];
-
-  const supportItems = [
-    { name: 'Notifications', icon: dashboardIcon, badge: 7 },
-    { name: 'Help & Support', icon: dashboardIcon },
-    { name: 'Settings', icon: dashboardIcon }
-  ];
-
-  const handleNavClick = (itemName) => {
-    onNavigate(itemName);
-  };
-
-  const handleProfileMenuToggle = (e) => {
-    e.stopPropagation();
-    setShowProfileMenu(!showProfileMenu);
-  };
-
-  const handleProfileAction = (action) => {
-    setShowProfileMenu(false);
-    if (action === 'logout') {
-      console.log('Logging out...');
-    } else if (action === 'profile') {
-      console.log('Viewing profile...');
-    }
-  };
-
-  // Close profile menu when clicking outside
-  useEffect(() => {
-    const handleClickOutside = (event) => {
-      if (
-        profileMenuRef.current && 
-        !profileMenuRef.current.contains(event.target) &&
-        !profileButtonRef.current.contains(event.target)
-      ) {
-        setShowProfileMenu(false);
-      }
-    };
-
-    document.addEventListener('mousedown', handleClickOutside);
-    return () => {
-      document.removeEventListener('mousedown', handleClickOutside);
-    };
-  }, []);
-
-  // Handle sidebar animation state
-  useEffect(() => {
-    if (isOpen) {
-      setIsAnimating(true);
-      // Reset animation state after animation completes
-      const timer = setTimeout(() => {
-        setIsAnimating(false);
-      }, 800); // Adjust based on your longest animation delay
-      
-      return () => clearTimeout(timer);
-    } else {
-      setShowProfileMenu(false);
-      setIsAnimating(false);
-    }
-  }, [isOpen]);
-
-  return (
-    <div className={`sidebar ${!isOpen ? 'sidebar-closed' : ''} ${isAnimating ? 'sidebar-animating' : ''}`}>
-      {/* Toggle Button */}
-      <button className="sidebar-toggle" onClick={onToggle}>
-        <img 
-          src={backIcon} 
-          alt="Toggle sidebar" 
-          className={`toggle-arrow ${!isOpen ? 'toggle-arrow-closed' : ''}`}
-        />
-      </button>
-
-      {isOpen && (
-        <>
-          <div className="admin-sidebar-header">
-            <div className="logo">
-              <span className="logo-text"><img src={logo} className='logo-admin-image'/></span>
-            </div>
-          </div>
-
-          <div className="admin-search-bar">
-<<<<<<< HEAD
-            <div className="search-input-container">
-              <svg 
-                className="search-icon" 
-                viewBox="0 0 24 24" 
-                fill="none" 
-                stroke="currentColor" 
-                strokeWidth="2"
-              >
-                <circle cx="11" cy="11" r="8"></circle>
-                <path d="m21 21-4.35-4.35"></path>
-              </svg>
-              <input type="text" placeholder="Search" />
-            </div>
-=======
-            <img src={searchIcon} alt="Search" className="search-icon" />
-            <input type="text" placeholder="Search" />
->>>>>>> 4f345ef5
-          </div>
-
-          <nav className="sidebar-nav">
-            {navigationItems.map((item, index) => (
-              <div 
-                key={item.name}
-                className={`nav-item ${currentPage === item.name ? 'active' : ''}`}
-                style={{ 
-                  animationDelay: isAnimating ? `${index * 0.1}s` : '0s' 
-                }}
-                onClick={() => handleNavClick(item.name)}
-              >
-                <img 
-                  src={item.icon} 
-                  alt={`${item.name} icon`} 
-                  className="nav-icon-img"
-                />
-                <span>{item.name}</span>
-              </div>
-            ))}
-
-            <div className="nav-divider"></div>
-
-            {supportItems.map((item, index) => (
-              <div 
-                key={item.name}
-                className={`nav-item ${currentPage === item.name ? 'active' : ''}`}
-                style={{ 
-                  animationDelay: isAnimating ? `${(navigationItems.length + index) * 0.1}s` : '0s' 
-                }}
-                onClick={() => handleNavClick(item.name)}
-              >
-                <img 
-                  src={item.icon} 
-                  alt={`${item.name} icon`} 
-                  className="nav-icon-img"
-                />
-                <span>{item.name}</span>
-                {item.badge && <span className="notification-badge">{item.badge}</span>}
-              </div>
-            ))}
-          </nav>
-        </>
-      )}
-
-      {/* User Profile - Always visible */}
-      <div className={isOpen ? "sidebar-user" : "sidebar-user sidebar-user-closed"}>
-        <div className="user-avatar">OW</div>
-        {isOpen && (
-          <>
-            <span className="user-name">Olivia Williams</span>
-            <button 
-              ref={profileButtonRef}
-              className="user-menu"
-              onClick={handleProfileMenuToggle}
-            >
-              ⋯
-            </button>
-          </>
-        )}
-
-        {/* Profile Menu Overlay */}
-        {showProfileMenu && isOpen && (
-          <div 
-            ref={profileMenuRef}
-            className="profile-menu-overlay"
-          >
-            <div className="profile-menu-item" onClick={() => handleProfileAction('profile')}>
-              <span className="profile-menu-icon">👤</span>
-              <span>View Profile</span>
-            </div>
-            <div className="profile-menu-divider"></div>
-            <div className="profile-menu-item logout" onClick={() => handleProfileAction('logout')}>
-              <span className="profile-menu-icon">🚪</span>
-              <span>Logout</span>
-            </div>
-          </div>
-        )}
-      </div>
-    </div>
-  );
-};
-
+import React, { useState, useRef, useEffect } from 'react';
+import '../styles/admin/SideBar.css';
+
+// Import icons
+import dashboardIcon from './icons/dashboardIcon.png';
+import ordersIcon from './icons/ordersIcon.png';
+import productsIcon from './icons/productsIcon.png';
+import paymentsIcon from './icons/paymentsIcon.png';
+import customersIcon from './icons/customersIcon.png';
+import leafIcon from './icons/leafIcon.png';
+import backIcon from './icons/backIcon.png';
+import logo from './icons/Green-cart-admin.png'
+
+const SideBar = ({ isOpen, onToggle, currentPage, onNavigate }) => {
+  const [showProfileMenu, setShowProfileMenu] = useState(false);
+  const [isAnimating, setIsAnimating] = useState(false);
+  const profileMenuRef = useRef(null);
+  const profileButtonRef = useRef(null);
+
+  const navigationItems = [
+    { name: 'Dashboard', icon: dashboardIcon },
+    { name: 'Orders', icon: ordersIcon },
+    { name: 'Products', icon: productsIcon },
+    { name: 'Payments', icon: paymentsIcon },
+    { name: 'Customers', icon: customersIcon }
+  ];
+
+  const supportItems = [
+    { name: 'Notifications', icon: dashboardIcon, badge: 7 },
+    { name: 'Help & Support', icon: dashboardIcon },
+    { name: 'Settings', icon: dashboardIcon }
+  ];
+
+  const handleNavClick = (itemName) => {
+    onNavigate(itemName);
+  };
+
+  const handleProfileMenuToggle = (e) => {
+    e.stopPropagation();
+    setShowProfileMenu(!showProfileMenu);
+  };
+
+  const handleProfileAction = (action) => {
+    setShowProfileMenu(false);
+    if (action === 'logout') {
+      console.log('Logging out...');
+    } else if (action === 'profile') {
+      console.log('Viewing profile...');
+    }
+  };
+
+  // Close profile menu when clicking outside
+  useEffect(() => {
+    const handleClickOutside = (event) => {
+      if (
+        profileMenuRef.current && 
+        !profileMenuRef.current.contains(event.target) &&
+        !profileButtonRef.current.contains(event.target)
+      ) {
+        setShowProfileMenu(false);
+      }
+    };
+
+    document.addEventListener('mousedown', handleClickOutside);
+    return () => {
+      document.removeEventListener('mousedown', handleClickOutside);
+    };
+  }, []);
+
+  // Handle sidebar animation state
+  useEffect(() => {
+    if (isOpen) {
+      setIsAnimating(true);
+      // Reset animation state after animation completes
+      const timer = setTimeout(() => {
+        setIsAnimating(false);
+      }, 800); // Adjust based on your longest animation delay
+      
+      return () => clearTimeout(timer);
+    } else {
+      setShowProfileMenu(false);
+      setIsAnimating(false);
+    }
+  }, [isOpen]);
+
+  return (
+    <div className={`sidebar ${!isOpen ? 'sidebar-closed' : ''} ${isAnimating ? 'sidebar-animating' : ''}`}>
+      {/* Toggle Button */}
+      <button className="sidebar-toggle" onClick={onToggle}>
+        <img 
+          src={backIcon} 
+          alt="Toggle sidebar" 
+          className={`toggle-arrow ${!isOpen ? 'toggle-arrow-closed' : ''}`}
+        />
+      </button>
+
+      {isOpen && (
+        <>
+          <div className="admin-sidebar-header">
+            <div className="logo">
+              <span className="logo-text"><img src={logo} className='logo-admin-image'/></span>
+            </div>
+          </div>
+
+          <div className="admin-search-bar">
+            <div className="search-input-container">
+              <svg 
+                className="search-icon" 
+                viewBox="0 0 24 24" 
+                fill="none" 
+                stroke="currentColor" 
+                strokeWidth="2"
+              >
+                <circle cx="11" cy="11" r="8"></circle>
+                <path d="m21 21-4.35-4.35"></path>
+              </svg>
+              <input type="text" placeholder="Search" />
+            </div>
+
+          </div>
+
+          <nav className="sidebar-nav">
+            {navigationItems.map((item, index) => (
+              <div 
+                key={item.name}
+                className={`nav-item ${currentPage === item.name ? 'active' : ''}`}
+                style={{ 
+                  animationDelay: isAnimating ? `${index * 0.1}s` : '0s' 
+                }}
+                onClick={() => handleNavClick(item.name)}
+              >
+                <img 
+                  src={item.icon} 
+                  alt={`${item.name} icon`} 
+                  className="nav-icon-img"
+                />
+                <span>{item.name}</span>
+              </div>
+            ))}
+
+            <div className="nav-divider"></div>
+
+            {supportItems.map((item, index) => (
+              <div 
+                key={item.name}
+                className={`nav-item ${currentPage === item.name ? 'active' : ''}`}
+                style={{ 
+                  animationDelay: isAnimating ? `${(navigationItems.length + index) * 0.1}s` : '0s' 
+                }}
+                onClick={() => handleNavClick(item.name)}
+              >
+                <img 
+                  src={item.icon} 
+                  alt={`${item.name} icon`} 
+                  className="nav-icon-img"
+                />
+                <span>{item.name}</span>
+                {item.badge && <span className="notification-badge">{item.badge}</span>}
+              </div>
+            ))}
+          </nav>
+        </>
+      )}
+
+      {/* User Profile - Always visible */}
+      <div className={isOpen ? "sidebar-user" : "sidebar-user sidebar-user-closed"}>
+        <div className="user-avatar">OW</div>
+        {isOpen && (
+          <>
+            <span className="user-name">Olivia Williams</span>
+            <button 
+              ref={profileButtonRef}
+              className="user-menu"
+              onClick={handleProfileMenuToggle}
+            >
+              ⋯
+            </button>
+          </>
+        )}
+
+        {/* Profile Menu Overlay */}
+        {showProfileMenu && isOpen && (
+          <div 
+            ref={profileMenuRef}
+            className="profile-menu-overlay"
+          >
+            <div className="profile-menu-item" onClick={() => handleProfileAction('profile')}>
+              <span className="profile-menu-icon">👤</span>
+              <span>View Profile</span>
+            </div>
+            <div className="profile-menu-divider"></div>
+            <div className="profile-menu-item logout" onClick={() => handleProfileAction('logout')}>
+              <span className="profile-menu-icon">🚪</span>
+              <span>Logout</span>
+            </div>
+          </div>
+        )}
+      </div>
+    </div>
+  );
+};
+
 export default SideBar;