--- conflicted
+++ resolved
@@ -1,296 +1,264 @@
-import React, { useState, useEffect } from 'react';
-import { getAllProducts, getUnverifiedProducts, getProductStats, verifyProduct } from '../../../admin-services/adminProductService';
-import ProductVerification from '../ProductVerification';
-import toast from 'react-hot-toast';
-import '../../styles/admin/tabs/Products.css';
-
-const Products = () => {
-  const [activeTab, setActiveTab] = useState('All');
-  const [selectedImage, setSelectedImage] = useState(null);
-  const [products, setProducts] = useState([]);
-  const [filteredProducts, setFilteredProducts] = useState([]);
-  const [loading, setLoading] = useState(true);
-  const [stats, setStats] = useState({
-    totalProducts: 0,
-    verifiedCount: 0,
-    unverifiedCount: 0,
-    totalValue: '0.00'
-  });
-  const [verificationModalOpen, setVerificationModalOpen] = useState(false);
-
-  useEffect(() => {
-    loadProductsData();
-  }, []);
-
-  useEffect(() => {
-    filterProductsByTab();
-  }, [activeTab, products]);
-
-  const loadProductsData = async () => {
-    setLoading(true);
-    try {
-      const [allProductsResponse, statsResponse] = await Promise.all([
-        getAllProducts(),
-        getProductStats()
-      ]);
-
-      if (allProductsResponse.status === 200) {
-        setProducts(allProductsResponse.data || []);
-      }
-
-      if (statsResponse.status === 200) {
-        setStats(statsResponse.data);
-      }
-    } catch (error) {
-      console.error('Error loading products data:', error);
-      toast.error('Failed to load products data');
-    } finally {
-      setLoading(false);
-    }
-  };
-
-  const filterProductsByTab = () => {
-    let filtered = [...products];
-    
-    switch (activeTab) {
-      case 'Verified':
-        filtered = products.filter(product => product.verified === true);
-        break;
-      case 'Unverified':
-        filtered = products.filter(product => product.verified === false);
-        break;
-      case 'All':
-      default:
-        // Show all products
-        break;
-    }
-    
-    setFilteredProducts(filtered);
-  };
-
-  const handleImageClick = (imageSrc) => {
-    setSelectedImage(imageSrc);
-  };
-
-  const closeImageOverlay = () => {
-    setSelectedImage(null);
-  };
-
-  const handleQuickVerify = async (productId, event) => {
-    event.stopPropagation();
-    try {
-      await verifyProduct(productId);
-      toast.success('Product verified successfully!');
-      await loadProductsData(); // Refresh data
-    } catch (error) {
-      console.error('Error verifying product:', error);
-      toast.error('Failed to verify product');
-    }
-  };
-
-  const handleOpenVerificationModal = () => {
-    setVerificationModalOpen(true);
-  };
-
-  const handleCloseVerificationModal = () => {
-    setVerificationModalOpen(false);
-  };
-
-  const handleProductVerified = async () => {
-    await loadProductsData(); // Refresh data when a product is verified
-  };
-
-  const formatDate = (dateString) => {
-    if (!dateString) return 'N/A';
-    return new Date(dateString).toLocaleDateString();
-  };
-
-  const formatPrice = (price) => {
-    if (!price) return 'R 0.00';
-    return `R ${parseFloat(price).toFixed(2)}`;
-  };
-
-  return (
-    <div className="products-content">
-      <div className="content-header">
-        <h1>Products</h1>
-        <div className="header-actions">
-          <button 
-            className="verification-button"
-            onClick={handleOpenVerificationModal}
-          >
-            Start Verification
-          </button>
-        </div>
-      </div>
-
-      {/* Stats Cards */}
-      <div className="stats-cards">
-        <div className="stat-card">
-          <div className="stat-number">{stats.totalProducts}</div>
-          <div className="stat-label">Total Products</div>
-        </div>
-        <div className="stat-card">
-          <div className="stat-number">R{stats.totalValue}</div>
-          <div className="stat-label">Total Value</div>
-        </div>
-        <div className="stat-card">
-          <div className="stat-number">{stats.unverifiedCount}</div>
-          <div className="stat-label">Unverified Items</div>
-        </div>
-      </div>
-
-      {/* Tabs */}
-      <div className="tabs">
-        {['All', 'Verified', 'Unverified'].map((tab) => (
-          <button
-            key={tab}
-            className={`tab ${activeTab === tab ? 'active' : ''}`}
-            onClick={() => setActiveTab(tab)}
-          >
-            {tab}
-            {tab === 'Unverified' && stats.unverifiedCount > 0 && (
-              <span className="tab-badge">{stats.unverifiedCount}</span>
-            )}
-          </button>
-        ))}
-      </div>
-
-      {/* Products Table */}
-      <div className="products-table">
-<<<<<<< HEAD
-        <table>
-          <thead>
-            <tr>
-              <th>Image</th>
-              <th>Description</th>
-              <th>Category</th>
-              <th>Unit Price</th>
-              <th>Sold</th>
-              <th>Added Date</th>
-              <th>Retailer</th>
-            </tr>
-          </thead>
-          <tbody>
-            {products.map((product) => (
-              <tr key={product.id}>
-                <td>
-                  <img
-                    src={product.image}
-                    alt={product.description}
-                    className="admin-product-image"
-                    onClick={() => handleImageClick(product.image)}
-                  />
-                </td>
-                <td className="product-description">{product.description}</td>
-                <td>{product.category}</td>
-                <td>{product.unitPrice}</td>
-                <td>{product.sold}</td>
-                <td>{product.addedDate}</td>
-                <td>{product.retailer}</td>
-=======
-        {loading ? (
-          <div className="table-loading">
-            <div className="loading-spinner"></div>
-            <span>Loading products...</span>
-          </div>
-        ) : (
-          <table>
-            <thead>
-              <tr>
-                <th>Image</th>
-                <th>Description</th>
-                <th>Brand</th>
-                <th>Unit Price</th>
-                <th>Quantity</th>
-                <th>Added Date</th>
-                <th>Status</th>
-                <th>Actions</th>
->>>>>>> 4f345ef5
-              </tr>
-            </thead>
-            <tbody>
-              {filteredProducts.length > 0 ? (
-                filteredProducts.map((product) => (
-                  <tr key={product.id} className={!product.verified ? 'unverified-row' : ''}>
-                    <td>
-                      {product.images && product.images.length > 0 ? (
-                        <img 
-                          src={product.images[0]} 
-                          alt={product.name}
-                          className="admin-product-image"
-                          onClick={() => handleImageClick(product.images[0])}
-                          onError={(e) => {
-                            e.target.onerror = null;
-                            e.target.src = 'https://via.placeholder.com/40x40/7BB540/FFFFFF?text=IMG';
-                          }}
-                        />
-                      ) : (
-                        <div className="admin-product-image-placeholder">
-                          <span>IMG</span>
-                        </div>
-                      )}
-                    </td>
-                    <td className="product-description">
-                      <div className="product-name">{product.name}</div>
-                      <div className="product-desc-text">{product.description}</div>
-                    </td>
-                    <td>{product.brand || 'N/A'}</td>
-                    <td>{formatPrice(product.price)}</td>
-                    <td>{product.quantity || 0}</td>
-                    <td>{formatDate(product.created_at)}</td>
-                    <td>
-                      <span className={`status-badge ${product.verified ? 'verified' : 'unverified'}`}>
-                        {product.verified ? 'Verified' : 'Unverified'}
-                      </span>
-                    </td>
-                    <td>
-                      {!product.verified && (
-                        <button
-                          className="quick-verify-btn"
-                          onClick={(e) => handleQuickVerify(product.id, e)}
-                          title="Quick Verify"
-                        >
-                          ✓
-                        </button>
-                      )}
-                    </td>
-                  </tr>
-                ))
-              ) : (
-                <tr>
-                  <td colSpan="8" className="no-products">
-                    {activeTab === 'Unverified' 
-                      ? 'No unverified products found' 
-                      : `No ${activeTab.toLowerCase()} products found`}
-                  </td>
-                </tr>
-              )}
-            </tbody>
-          </table>
-        )}
-      </div>
-
-      {/* Image Overlay */}
-      {selectedImage && (
-        <div className="image-overlay" onClick={closeImageOverlay}>
-          <div className="overlay-content" onClick={(e) => e.stopPropagation()}>
-            <button className="close-button" onClick={closeImageOverlay}>
-              ×
-            </button>
-            <img src={selectedImage} alt="Product" className="overlay-image" />
-          </div>
-        </div>
-      )}
-
-      {/* Product Verification Modal */}
-      <ProductVerification
-        isOpen={verificationModalOpen}
-        onClose={handleCloseVerificationModal}
-        onProductVerified={handleProductVerified}
-      />
-    </div>
-  );
-};
-
+import React, { useState, useEffect } from 'react';
+import { getAllProducts, getUnverifiedProducts, getProductStats, verifyProduct } from '../../../admin-services/adminProductService';
+import ProductVerification from '../ProductVerification';
+import toast from 'react-hot-toast';
+import '../../styles/admin/tabs/Products.css';
+
+const Products = () => {
+  const [activeTab, setActiveTab] = useState('All');
+  const [selectedImage, setSelectedImage] = useState(null);
+  const [products, setProducts] = useState([]);
+  const [filteredProducts, setFilteredProducts] = useState([]);
+  const [loading, setLoading] = useState(true);
+  const [stats, setStats] = useState({
+    totalProducts: 0,
+    verifiedCount: 0,
+    unverifiedCount: 0,
+    totalValue: '0.00'
+  });
+  const [verificationModalOpen, setVerificationModalOpen] = useState(false);
+
+  useEffect(() => {
+    loadProductsData();
+  }, []);
+
+  useEffect(() => {
+    filterProductsByTab();
+  }, [activeTab, products]);
+
+  const loadProductsData = async () => {
+    setLoading(true);
+    try {
+      const [allProductsResponse, statsResponse] = await Promise.all([
+        getAllProducts(),
+        getProductStats()
+      ]);
+
+      if (allProductsResponse.status === 200) {
+        setProducts(allProductsResponse.data || []);
+      }
+
+      if (statsResponse.status === 200) {
+        setStats(statsResponse.data);
+      }
+    } catch (error) {
+      console.error('Error loading products data:', error);
+      toast.error('Failed to load products data');
+    } finally {
+      setLoading(false);
+    }
+  };
+
+  const filterProductsByTab = () => {
+    let filtered = [...products];
+    
+    switch (activeTab) {
+      case 'Verified':
+        filtered = products.filter(product => product.verified === true);
+        break;
+      case 'Unverified':
+        filtered = products.filter(product => product.verified === false);
+        break;
+      case 'All':
+      default:
+        // Show all products
+        break;
+    }
+    
+    setFilteredProducts(filtered);
+  };
+
+  const handleImageClick = (imageSrc) => {
+    setSelectedImage(imageSrc);
+  };
+
+  const closeImageOverlay = () => {
+    setSelectedImage(null);
+  };
+
+  const handleQuickVerify = async (productId, event) => {
+    event.stopPropagation();
+    try {
+      await verifyProduct(productId);
+      toast.success('Product verified successfully!');
+      await loadProductsData(); // Refresh data
+    } catch (error) {
+      console.error('Error verifying product:', error);
+      toast.error('Failed to verify product');
+    }
+  };
+
+  const handleOpenVerificationModal = () => {
+    setVerificationModalOpen(true);
+  };
+
+  const handleCloseVerificationModal = () => {
+    setVerificationModalOpen(false);
+  };
+
+  const handleProductVerified = async () => {
+    await loadProductsData(); // Refresh data when a product is verified
+  };
+
+  const formatDate = (dateString) => {
+    if (!dateString) return 'N/A';
+    return new Date(dateString).toLocaleDateString();
+  };
+
+  const formatPrice = (price) => {
+    if (!price) return 'R 0.00';
+    return `R ${parseFloat(price).toFixed(2)}`;
+  };
+
+  return (
+    <div className="products-content">
+      <div className="content-header">
+        <h1>Products</h1>
+        <div className="header-actions">
+          <button 
+            className="verification-button"
+            onClick={handleOpenVerificationModal}
+          >
+            Start Verification
+          </button>
+        </div>
+      </div>
+
+      {/* Stats Cards */}
+      <div className="stats-cards">
+        <div className="stat-card">
+          <div className="stat-number">{stats.totalProducts}</div>
+          <div className="stat-label">Total Products</div>
+        </div>
+        <div className="stat-card">
+          <div className="stat-number">R{stats.totalValue}</div>
+          <div className="stat-label">Total Value</div>
+        </div>
+        <div className="stat-card">
+          <div className="stat-number">{stats.unverifiedCount}</div>
+          <div className="stat-label">Unverified Items</div>
+        </div>
+      </div>
+
+      {/* Tabs */}
+      <div className="tabs">
+        {['All', 'Verified', 'Unverified'].map((tab) => (
+          <button
+            key={tab}
+            className={`tab ${activeTab === tab ? 'active' : ''}`}
+            onClick={() => setActiveTab(tab)}
+          >
+            {tab}
+            {tab === 'Unverified' && stats.unverifiedCount > 0 && (
+              <span className="tab-badge">{stats.unverifiedCount}</span>
+            )}
+          </button>
+        ))}
+      </div>
+
+      {/* Products Table */}
+      <div className="products-table">
+        {loading ? (
+          <div className="table-loading">
+            <div className="loading-spinner"></div>
+            <span>Loading products...</span>
+          </div>
+        ) : (
+          <table>
+            <thead>
+              <tr>
+                <th>Image</th>
+                <th>Description</th>
+                <th>Brand</th>
+                <th>Unit Price</th>
+                <th>Quantity</th>
+                <th>Added Date</th>
+                <th>Status</th>
+                <th>Actions</th>
+              </tr>
+            </thead>
+            <tbody>
+              {filteredProducts.length > 0 ? (
+                filteredProducts.map((product) => (
+                  <tr key={product.id} className={!product.verified ? 'unverified-row' : ''}>
+                    <td>
+                      {product.images && product.images.length > 0 ? (
+                        <img 
+                          src={product.images[0]} 
+                          alt={product.name}
+                          className="admin-product-image"
+                          onClick={() => handleImageClick(product.images[0])}
+                          onError={(e) => {
+                            e.target.onerror = null;
+                            e.target.src = 'https://via.placeholder.com/40x40/7BB540/FFFFFF?text=IMG';
+                          }}
+                        />
+                      ) : (
+                        <div className="admin-product-image-placeholder">
+                          <span>IMG</span>
+                        </div>
+                      )}
+                    </td>
+                    <td className="product-description">
+                      <div className="product-name">{product.name}</div>
+                      <div className="product-desc-text">{product.description}</div>
+                    </td>
+                    <td>{product.brand || 'N/A'}</td>
+                    <td>{formatPrice(product.price)}</td>
+                    <td>{product.quantity || 0}</td>
+                    <td>{formatDate(product.created_at)}</td>
+                    <td>
+                      <span className={`status-badge ${product.verified ? 'verified' : 'unverified'}`}>
+                        {product.verified ? 'Verified' : 'Unverified'}
+                      </span>
+                    </td>
+                    <td>
+                      {!product.verified && (
+                        <button
+                          className="quick-verify-btn"
+                          onClick={(e) => handleQuickVerify(product.id, e)}
+                          title="Quick Verify"
+                        >
+                          ✓
+                        </button>
+                      )}
+                    </td>
+                  </tr>
+                ))
+              ) : (
+                <tr>
+                  <td colSpan="8" className="no-products">
+                    {activeTab === 'Unverified' 
+                      ? 'No unverified products found' 
+                      : `No ${activeTab.toLowerCase()} products found`}
+                  </td>
+                </tr>
+              )}
+            </tbody>
+          </table>
+        )}
+      </div>
+
+      {/* Image Overlay */}
+      {selectedImage && (
+        <div className="image-overlay" onClick={closeImageOverlay}>
+          <div className="overlay-content" onClick={(e) => e.stopPropagation()}>
+            <button className="close-button" onClick={closeImageOverlay}>
+              ×
+            </button>
+            <img src={selectedImage} alt="Product" className="overlay-image" />
+          </div>
+        </div>
+      )}
+
+      {/* Product Verification Modal */}
+      <ProductVerification
+        isOpen={verificationModalOpen}
+        onClose={handleCloseVerificationModal}
+        onProductVerified={handleProductVerified}
+      />
+    </div>
+  );
+};
+
 export default Products;