--- conflicted
+++ resolved
@@ -1,34 +1,6 @@
-<<<<<<< HEAD
 import React, { useState, useEffect } from 'react';
-import toast from 'react-hot-toast';
-=======
-import React, { useState } from 'react';
 import { toast } from 'react-toastify';
->>>>>>> 60d72e8a
 import '../styles/retailer/AddProduct.css';
-
-// Image compression utility
-const compressImage = (file, maxWidth = 800, quality = 0.8) => {
-    return new Promise((resolve) => {
-        const canvas = document.createElement('canvas');
-        const ctx = canvas.getContext('2d');
-        const img = new Image();
-        
-        img.onload = () => {
-            // Calculate new dimensions maintaining aspect ratio
-            const ratio = Math.min(maxWidth / img.width, maxWidth / img.height);
-            canvas.width = img.width * ratio;
-            canvas.height = img.height * ratio;
-            
-            // Draw and compress
-            ctx.drawImage(img, 0, 0, canvas.width, canvas.height);
-            const compressedDataUrl = canvas.toDataURL('image/jpeg', quality);
-            resolve(compressedDataUrl);
-        };
-        
-        img.src = URL.createObjectURL(file);
-    });
-};
 
 export default function AddProduct({ isOpen, onClose, onProductAdded }) {
     const [formData, setFormData] = useState({
@@ -46,8 +18,8 @@
             materialSustainability: 68,
         }
     });
-    const [images, setImages] = useState([]);
     const [imageFiles, setImageFiles] = useState([]); // Store actual File objects
+    const [imagePreviews, setImagePreviews] = useState([]); // Object URLs for preview
     const [isSubmitting, setIsSubmitting] = useState(false);
     const [errors, setErrors] = useState({});
 
@@ -55,13 +27,13 @@
     useEffect(() => {
         return () => {
             // Clean up all object URLs to prevent memory leaks
-            images.forEach(url => {
+            imagePreviews.forEach(url => {
                 if (url.startsWith('blob:')) {
                     URL.revokeObjectURL(url);
                 }
             });
         };
-    }, [images]);
+    }, [imagePreviews]);
 
     const categories = [
         'Electronics',
@@ -102,11 +74,10 @@
         }));
     };
 
-<<<<<<< HEAD
     const handleImageUpload = (e) => {
         const newFiles = Array.from(e.target.files);
         
-        console.log('🖼️ Image upload triggered:', {
+        console.log('Image upload triggered:', {
             newFilesCount: newFiles.length,
             existingFilesCount: imageFiles.length,
             newFileNames: newFiles.map(f => f.name),
@@ -116,7 +87,7 @@
         // Check if adding new files would exceed the limit
         const totalFiles = imageFiles.length + newFiles.length;
         if (totalFiles > 5) {
-            console.warn('❌ Too many images total:', totalFiles);
+            console.warn('Too many images total:', totalFiles);
             toast.error(`You can only upload a maximum of 5 images. You currently have ${imageFiles.length} images.`);
             e.target.value = ''; // Clear the file input
             return;
@@ -138,114 +109,61 @@
             }
             validFiles.push(file);
         }
-=======
-    const handleImageUpload = async (e) => {
-        const files = Array.from(e.target.files);
->>>>>>> 60d72e8a
         
         if (validFiles.length === 0) {
-            console.warn('❌ No valid files after validation');
+            console.warn('No valid files after validation');
             e.target.value = ''; // Clear the file input
             return;
         }
         
-        console.log('✅ Valid files:', validFiles.length);
-
-<<<<<<< HEAD
+        console.log('Valid files:', validFiles.length);
+
         // Add new files to existing files
         const updatedFiles = [...imageFiles, ...validFiles];
         setImageFiles(updatedFiles);
         
         // Create preview URLs for new files and add to existing previews
         const newImageUrls = validFiles.map(file => URL.createObjectURL(file));
-        const updatedImages = [...images, ...newImageUrls];
-        setImages(updatedImages);
-        
-        console.log('📸 Images updated:', {
+        const updatedPreviews = [...imagePreviews, ...newImageUrls];
+        setImagePreviews(updatedPreviews);
+        
+        console.log('Images updated:', {
             totalFiles: updatedFiles.length,
-            totalPreviews: updatedImages.length
+            totalPreviews: updatedPreviews.length
         });
+        
+        // Clear error if it exists
+        if (errors.images) {
+            setErrors(prev => ({ ...prev, images: '' }));
+        }
         
         // Clear the file input so the same file can be selected again if needed
         e.target.value = '';
-=======
-        // Validate file types
-        const validTypes = ['image/jpeg', 'image/jpg', 'image/png'];
-        const invalidFiles = files.filter(file => !validTypes.includes(file.type));
-        
-        if (invalidFiles.length > 0) {
-            toast.error('Please upload only JPEG or PNG images');
-            return;
-        }
-
-        try {
-            // Convert files to base64
-            const base64Images = await Promise.all(
-                files.map(file => convertFileToBase64(file))
-            );
-            
-            setImages(base64Images);
-        } catch (error) {
-            console.error('Error converting images to base64:', error);
-            toast.error('Failed to process images. Please try again.');
-        }
-    };
-
-    const convertFileToBase64 = async (file) => {
-        // Compress image first to reduce base64 string size
-        const compressedDataUrl = await compressImage(file, 800, 0.8);
-        
-        // Validate size (base64 adds ~33% overhead)
-        const sizeInBytes = (compressedDataUrl.length * 3) / 4;
-        const sizeInMB = sizeInBytes / (1024 * 1024);
-        
-        if (sizeInMB > 2) {
-            throw new Error(`Image too large: ${sizeInMB.toFixed(2)}MB (max: 2MB)`);
-        }
-        
-        console.log(`Compressed image: ${sizeInMB.toFixed(2)}MB`);
-        return compressedDataUrl;
-    };
-
-    // Helper function to check if a string is a valid URL
-    const isValidUrl = (string) => {
-        try {
-            new URL(string);
-            return true;
-        } catch (_) {
-            return false;
-        }
-    };
-
-    // Helper function to check if a string is base64 data URL
-    const isBase64DataUrl = (string) => {
-        return typeof string === 'string' && string.startsWith('data:image/');
->>>>>>> 60d72e8a
     };
 
     const removeImage = (index) => {
-        console.log('🗑️ Removing image at index:', index);
+        console.log('Removing image at index:', index);
         
         // Clean up the object URL to prevent memory leaks
-        if (images[index]) {
-            URL.revokeObjectURL(images[index]);
-        }
-        
-        setImages(prev => prev.filter((_, i) => i !== index));
+        if (imagePreviews[index]) {
+            URL.revokeObjectURL(imagePreviews[index]);
+        }
+        
+        setImagePreviews(prev => prev.filter((_, i) => i !== index));
         setImageFiles(prev => prev.filter((_, i) => i !== index));
         
-        console.log('✅ Image removed. Remaining:', imageFiles.length - 1);
+        console.log('Image removed. Remaining:', imageFiles.length - 1);
     };
 
     const clearAllImages = () => {
-        console.log('🧹 Clearing all images');
+        console.log('Clearing all images');
         // Clean up all object URLs
-        images.forEach(url => {
+        imagePreviews.forEach(url => {
             if (url.startsWith('blob:')) {
                 URL.revokeObjectURL(url);
             }
         });
-        setImages([]);
+        setImagePreviews([]);
         setImageFiles([]);
     };
 
@@ -258,7 +176,7 @@
         if (!formData.category) newErrors.category = 'Category is required';
         if (!formData.brand.trim()) newErrors.brand = 'Brand is required';
         if (!formData.quantity || parseInt(formData.quantity) < 0) newErrors.quantity = 'Valid quantity is required';
-        if (images.length === 0) newErrors.images = 'At least one product image is required';
+        if (imageFiles.length === 0) newErrors.images = 'At least one product image is required';
 
         setErrors(newErrors);
         return Object.keys(newErrors).length === 0;
@@ -274,15 +192,23 @@
         if (!validateForm()) return;
         setIsSubmitting(true);
         
-        console.log('🚀 Form submission started:', {
+        console.log('Form submission started:', {
             productName: formData.name,
             imageFilesCount: imageFiles.length,
             imageFiles: imageFiles.map(f => ({ name: f.name, size: f.size, type: f.type }))
         });
         
         try {
-<<<<<<< HEAD
-            // Create FormData for multipart form submission with images
+            // Get retailer ID from localStorage
+            const retailerData = localStorage.getItem('retailer_user');
+            let retailerId = 3; // Default fallback
+            
+            if (retailerData) {
+                const retailerUser = JSON.parse(retailerData);
+                retailerId = retailerUser.retailer_id || retailerUser.id || 3;
+            }
+
+            // Create FormData for multipart form submission with S3 upload
             const formDataSubmit = new FormData();
             
             // Add product data
@@ -290,7 +216,7 @@
             formDataSubmit.append('description', formData.description);
             formDataSubmit.append('price', formData.price);
             formDataSubmit.append('category_id', categories.indexOf(formData.category) + 1);
-            formDataSubmit.append('retailer_id', 3); // Hardcoded for now
+            formDataSubmit.append('retailer_id', retailerId);
             formDataSubmit.append('stock_quantity', formData.quantity);
             
             // Add sustainability ratings with the field names expected by backend
@@ -300,15 +226,15 @@
             formDataSubmit.append('durability', formData.sustainability.durability);
             formDataSubmit.append('material_sustainability', formData.sustainability.materialSustainability);
             
-            // Add image files directly
-            console.log('📤 Adding images to FormData:', imageFiles.length);
+            // Add image files directly for S3 upload
+            console.log('Adding images to FormData for S3 upload:', imageFiles.length);
             imageFiles.forEach((file, index) => {
                 console.log(`   Adding image ${index + 1}: ${file.name}`);
                 formDataSubmit.append('images', file);
             });
             
             // Log FormData contents for debugging
-            console.log('📋 FormData contents:');
+            console.log('FormData contents:');
             for (let [key, value] of formDataSubmit.entries()) {
                 if (value instanceof File) {
                     console.log(`   ${key}: [File] ${value.name} (${value.size} bytes)`);
@@ -318,59 +244,19 @@
             }
             
             // Use the S3-enabled product creation endpoint
-            console.log('🌐 Sending request to backend...');
+            console.log('Sending request to S3 backend...');
             const API_BASE_URL = window.location.hostname === 'localhost' || window.location.hostname === '127.0.0.1' 
                 ? 'http://localhost:8000' 
                 : 'https://api.greencart-cos301.co.za';
             const endpoint = `${API_BASE_URL}/product-images/products/`;
-            console.log('🔗 Using endpoint:', endpoint);
+            console.log('Using S3 endpoint:', endpoint);
             
             const response = await fetch(endpoint, {
-=======
-            // Get retailer ID from localStorage
-            const retailerData = localStorage.getItem('retailer_user');
-            let retailerId = 3; // Default fallback
-            
-            if (retailerData) {
-                const retailerUser = JSON.parse(retailerData);
-                retailerId = retailerUser.retailer_id || retailerUser.id || 3;
-            }
-
-            // Convert sustainability ratings to the expected format
-            const sustainabilityMetrics = [
-                { id: 1, value: formData.sustainability.energyEfficiency },
-                { id: 2, value: formData.sustainability.carbonFootprint },
-                { id: 3, value: formData.sustainability.recyclability },
-                { id: 4, value: formData.sustainability.durability },
-                { id: 5, value: formData.sustainability.materialSustainability }
-            ];
-
-            const productData = {
-                name: formData.name,
-                description: formData.description,
-                price: parseFloat(formData.price),
-                quantity: parseInt(formData.quantity),
-                brand: formData.brand,
-                category_id: categories.indexOf(formData.category) + 1,
-                retailer_id: retailerId,
-                sustainability_metrics: sustainabilityMetrics,
-                images: images // Add base64 images to the payload
-            };
-            
-            console.log('Creating product with data:', {
-                ...productData,
-                images: productData.images.map((img, idx) => 
-                    `Image ${idx + 1}: ${img.startsWith('data:') ? 'Base64' : 'URL'} (${img.length} chars)`
-                )
+                method: 'POST',
+                body: formDataSubmit // No Content-Type header for FormData - browser sets it automatically
             });
             
-            const response = await fetch('http://localhost:8000/retailer/products', {
->>>>>>> 60d72e8a
-                method: 'POST',
-                body: formDataSubmit // No Content-Type header for FormData
-            });
-            
-            console.log('📥 Response received:', {
+            console.log('Response received:', {
                 status: response.status,
                 statusText: response.statusText,
                 ok: response.ok
@@ -378,35 +264,18 @@
             
             if (!response.ok) {
                 const error = await response.json();
-<<<<<<< HEAD
-                console.error('❌ Backend error:', error);
-                throw new Error(error.detail || 'Failed to create product');
-=======
-                console.error('Product creation failed:', error);
-                
-                // Handle different types of errors
-                if (response.status === 422) {
-                    // Validation errors
-                    const validationErrors = error.detail || error.message || 'Validation failed';
-                    if (Array.isArray(validationErrors)) {
-                        const errorMessages = validationErrors.map(err => 
-                            `${err.loc ? err.loc.join('.') + ': ' : ''}${err.msg}`
-                        ).join(', ');
-                        throw new Error(`Validation Error: ${errorMessages}`);
-                    } else {
-                        throw new Error(`Validation Error: ${validationErrors}`);
-                    }
-                } else {
-                    throw new Error(error.detail || error.message || 'Failed to create product');
-                }
->>>>>>> 60d72e8a
-            }
+                console.error('S3 upload error:', error);
+                throw new Error(error.detail || 'Failed to create product with S3 images');
+            }
+
             const newProduct = await response.json();
-            console.log('✅ Product created successfully:', newProduct);
+            console.log('Product created successfully with S3 images:', newProduct);
             
             if (onProductAdded) {
                 onProductAdded(newProduct);
             }
+
+            // Reset form
             setFormData({
                 name: '',
                 description: '',
@@ -424,11 +293,11 @@
             });
             clearAllImages();
             
-            toast.success('Product added successfully!');
+            toast.success('Product added successfully with S3 images!');
             onClose();
         } catch (error) {
-            console.error('💥 Error adding product:', error);
-            toast.error('Failed to add product. Please try again.');
+            console.error('Error adding product:', error);
+            toast.error(error.message || 'Failed to add product. Please try again.');
         } finally {
             setIsSubmitting(false);
         }
@@ -444,7 +313,7 @@
                 <div className="modal-header">
                     <h2>Add New Product</h2>
                     <button className="close-btn" onClick={onClose} aria-label="Close modal">
-                        ✕
+                        ×
                     </button>
                 </div>
 
@@ -551,56 +420,56 @@
                             </div>
                         </div>
 
-                        {/* Images */}
+                        {/* Images - S3 Upload Only */}
                         <div className="form-section">
-                            <h3>Product Images</h3>
+                            <h3>Product Images (S3 Upload)</h3>
                             
                             <div className="form-group">
                                 <label htmlFor="images" className='label'>
                                     Upload Images * (Max 5) 
-                                    {images.length > 0 && (
+                                    {imageFiles.length > 0 && (
                                         <span className="image-count-badge">
-                                            {images.length}/5 selected
+                                            {imageFiles.length}/5 selected
                                         </span>
                                     )}
                                 </label>
                                 <input
                                     type="file"
                                     id="images"
-                                    accept="image/*"
+                                    accept="image/jpeg,image/jpg,image/png,image/gif,image/webp"
                                     multiple
                                     onChange={handleImageUpload}
                                     className={errors.images ? 'error' : 'input'}
                                 />
-                                {images.length === 0 && (
+                                {imageFiles.length === 0 && (
                                     <p className="upload-hint">
                                         You can select multiple images at once or add them one by one. Maximum 5 images per product.
                                     </p>
                                 )}
-                                {images.length > 0 && images.length < 5 && (
+                                {imageFiles.length > 0 && imageFiles.length < 5 && (
                                     <p className="upload-hint">
-                                        You can add {5 - images.length} more images by clicking "Choose Files" again.
+                                        You can add {5 - imageFiles.length} more images by clicking "Choose Files" again.
                                     </p>
                                 )}
                                 {errors.images && <span className="add-product-error-message">{errors.images}</span>}
                                 <small style={{color: '#666', fontSize: '0.9rem'}}>
-                                    Supported formats: JPEG, PNG. Images will be converted to base64 for storage.
+                                    Supported formats: JPEG, PNG, GIF, WEBP. Images will be uploaded to AWS S3.
                                 </small>
                             </div>
 
-                            {images.length > 0 && (
+                            {imagePreviews.length > 0 && (
                                 <>
                                     <div className="image-preview-grid">
-                                        {images.map((image, index) => (
+                                        {imagePreviews.map((preview, index) => (
                                             <div key={index} className="image-preview">
-                                                <img src={image} alt={`Preview ${index + 1}`} />
+                                                <img src={preview} alt={`Preview ${index + 1}`} />
                                                 <button
                                                     type="button"
                                                     className="remove-image-btn"
                                                     onClick={() => removeImage(index)}
                                                     aria-label={`Remove image ${index + 1}`}
                                                 >
-                                                    ✕
+                                                    Remove
                                                 </button>
                                             </div>
                                         ))}
@@ -627,143 +496,82 @@
                                 </span>
                             </h3>
                             
-                            {/* <div className="sustainability-grid">
+                            <div className="sustainability-grid">
                                 {Object.entries(formData.sustainability).map(([key, value]) => {
-                                const getRatingColor = (rating) => {
-                                    if (rating >= 80) return '#22c55e';
-                                    if (rating >= 60) return '#eab308';
-                                    if (rating >= 40) return '#f97316';
-                                    return '#ef4444';
-                                };
-
-                                const ratingColor = getRatingColor(value);
-                                const percentage = value / 100;
-
-                                return (
-                                    <div 
-                                        key={key} 
-                                        className="sustainability-item"
-                                        style={{
-                                            '--rating-color': ratingColor,
-                                            '--rating-percentage': `${percentage * 100}%`
-                                        }}
-                                    >
-                                        <div className="sustainability-header">
-                                            <label>{key.replace(/([A-Z])/g, ' $1').replace(/^./, str => str.toUpperCase())}</label>
-                                            <div className="rating-indicator">
-                                                <div 
-                                                    className="rating-dot"
-                                                    style={{ backgroundColor: ratingColor }}
-                                                ></div>
-                                                <span className="rating-text">
-                                                    {value >= 80 ? 'Excellent' : 
-                                                    value >= 60 ? 'Good' : 
-                                                    value >= 40 ? 'Fair' : 'Poor'}
-                                                </span>
+                                    const getRatingColor = (rating) => {
+                                        if (rating >= 80) return '#22c55e'; // Green
+                                        if (rating >= 60) return '#eab308'; // Yellow
+                                        if (rating >= 40) return '#f97316'; // Orange
+                                        return '#ef4444'; // Red
+                                    };
+
+                                    const getRatingLevel = (rating) => {
+                                        if (rating >= 80) return 'Excellent';
+                                        if (rating >= 60) return 'Good';
+                                        if (rating >= 40) return 'Fair';
+                                        return 'Poor';  
+                                    };
+
+                                    const ratingColor = getRatingColor(value);
+                                    const ratingLevel = getRatingLevel(value);
+
+                                    return (
+                                        <div 
+                                            key={key} 
+                                            className="sustainability-item"
+                                            style={{
+                                                '--rating-color': ratingColor,
+                                            }}
+                                        >
+                                            <div className="sustainability-header">
+                                                <label>{key.replace(/([A-Z])/g, ' $1').replace(/^./, str => str.toUpperCase())}</label>
+                                                <div className="rating-indicator">
+                                                    <div 
+                                                        className="rating-dot"
+                                                        style={{ backgroundColor: ratingColor }}
+                                                    ></div>
+                                                    <span 
+                                                        className="rating-text"
+                                                        style={{ color: ratingColor }}
+                                                    >
+                                                        {ratingLevel}
+                                                    </span>
+                                                </div>
+                                            </div>
+                                            <div className="rating-slider">
+                                                <div className="slider-container">
+                                                    <input
+                                                        type="range"
+                                                        min="0"
+                                                        max="100"
+                                                        value={value}
+                                                        onChange={(e) => handleSustainabilityChange(key, parseInt(e.target.value))}
+                                                        className="dynamic-slider"
+                                                    />
+                                                    <div 
+                                                        className="slider-progress" 
+                                                        style={{ 
+                                                            width: `${value}%`, 
+                                                            backgroundColor: ratingColor 
+                                                        }}
+                                                    ></div>
+                                                </div>
+                                                <div className="rating-labels">
+                                                    <span>Poor (0)</span>
+                                                    <span 
+                                                        className="current-rating"
+                                                        style={{ 
+                                                            '--rating-color': ratingColor 
+                                                        }}
+                                                    >
+                                                        {value}
+                                                    </span>
+                                                    <span>Excellent (100)</span>
+                                                </div>
                                             </div>
                                         </div>
-                                        <div className="rating-slider">
-                                            <div className="slider-container">
-                                                <input
-                                                    type="range"
-                                                    min="0"
-                                                    max="100"
-                                                    value={value}
-                                                    onChange={(e) => handleSustainabilityChange(key, parseInt(e.target.value))}
-                                                    className="slider dynamic-slider"
-                                                />
-                                                <div className="slider-progress" style={{ width: `${value}%`, backgroundColor: ratingColor }}></div>
-                                            </div>
-                                            <div className="rating-labels">
-                                                <span>0</span>
-                                                <span 
-                                                    className="current-rating"
-                                                    style={{ backgroundColor: ratingColor }}
-                                                >
-                                                    {value}
-                                                </span>
-                                                <span>100</span>
-                                            </div>
-                                        </div>
-                                    </div>
-                                );
-                            })} */}
-                            <div className="sustainability-grid">
-    {Object.entries(formData.sustainability).map(([key, value]) => {
-        const getRatingColor = (rating) => {
-            if (rating >= 80) return '#22c55e'; // Green
-            if (rating >= 60) return '#eab308'; // Yellow
-            if (rating >= 40) return '#f97316'; // Orange
-            return '#ef4444'; // Red
-        };
-
-        const getRatingLevel = (rating) => {
-            if (rating >= 80) return 'Excellent';
-            if (rating >= 60) return 'Good';
-            if (rating >= 40) return 'Fair';
-            return 'Poor';  
-        };
-
-        const ratingColor = getRatingColor(value);
-        const ratingLevel = getRatingLevel(value);
-
-        return (
-            <div 
-                key={key} 
-                className="sustainability-item"
-                style={{
-                    '--rating-color': ratingColor,
-                }}
-            >
-                <div className="sustainability-header">
-                    <label>{key.replace(/([A-Z])/g, ' $1').replace(/^./, str => str.toUpperCase())}</label>
-                    <div className="rating-indicator">
-                        <div 
-                            className="rating-dot"
-                            style={{ backgroundColor: ratingColor }}
-                        ></div>
-                        <span 
-                            className="rating-text"
-                            style={{ color: ratingColor }}
-                        >
-                            {ratingLevel}
-                        </span>
-                    </div>
-                </div>
-                <div className="rating-slider">
-                    <div className="slider-container">
-                        <input
-                            type="range"
-                            min="0"
-                            max="100"
-                            value={value}
-                            onChange={(e) => handleSustainabilityChange(key, parseInt(e.target.value))}
-                            className="dynamic-slider"
-                        />
-                        <div 
-                            className="slider-progress" 
-                            style={{ 
-                                width: `${value}%`, 
-                                backgroundColor: ratingColor 
-                            }}
-                        ></div>
-                    </div>
-                    <div className="rating-labels">
-                        <span>Poor (0)</span>
-                        <span 
-                            className="current-rating"
-                            style={{ 
-                                '--rating-color': ratingColor 
-                            }}
-                        >
-                            {value}
-                        </span>
-                        <span>Excellent (100)</span>
-                    </div>
-                </div>
-            </div>
-        );
-    })}
+                                    );
+                                })}
                             </div>
                         </div>
                     </div>
@@ -785,7 +593,7 @@
                             {isSubmitting ? (
                                 <>
                                     <div className="loading-spinner small"></div>
-                                    Adding Product...
+                                    Uploading to S3...
                                 </>
                             ) : (
                                 'Add Product'
