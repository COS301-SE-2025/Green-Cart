--- conflicted
+++ resolved
@@ -1,159 +1,152 @@
-import React, { useState } from 'react';
-import { useNavigate } from 'react-router-dom';
-<<<<<<< HEAD
-=======
-import { API_BASE_URL } from '../../config/api.js';
->>>>>>> ac47636d
-import '../styles/retailer/ProductCarousel.css';
-import EditProduct from './EditProduct';
-
-export default function ProductCarousel({ products, onEditProduct }) {
-    const [currentIndex, setCurrentIndex] = useState(0);
-    const [editModalOpen, setEditModalOpen] = useState(false);
-    const [selectedProduct, setSelectedProduct] = useState(null);
-    const productsPerView = 4;
-
-    const navigate = useNavigate();
-
-    const nextProducts = () => {
-        const maxIndex = Math.max(0, products.length - productsPerView);
-        setCurrentIndex((prev) => Math.min(prev + productsPerView, maxIndex));
-    };
-
-    const prevProducts = () => {
-        setCurrentIndex((prev) => Math.max(prev - productsPerView, 0));
-    };
-
-    const canGoNext = currentIndex + productsPerView < products.length;
-    const canGoPrev = currentIndex > 0;
-
-    const visibleProducts = products.slice(currentIndex, currentIndex + productsPerView);
-
-    const handleEditClick = (product) => {
-        setSelectedProduct(product);
-        setEditModalOpen(true);
-        if (onEditProduct) {
-            onEditProduct(product);
-        }
-    };
-
-    const handleViewClick = (product) => {
-        navigate(`/retailer/product/${product.id}`);
-    };
-
-    return (
-        <div className="product-carousel-section">
-            <div className="carousel-header">
-                <h2>Your Products</h2>
-                <div className="carousel-controls">
-                    <button
-                        className={`carousel-btn ${!canGoPrev ? 'disabled' : ''}`}
-                        onClick={prevProducts}
-                        disabled={!canGoPrev}
-                        aria-label="Previous products"
-                    >
-                        ←
-                    </button>
-                    <button
-                        className={`carousel-btn ${!canGoNext ? 'disabled' : ''}`}
-                        onClick={nextProducts}
-                        disabled={!canGoNext}
-                        aria-label="Next products"
-                    >
-                        →
-                    </button>
-                </div>
-            </div>
-
-            <div className="carousel-container">
-                <div className="carousel-track">
-                    {visibleProducts.map((product) => (
-                        <div key={product.id} className="product-card">
-                            <div className="retailer-carousel-product-image">
-                                <img
-                                    src={product.image_url}
-                                    alt={product.name}
-                                    onError={(e) => {
-                                        e.target.onerror = null;
-                                        e.target.src = '/fallback-image.jpg'; // optional fallback image
-                                    }}
-                                />
-                                <div className="product-overlay">
-                                    <span className="sustainability-badge">
-                                        🌱 {product.sustainability_rating ?? 'N/A'}
-                                    </span>
-                                </div>
-                            </div>
-                            <div className="product-info">
-                                <h3 className="product-name">{product.name}</h3>
-                                <div className="product-price">
-                                    {Number(product.price).toLocaleString("en-ZA", {
-                                        style: "currency",
-                                        currency: "ZAR"
-                                    })}
-                                </div>
-                                <div className="product-stats">
-                                    <div className="stat-item">
-                                        <span className="stat-label">Stock:</span>
-                                        <span className="stat-value">{product.stock_quantity ?? product.quantity ?? 'N/A'}</span>
-                                    </div>
-                                    <div className="stat-item">
-                                        <span className="stat-label">Sold:</span>
-                                        <span className="stat-value">{product.units_sold ?? product.sold ?? 0}</span>
-                                    </div>
-                                </div>
-                                <div className="product-actions">
-                                    <button
-                                        className="btn btn-primary"
-                                        onClick={() => handleEditClick(product)}
-                                    >
-                                        Edit
-                                    </button>
-                                    <button
-                                        className="btn btn-secondary"
-                                        onClick={() => handleViewClick(product)}
-                                    >
-                                        View
-                                    </button>
-                                </div>
-                            </div>
-                        </div>
-                    ))}
-                </div>
-            </div>
-
-            <div className="carousel-indicators">
-                <span className="indicator-text">
-                    Showing {currentIndex + 1}-{Math.min(currentIndex + productsPerView, products.length)} of {products.length} products
-                </span>
-            </div>
-
-            <EditProduct
-                isOpen={editModalOpen}
-                onClose={() => setEditModalOpen(false)}
-                product={selectedProduct}
-                onProductUpdated={async (updatedProduct) => {
-                    try {
-<<<<<<< HEAD
-                        const response = await fetch(`http://localhost:8000/retailer/products/${updatedProduct.id}`, {
-=======
-                        const response = await fetch(`${API_BASE_URL}/retailer/products/${updatedProduct.id}`, {
->>>>>>> ac47636d
-                            method: 'PUT',
-                            headers: { 'Content-Type': 'application/json' },
-                            body: JSON.stringify(updatedProduct)
-                        });
-                        if (response.ok) {
-                            window.location.reload();
-                        } else {
-                            alert('Failed to update product.');
-                        }
-                    } catch (err) {
-                        alert('Error updating product.');
-                    }
-                    setEditModalOpen(false);
-                }}
-            />
-        </div>
-    );
-}
+import React, { useState } from 'react';
+import { useNavigate } from 'react-router-dom';
+import { API_BASE_URL } from '../../config/api.js';
+import '../styles/retailer/ProductCarousel.css';
+import EditProduct from './EditProduct';
+
+export default function ProductCarousel({ products, onEditProduct }) {
+    const [currentIndex, setCurrentIndex] = useState(0);
+    const [editModalOpen, setEditModalOpen] = useState(false);
+    const [selectedProduct, setSelectedProduct] = useState(null);
+    const productsPerView = 4;
+
+    const navigate = useNavigate();
+
+    const nextProducts = () => {
+        const maxIndex = Math.max(0, products.length - productsPerView);
+        setCurrentIndex((prev) => Math.min(prev + productsPerView, maxIndex));
+    };
+
+    const prevProducts = () => {
+        setCurrentIndex((prev) => Math.max(prev - productsPerView, 0));
+    };
+
+    const canGoNext = currentIndex + productsPerView < products.length;
+    const canGoPrev = currentIndex > 0;
+
+    const visibleProducts = products.slice(currentIndex, currentIndex + productsPerView);
+
+    const handleEditClick = (product) => {
+        setSelectedProduct(product);
+        setEditModalOpen(true);
+        if (onEditProduct) {
+            onEditProduct(product);
+        }
+    };
+
+    const handleViewClick = (product) => {
+        navigate(`/retailer/product/${product.id}`);
+    };
+
+    return (
+        <div className="product-carousel-section">
+            <div className="carousel-header">
+                <h2>Your Products</h2>
+                <div className="carousel-controls">
+                    <button
+                        className={`carousel-btn ${!canGoPrev ? 'disabled' : ''}`}
+                        onClick={prevProducts}
+                        disabled={!canGoPrev}
+                        aria-label="Previous products"
+                    >
+                        ←
+                    </button>
+                    <button
+                        className={`carousel-btn ${!canGoNext ? 'disabled' : ''}`}
+                        onClick={nextProducts}
+                        disabled={!canGoNext}
+                        aria-label="Next products"
+                    >
+                        →
+                    </button>
+                </div>
+            </div>
+
+            <div className="carousel-container">
+                <div className="carousel-track">
+                    {visibleProducts.map((product) => (
+                        <div key={product.id} className="product-card">
+                            <div className="retailer-carousel-product-image">
+                                <img
+                                    src={product.image_url}
+                                    alt={product.name}
+                                    onError={(e) => {
+                                        e.target.onerror = null;
+                                        e.target.src = '/fallback-image.jpg'; // optional fallback image
+                                    }}
+                                />
+                                <div className="product-overlay">
+                                    <span className="sustainability-badge">
+                                        🌱 {product.sustainability_rating ?? 'N/A'}
+                                    </span>
+                                </div>
+                            </div>
+                            <div className="product-info">
+                                <h3 className="product-name">{product.name}</h3>
+                                <div className="product-price">
+                                    {Number(product.price).toLocaleString("en-ZA", {
+                                        style: "currency",
+                                        currency: "ZAR"
+                                    })}
+                                </div>
+                                <div className="product-stats">
+                                    <div className="stat-item">
+                                        <span className="stat-label">Stock:</span>
+                                        <span className="stat-value">{product.stock_quantity ?? product.quantity ?? 'N/A'}</span>
+                                    </div>
+                                    <div className="stat-item">
+                                        <span className="stat-label">Sold:</span>
+                                        <span className="stat-value">{product.units_sold ?? product.sold ?? 0}</span>
+                                    </div>
+                                </div>
+                                <div className="product-actions">
+                                    <button
+                                        className="btn btn-primary"
+                                        onClick={() => handleEditClick(product)}
+                                    >
+                                        Edit
+                                    </button>
+                                    <button
+                                        className="btn btn-secondary"
+                                        onClick={() => handleViewClick(product)}
+                                    >
+                                        View
+                                    </button>
+                                </div>
+                            </div>
+                        </div>
+                    ))}
+                </div>
+            </div>
+
+            <div className="carousel-indicators">
+                <span className="indicator-text">
+                    Showing {currentIndex + 1}-{Math.min(currentIndex + productsPerView, products.length)} of {products.length} products
+                </span>
+            </div>
+
+            <EditProduct
+                isOpen={editModalOpen}
+                onClose={() => setEditModalOpen(false)}
+                product={selectedProduct}
+                onProductUpdated={async (updatedProduct) => {
+                    try {
+                        const response = await fetch(`${API_BASE_URL}/retailer/products/${updatedProduct.id}`, {
+                            method: 'PUT',
+                            headers: { 'Content-Type': 'application/json' },
+                            body: JSON.stringify(updatedProduct)
+                        });
+                        if (response.ok) {
+                            window.location.reload();
+                        } else {
+                            alert('Failed to update product.');
+                        }
+                    } catch (err) {
+                        alert('Error updating product.');
+                    }
+                    setEditModalOpen(false);
+                }}
+            />
+        </div>
+    );
+}