--- conflicted
+++ resolved
@@ -1,22 +1,18 @@
-<<<<<<< HEAD
-const API_URL = "http://localhost:8000/cart/remove";
-=======
-const API_URL = "https://api.greencart-cos301.co.za/cart/remove";
->>>>>>> ac47636d
-
-export const removeFromCart = async ({ user_id, product_id }) => {
-    try {
-        const response = await fetch(API_URL+`?user_id=${user_id}&product_id=${product_id}`, {
-            method: "DELETE",
-            headers: {
-                "Content-Type": "application/json",
-            },
-            
-        });
-        if (!response.ok) {
-            throw new Error("Failed to remove item from cart");
-        }
-    } catch (error) {
-        console.error("Error removing from cart:", error);
-    }
+const API_URL = "https://api.greencart-cos301.co.za/cart/remove";
+
+export const removeFromCart = async ({ user_id, product_id }) => {
+    try {
+        const response = await fetch(API_URL+`?user_id=${user_id}&product_id=${product_id}`, {
+            method: "DELETE",
+            headers: {
+                "Content-Type": "application/json",
+            },
+            
+        });
+        if (!response.ok) {
+            throw new Error("Failed to remove item from cart");
+        }
+    } catch (error) {
+        console.error("Error removing from cart:", error);
+    }
 };