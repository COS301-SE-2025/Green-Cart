<<<<<<< HEAD
const API_URL = "http://localhost:8000/cart";
=======
const API_URL = "https://api.greencart-cos301.co.za/cart";
>>>>>>> ac47636d

export const viewCart =  async ({user_id}) => {
    try{
        const response = await fetch(API_URL + `/${user_id}`, {
            method: "GET",
            headers: {
                "Content-Type": "application/json"
            }

        });

        const data = await response.json();

        if (!response.ok) {
            throw new Error(data.detail || "Fetching cart failed");
        }

        return data;

    }catch (error) {
        throw error;
    }
}<|MERGE_RESOLUTION|>--- conflicted
+++ resolved
@@ -1,28 +1,24 @@
-<<<<<<< HEAD
-const API_URL = "http://localhost:8000/cart";
-=======
-const API_URL = "https://api.greencart-cos301.co.za/cart";
->>>>>>> ac47636d
-
-export const viewCart =  async ({user_id}) => {
-    try{
-        const response = await fetch(API_URL + `/${user_id}`, {
-            method: "GET",
-            headers: {
-                "Content-Type": "application/json"
-            }
-
-        });
-
-        const data = await response.json();
-
-        if (!response.ok) {
-            throw new Error(data.detail || "Fetching cart failed");
-        }
-
-        return data;
-
-    }catch (error) {
-        throw error;
-    }
+const API_URL = "https://api.greencart-cos301.co.za/cart";
+
+export const viewCart =  async ({user_id}) => {
+    try{
+        const response = await fetch(API_URL + `/${user_id}`, {
+            method: "GET",
+            headers: {
+                "Content-Type": "application/json"
+            }
+
+        });
+
+        const data = await response.json();
+
+        if (!response.ok) {
+            throw new Error(data.detail || "Fetching cart failed");
+        }
+
+        return data;
+
+    }catch (error) {
+        throw error;
+    }
 }