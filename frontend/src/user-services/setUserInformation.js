--- conflicted
+++ resolved
@@ -1,40 +1,36 @@
-<<<<<<< HEAD
-const API_URL = "http://localhost:8000/users/setUserInformation"; // Adjust if hosted elsewhere
-=======
-const API_URL = "https://api.greencart-cos301.co.za/users/setUserInformation";
->>>>>>> ac47636d
-
-export const setUserInformation = async (userData, user_id) => {
-  try {
-    const response = await fetch(API_URL, {
-      method: "PATCH",
-      headers: {
-        "Content-Type": "application/json",
-      },
-      body: JSON.stringify({
-        user_id: user_id,
-        name: userData.name,
-        email: userData.email,
-        telephone: userData.phone,
-        country_code: userData.countryCode,
-        address: userData.address,
-        city: userData.city,
-        postal_code: userData.postalCode,
-        date_of_birth: userData.dateOfBirth
-      }),
-    });
-
-    if (!response.ok) {
-        const errorData = await response.json();
-        if(typeof errorData.detail === 'string') throw new Error(errorData.detail);
-        else if (Array.isArray(errorData.detail)) throw new Error(errorData.detail[0].msg);        
-
-    }
-
-    return await response.json();
-  } catch (error) {
-    console.error("Error updating user information:", error);
-    throw error;
-  }
-};
-
+const API_URL = "https://api.greencart-cos301.co.za/users/setUserInformation";
+
+export const setUserInformation = async (userData, user_id) => {
+  try {
+    const response = await fetch(API_URL, {
+      method: "PATCH",
+      headers: {
+        "Content-Type": "application/json",
+      },
+      body: JSON.stringify({
+        user_id: user_id,
+        name: userData.name,
+        email: userData.email,
+        telephone: userData.phone,
+        country_code: userData.countryCode,
+        address: userData.address,
+        city: userData.city,
+        postal_code: userData.postalCode,
+        date_of_birth: userData.dateOfBirth
+      }),
+    });
+
+    if (!response.ok) {
+        const errorData = await response.json();
+        if(typeof errorData.detail === 'string') throw new Error(errorData.detail);
+        else if (Array.isArray(errorData.detail)) throw new Error(errorData.detail[0].msg);        
+
+    }
+
+    return await response.json();
+  } catch (error) {
+    console.error("Error updating user information:", error);
+    throw error;
+  }
+};
+