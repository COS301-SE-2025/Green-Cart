<<<<<<< HEAD
const API_URL = "http://localhost:8000/auth/signup"; // Adjust if hosted elsewhere
=======
const API_URL = "https://api.greencart-cos301.co.za/auth/signup";
>>>>>>> ac47636d

export const signup = async ({ name, email, password }) => {
  try {
    const response = await fetch(API_URL, {
      method: "POST",
      headers: {
        "Content-Type": "application/json"
      },
      body: JSON.stringify({ name, email, password })
    });

    const data = await response.json();

    if (!response.ok) {
      throw new Error(data.detail || "Signup failed");
    }

    return data;
  } catch (error) {
    throw error;
  }
};
<|MERGE_RESOLUTION|>--- conflicted
+++ resolved
@@ -1,27 +1,23 @@
-<<<<<<< HEAD
-const API_URL = "http://localhost:8000/auth/signup"; // Adjust if hosted elsewhere
-=======
-const API_URL = "https://api.greencart-cos301.co.za/auth/signup";
->>>>>>> ac47636d
-
-export const signup = async ({ name, email, password }) => {
-  try {
-    const response = await fetch(API_URL, {
-      method: "POST",
-      headers: {
-        "Content-Type": "application/json"
-      },
-      body: JSON.stringify({ name, email, password })
-    });
-
-    const data = await response.json();
-
-    if (!response.ok) {
-      throw new Error(data.detail || "Signup failed");
-    }
-
-    return data;
-  } catch (error) {
-    throw error;
-  }
-};
+const API_URL = "https://api.greencart-cos301.co.za/auth/signup";
+
+export const signup = async ({ name, email, password }) => {
+  try {
+    const response = await fetch(API_URL, {
+      method: "POST",
+      headers: {
+        "Content-Type": "application/json"
+      },
+      body: JSON.stringify({ name, email, password })
+    });
+
+    const data = await response.json();
+
+    if (!response.ok) {
+      throw new Error(data.detail || "Signup failed");
+    }
+
+    return data;
+  } catch (error) {
+    throw error;
+  }
+};