--- conflicted
+++ resolved
@@ -1,28 +1,24 @@
-<<<<<<< HEAD
-const API_URL = "http://localhost:8000/users";
-=======
-const API_URL = "https://api.greencart-cos301.co.za/users";
->>>>>>> ac47636d
-
-export async function fetchUserInformation(userId){
-    try{
-        const response = await fetch (API_URL + `/${userId}`, {
-            method: "GET",
-            headers: {
-                "Content-Type": "application/json",
-            }
-        })
-
-        const data = await response.json();
-
-        if (!response.ok) {
-            throw new Error(data.detail || "Fetching user information failed");
-        }
-
-        return data;
-
-    }catch (error) {
-        throw error;
-    }
-
+const API_URL = "https://api.greencart-cos301.co.za/users";
+
+export async function fetchUserInformation(userId){
+    try{
+        const response = await fetch (API_URL + `/${userId}`, {
+            method: "GET",
+            headers: {
+                "Content-Type": "application/json",
+            }
+        })
+
+        const data = await response.json();
+
+        if (!response.ok) {
+            throw new Error(data.detail || "Fetching user information failed");
+        }
+
+        return data;
+
+    }catch (error) {
+        throw error;
+    }
+
 }