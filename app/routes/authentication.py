--- conflicted
+++ resolved
@@ -1,104 +1,93 @@
-from fastapi import APIRouter, Depends, HTTPException
-from sqlalchemy.orm import Session
-
-from app.db.session import get_db
-from app.schemas.user import UserCreate, UserLogin, UserResponse
-<<<<<<< HEAD
-from app.services.user_service import create_user, get_user_by_email
-=======
-from app.schemas.retailer import RetailerCreate, RetailerLogin, RetailerResponse, RetailerLoginResponse, ShopSelectionRequest, ShopSelectionResponse, ShopInfo
-from app.services.user_service import create_user, get_user_by_email
-from app.services.retailer_auth_service import create_retailer_user, authenticate_retailer, get_shop_by_id
->>>>>>> ac47636d
-from app.utilities.utils import verify_password
-
-router = APIRouter()
-
-<<<<<<< HEAD
-=======
-# User authentication routes
->>>>>>> ac47636d
-@router.post("/signup", response_model=UserResponse)
-def signup(user: UserCreate, db: Session = Depends(get_db)):
-    existing = get_user_by_email(db, user.email)
-    if existing:
-        raise HTTPException(status_code=400, detail="Email already registered")
-    return create_user(db, user)
-
-@router.post("/signin", response_model=UserResponse)
-def signin(user: UserLogin, db: Session = Depends(get_db)):
-    db_user = get_user_by_email(db, user.email)
-    if not db_user or not verify_password(user.password, db_user.password):
-        raise HTTPException(status_code=401, detail="Invalid credentials")
-<<<<<<< HEAD
-    return db_user
-=======
-    return db_user
-
-# Retailer authentication routes
-@router.post("/retailer/signup", response_model=RetailerResponse)
-def retailer_signup(retailer: RetailerCreate, db: Session = Depends(get_db)):
-    result = create_retailer_user(db, retailer)
-    return RetailerResponse(
-        id=result.id,
-        name=result.name,
-        description=result.description,
-        user_id=result.user_id
-    )
-
-@router.post("/retailer/signin", response_model=RetailerLoginResponse)
-def retailer_signin(retailer: RetailerLogin, db: Session = Depends(get_db)):
-    result = authenticate_retailer(db, retailer)
-    return RetailerLoginResponse(**result)
-
-@router.post("/retailer/select-shop", response_model=ShopSelectionResponse)
-def select_shop(selection: ShopSelectionRequest, db: Session = Depends(get_db)):
-    # Note: In a real app, you'd get user_id from the authentication token
-    # For now, we'll need to pass it or get it from session
-    # This is a simplified implementation
-    shop = get_shop_by_id(db, selection.shop_id, "user_id_from_session")
-    
-    shop_info = ShopInfo(
-        id=shop.id,
-        name=shop.name,
-        description=shop.description,
-        banner_image=shop.banner_image
-    )
-    
-    return ShopSelectionResponse(
-        shop=shop_info,
-        user_id=shop.user_id,
-        message=f"Successfully selected shop: {shop.name}"
-    )
-
-@router.get("/retailer/shops/by-user/{user_id}")
-def get_user_shops_endpoint(user_id: str, db: Session = Depends(get_db)):
-    """Get all shops for a specific user"""
-    from app.services.retailer_auth_service import get_user_shops
-    
-    shops = get_user_shops(db, user_id)
-    
-    if not shops:
-        return {
-            "status": 200,
-            "message": "No shops found for this user",
-            "shops": []
-        }
-    
-    # Convert to ShopInfo objects
-    shop_list = [
-        {
-            "id": shop.id,
-            "name": shop.name,
-            "description": shop.description,
-            "banner_image": shop.banner_image
-        }
-        for shop in shops
-    ]
-    
-    return {
-        "status": 200,
-        "message": "Shops retrieved successfully",
-        "shops": shop_list
-    }
->>>>>>> ac47636d
+from fastapi import APIRouter, Depends, HTTPException
+from sqlalchemy.orm import Session
+
+from app.db.session import get_db
+from app.schemas.user import UserCreate, UserLogin, UserResponse
+from app.schemas.retailer import RetailerCreate, RetailerLogin, RetailerResponse, RetailerLoginResponse, ShopSelectionRequest, ShopSelectionResponse, ShopInfo
+from app.services.user_service import create_user, get_user_by_email
+from app.services.retailer_auth_service import create_retailer_user, authenticate_retailer, get_shop_by_id
+from app.utilities.utils import verify_password
+
+router = APIRouter()
+
+# User authentication routes
+@router.post("/signup", response_model=UserResponse)
+def signup(user: UserCreate, db: Session = Depends(get_db)):
+    existing = get_user_by_email(db, user.email)
+    if existing:
+        raise HTTPException(status_code=400, detail="Email already registered")
+    return create_user(db, user)
+
+@router.post("/signin", response_model=UserResponse)
+def signin(user: UserLogin, db: Session = Depends(get_db)):
+    db_user = get_user_by_email(db, user.email)
+    if not db_user or not verify_password(user.password, db_user.password):
+        raise HTTPException(status_code=401, detail="Invalid credentials")
+    return db_user
+
+# Retailer authentication routes
+@router.post("/retailer/signup", response_model=RetailerResponse)
+def retailer_signup(retailer: RetailerCreate, db: Session = Depends(get_db)):
+    result = create_retailer_user(db, retailer)
+    return RetailerResponse(
+        id=result.id,
+        name=result.name,
+        description=result.description,
+        user_id=result.user_id
+    )
+
+@router.post("/retailer/signin", response_model=RetailerLoginResponse)
+def retailer_signin(retailer: RetailerLogin, db: Session = Depends(get_db)):
+    result = authenticate_retailer(db, retailer)
+    return RetailerLoginResponse(**result)
+
+@router.post("/retailer/select-shop", response_model=ShopSelectionResponse)
+def select_shop(selection: ShopSelectionRequest, db: Session = Depends(get_db)):
+    # Note: In a real app, you'd get user_id from the authentication token
+    # For now, we'll need to pass it or get it from session
+    # This is a simplified implementation
+    shop = get_shop_by_id(db, selection.shop_id, "user_id_from_session")
+    
+    shop_info = ShopInfo(
+        id=shop.id,
+        name=shop.name,
+        description=shop.description,
+        banner_image=shop.banner_image
+    )
+    
+    return ShopSelectionResponse(
+        shop=shop_info,
+        user_id=shop.user_id,
+        message=f"Successfully selected shop: {shop.name}"
+    )
+
+@router.get("/retailer/shops/by-user/{user_id}")
+def get_user_shops_endpoint(user_id: str, db: Session = Depends(get_db)):
+    """Get all shops for a specific user"""
+    from app.services.retailer_auth_service import get_user_shops
+    
+    shops = get_user_shops(db, user_id)
+    
+    if not shops:
+        return {
+            "status": 200,
+            "message": "No shops found for this user",
+            "shops": []
+        }
+    
+    # Convert to ShopInfo objects
+    shop_list = [
+        {
+            "id": shop.id,
+            "name": shop.name,
+            "description": shop.description,
+            "banner_image": shop.banner_image
+        }
+        for shop in shops
+    ]
+    
+    return {
+        "status": 200,
+        "message": "Shops retrieved successfully",
+        "shops": shop_list
+    }