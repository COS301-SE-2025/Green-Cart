--- conflicted
+++ resolved
@@ -1,309 +1,298 @@
-from fastapi import APIRouter, Depends, HTTPException, status
-from sqlalchemy.orm import Session
-from app.db.session import get_db
-from app.schemas.retailer_products import CreateProductRequest, ProductResponse
-from app.services.retailer_products_services import fetchRetailerProducts, deleteRetailerProduct, createRetailerProduct
-
-router = APIRouter(prefix="/retailer", tags=["Retailer"])
-@router.put("/products/{product_id}")
-def update_product(product_id: int, product: CreateProductRequest, db: Session = Depends(get_db)):
-    from app.models.product import Product
-    db_product = db.query(Product).filter(Product.id == product_id).first()
-    if not db_product:
-        raise HTTPException(status_code=404, detail="Product not found")
-    # Update fields
-    db_product.name = product.name
-    db_product.description = product.description
-    db_product.price = product.price
-    db_product.quantity = product.quantity
-    db_product.in_stock = product.quantity > 0
-    db_product.brand = product.brand
-    db_product.category_id = product.category_id
-    db.commit()
-    db.refresh(db_product)
-    return {"status": 200, "message": "Product updated successfully", "data": db_product}
-from fastapi import APIRouter, Depends, HTTPException, status
-from sqlalchemy.orm import Session
-from app.db.session import get_db
-from app.schemas.retailer_products import CreateProductRequest, ProductResponse
-from app.services.retailer_products_services import fetchRetailerProducts, deleteRetailerProduct, createRetailerProduct
-
-router = APIRouter(prefix="/retailer", tags=["Retailer"])
-# Add PUT endpoint after router definition
-@router.put("/products/{product_id}")
-def update_product(product_id: int, product: CreateProductRequest, db: Session = Depends(get_db)):
-    from app.models.product import Product
-    db_product = db.query(Product).filter(Product.id == product_id).first()
-    if not db_product:
-        raise HTTPException(status_code=404, detail="Product not found")
-    # Update fields
-    db_product.name = product.name
-    db_product.description = product.description
-    db_product.price = product.price
-    db_product.quantity = product.quantity
-    db_product.in_stock = product.quantity > 0
-    db_product.brand = product.brand
-    db_product.category_id = product.category_id
-    db.commit()
-    db.refresh(db_product)
-    return {"status": 200, "message": "Product updated successfully", "data": db_product}
-@router.put("/products/{product_id}")
-def update_product(product_id: int, product: CreateProductRequest, db: Session = Depends(get_db)):
-    from app.models.product import Product
-    db_product = db.query(Product).filter(Product.id == product_id).first()
-    if not db_product:
-        raise HTTPException(status_code=404, detail="Product not found")
-    # Update fields
-    db_product.name = product.name
-    db_product.description = product.description
-    db_product.price = product.price
-    db_product.quantity = product.quantity
-    db_product.in_stock = product.quantity > 0
-    db_product.brand = product.brand
-    db_product.category_id = product.category_id
-    db.commit()
-    db.refresh(db_product)
-    return {"status": 200, "message": "Product updated successfully", "data": db_product}
-
-@router.get("/products/{retailer_id}")
-def get_retailer_products(retailer_id: int, db: Session = Depends(get_db)):
-    products = fetchRetailerProducts(retailer_id, db)
-    return {
-        "status": 200,
-        "message": "Retailer products fetched successfully",
-        "data":
-            products
-    }
-
-@router.delete("/products/{product_id}")
-def delete_product(product_id: int, retailer_id: int, db: Session = Depends(get_db)):
-    return deleteRetailerProduct(product_id, retailer_id, db)
-
-@router.post("/products", response_model=ProductResponse)
-async def create_product(product: CreateProductRequest, db: Session = Depends(get_db)):
-    try:
-<<<<<<< HEAD
-        print(f"Received product data: {product.model_dump()}")
-=======
-        product_data = product.model_dump()
-        
-        # Log to both console and file
-        import datetime
-        timestamp = datetime.datetime.now().isoformat()
-        log_message = f"""
-{timestamp} - FRONTEND REQUEST RECEIVED
-Product name: {product_data.get('name')}
-Product price: {product_data.get('price')}
-Sustainability metrics: {product_data.get('sustainability_metrics')}
-Full data: {product_data}
----
-"""
-        
-        # Write to file (free logging)
-        try:
-            with open('/tmp/product_creation_debug.log', 'a') as f:
-                f.write(log_message)
-        except:
-            pass  # Don't fail if logging fails
-        
-        # Also print to console
-        print(f"=== FRONTEND REQUEST RECEIVED ===")
-        print(f"Product name: {product_data.get('name')}")
-        print(f"Product price: {product_data.get('price')}")
-        print(f"Sustainability metrics received: {product_data.get('sustainability_metrics')}")
-        print(f"Full product data: {product_data}")
-        print(f"=== END REQUEST DATA ===")
-        
-        result = createRetailerProduct(product_data, db)
-        print(f"Product created successfully with ID: {result.get('id')}")
-        return result
-    except ValueError as ve:
-        print(f"Validation error: {str(ve)}")
-        raise HTTPException(
-            status_code=status.HTTP_400_BAD_REQUEST,
-            detail=str(ve)
-        )
-    except Exception as e:
-        print(f"Error creating product: {str(e)}")
-        import traceback
-        print(f"Full traceback: {traceback.format_exc()}")
-        raise HTTPException(
-            status_code=status.HTTP_500_INTERNAL_SERVER_ERROR,
-            detail=f"An unexpected error occurred while creating the product: {str(e)}"
-        )
-
-@router.get("/debug-logs")
-async def get_debug_logs():
-    """Get the latest product creation debug logs - FREE debugging"""
-    try:
-        with open('/tmp/product_creation_debug.log', 'r') as f:
-            logs = f.read()
-        return {"logs": logs}
-    except FileNotFoundError:
-        return {"logs": "No logs found yet. Try creating a product first."}
-    except Exception as e:
-        return {"error": str(e)}
-
-@router.post("/clear-debug-logs")
-async def clear_debug_logs():
-    """Clear the debug logs"""
-    try:
-        with open('/tmp/product_creation_debug.log', 'w') as f:
-            f.write("")
-        return {"message": "Debug logs cleared"}
-    except Exception as e:
-        return {"error": str(e)}
-
-    # Simple image preservation: only update if images field exists and has content
-    if hasattr(product, 'images') and product.images is not None and len(product.images) > 0:
-        # Only update images if the frontend explicitly sends new ones
-        db.query(ProductImage).filter(ProductImage.product_id == product_id).delete()
-        
-        for image_data in product.images:
-            if image_data and (image_data.startswith('data:image/') or image_data.startswith('http')):
-                product_image = ProductImage(
-                    product_id=product_id,
-                    image_url=image_data
-                )
-                db.add(product_image)
-    # If no images sent or empty array, preserve existing images (don't touch them)
-
-    # Update sustainability ratings if provided
-    if hasattr(product, 'sustainability_metrics') and product.sustainability_metrics:
-        # Handle old format with ID-based metrics
-        # Remove old ratings for this product
-        db.query(SustainabilityRating).filter(SustainabilityRating.product_id == product_id).delete()
-        
-        # Add new ratings from array of sustainability metrics
-        for metric in product.sustainability_metrics:
-            db.add(SustainabilityRating(
-                product_id=product_id, 
-                type=metric.id, 
-                value=metric.value,
-                verification=False  # Default to False for boolean verification
-            ))
-    elif hasattr(product, 'sustainability') and product.sustainability:
-        # Handle new format with type name-based metrics (same as product creation)
-        from app.models.sustainability_type import SustainabilityType
-        from decimal import Decimal
-        
-        # Remove old ratings for this product
-        db.query(SustainabilityRating).filter(SustainabilityRating.product_id == product_id).delete()
-        
-        # Define the mapping from frontend field names to database type names
-        sustainability_mapping = {
-            "energyEfficiency": "Energy Efficiency",
-            "carbonFootprint": "Carbon Footprint", 
-            "recyclability": "Recyclability",
-            "durability": "Durability",
-            "materialSustainability": "Material Sustainability"
-        }
-        
-        sustainability_data = product.sustainability
-        for field_name, type_name in sustainability_mapping.items():
-            if hasattr(sustainability_data, field_name):
-                field_value = getattr(sustainability_data, field_name)
-                if field_value is not None:
-                    # Get the sustainability type
-                    sustainability_type = db.query(SustainabilityType).filter(
-                        SustainabilityType.type_name == type_name
-                    ).first()
-                    
-                    if not sustainability_type:
-                        # Create new sustainability type if it doesn't exist
-                        sustainability_type = SustainabilityType(
-                            type_name=type_name,
-                            description=f"Auto-created type for {type_name}",
-                            importance_level=3
-                        )
-                        db.add(sustainability_type)
-                        db.flush()
-                    
-                    # Create sustainability rating
-                    rating = SustainabilityRating(
-                        product_id=product_id,
-                        type=sustainability_type.id,
-                        value=Decimal(str(field_value)),
-                        verification=False  # Default to False for boolean verification
-                    )
-                    db.add(rating)
-
-    db.commit()
-    db.refresh(db_product)
-    
-    # Return updated product with images
-    req = {"product_id": product_id}
-    from app.services.sustainabilityRatings_service import fetchSustainabilityRatings
-    sustainability = fetchSustainabilityRatings(req, db)
-    rating = sustainability.get("rating", 0)
-    
-    # Get first image for display
-    first_image = None
-    if hasattr(product, 'images') and product.images:
-        first_image = product.images[0]
-    
-    return {
-        "status": 200, 
-        "message": "Product updated successfully", 
-        "data": {
-            "id": db_product.id,
-            "name": db_product.name,
-            "description": db_product.description,
-            "price": float(db_product.price),
-            "quantity": db_product.quantity,
-            "brand": db_product.brand,
-            "category_id": db_product.category_id,
-            "retailer_id": db_product.retailer_id,
-            "image_url": first_image,
-            "sustainability_rating": rating
-        }
-    }
-
-@router.get("/products/{retailer_id}")
-def get_retailer_products(retailer_id: int, db: Session = Depends(get_db)):
-    products = fetchRetailerProducts(retailer_id, db)
-    return {
-        "status": 200,
-        "message": "Retailer products fetched successfully",
-        "data": products
-    }
-
-@router.delete("/products/{product_id}")
-def delete_product(product_id: int, retailer_id: int, db: Session = Depends(get_db)):
-    return deleteRetailerProduct(product_id, retailer_id, db)
-
-@router.post("/products", response_model=ProductResponse)
-async def create_product(product: CreateProductRequest, db: Session = Depends(get_db)):
-    try:
-        print(f"Received product data: {product.model_dump()}")
-        
-        # Additional validation logging
-        print(f"Product name: {product.name}")
-        print(f"Sustainability metrics count: {len(product.sustainability_metrics)}")
-        print(f"Images count: {len(product.images) if product.images else 0}")
-        
->>>>>>> ac47636d
-        result = createRetailerProduct(product.model_dump(), db)
-        print(f"Product created successfully: {result}")
-        return result
-    except ValueError as ve:
-        print(f"Validation error: {str(ve)}")
-        raise HTTPException(
-            status_code=status.HTTP_400_BAD_REQUEST,
-            detail=str(ve)
-        )
-    except Exception as e:
-        print(f"Error creating product: {str(e)}")
-<<<<<<< HEAD
-        raise HTTPException(
-            status_code=status.HTTP_500_INTERNAL_SERVER_ERROR,
-            detail=f"An unexpected error occurred while creating the product: {str(e)}"
-        )
-=======
-        import traceback
-        print(f"Full traceback: {traceback.format_exc()}")
-        raise HTTPException(
-            status_code=status.HTTP_500_INTERNAL_SERVER_ERROR,
-            detail=f"An unexpected error occurred while creating the product: {str(e)}"
-        )
->>>>>>> ac47636d
+from fastapi import APIRouter, Depends, HTTPException, status
+from sqlalchemy.orm import Session
+from app.db.session import get_db
+from app.schemas.retailer_products import CreateProductRequest, ProductResponse
+from app.services.retailer_products_services import fetchRetailerProducts, deleteRetailerProduct, createRetailerProduct
+
+router = APIRouter(prefix="/retailer", tags=["Retailer"])
+@router.put("/products/{product_id}")
+def update_product(product_id: int, product: CreateProductRequest, db: Session = Depends(get_db)):
+    from app.models.product import Product
+    db_product = db.query(Product).filter(Product.id == product_id).first()
+    if not db_product:
+        raise HTTPException(status_code=404, detail="Product not found")
+    # Update fields
+    db_product.name = product.name
+    db_product.description = product.description
+    db_product.price = product.price
+    db_product.quantity = product.quantity
+    db_product.in_stock = product.quantity > 0
+    db_product.brand = product.brand
+    db_product.category_id = product.category_id
+    db.commit()
+    db.refresh(db_product)
+    return {"status": 200, "message": "Product updated successfully", "data": db_product}
+from fastapi import APIRouter, Depends, HTTPException, status
+from sqlalchemy.orm import Session
+from app.db.session import get_db
+from app.schemas.retailer_products import CreateProductRequest, ProductResponse
+from app.services.retailer_products_services import fetchRetailerProducts, deleteRetailerProduct, createRetailerProduct
+
+router = APIRouter(prefix="/retailer", tags=["Retailer"])
+# Add PUT endpoint after router definition
+@router.put("/products/{product_id}")
+def update_product(product_id: int, product: CreateProductRequest, db: Session = Depends(get_db)):
+    from app.models.product import Product
+    db_product = db.query(Product).filter(Product.id == product_id).first()
+    if not db_product:
+        raise HTTPException(status_code=404, detail="Product not found")
+    # Update fields
+    db_product.name = product.name
+    db_product.description = product.description
+    db_product.price = product.price
+    db_product.quantity = product.quantity
+    db_product.in_stock = product.quantity > 0
+    db_product.brand = product.brand
+    db_product.category_id = product.category_id
+    db.commit()
+    db.refresh(db_product)
+    return {"status": 200, "message": "Product updated successfully", "data": db_product}
+@router.put("/products/{product_id}")
+def update_product(product_id: int, product: CreateProductRequest, db: Session = Depends(get_db)):
+    from app.models.product import Product
+    db_product = db.query(Product).filter(Product.id == product_id).first()
+    if not db_product:
+        raise HTTPException(status_code=404, detail="Product not found")
+    # Update fields
+    db_product.name = product.name
+    db_product.description = product.description
+    db_product.price = product.price
+    db_product.quantity = product.quantity
+    db_product.in_stock = product.quantity > 0
+    db_product.brand = product.brand
+    db_product.category_id = product.category_id
+    db.commit()
+    db.refresh(db_product)
+    return {"status": 200, "message": "Product updated successfully", "data": db_product}
+
+@router.get("/products/{retailer_id}")
+def get_retailer_products(retailer_id: int, db: Session = Depends(get_db)):
+    products = fetchRetailerProducts(retailer_id, db)
+    return {
+        "status": 200,
+        "message": "Retailer products fetched successfully",
+        "data":
+            products
+    }
+
+@router.delete("/products/{product_id}")
+def delete_product(product_id: int, retailer_id: int, db: Session = Depends(get_db)):
+    return deleteRetailerProduct(product_id, retailer_id, db)
+
+@router.post("/products", response_model=ProductResponse)
+async def create_product(product: CreateProductRequest, db: Session = Depends(get_db)):
+    try:
+        product_data = product.model_dump()
+        
+        # Log to both console and file
+        import datetime
+        timestamp = datetime.datetime.now().isoformat()
+        log_message = f"""
+{timestamp} - FRONTEND REQUEST RECEIVED
+Product name: {product_data.get('name')}
+Product price: {product_data.get('price')}
+Sustainability metrics: {product_data.get('sustainability_metrics')}
+Full data: {product_data}
+---
+"""
+        
+        # Write to file (free logging)
+        try:
+            with open('/tmp/product_creation_debug.log', 'a') as f:
+                f.write(log_message)
+        except:
+            pass  # Don't fail if logging fails
+        
+        # Also print to console
+        print(f"=== FRONTEND REQUEST RECEIVED ===")
+        print(f"Product name: {product_data.get('name')}")
+        print(f"Product price: {product_data.get('price')}")
+        print(f"Sustainability metrics received: {product_data.get('sustainability_metrics')}")
+        print(f"Full product data: {product_data}")
+        print(f"=== END REQUEST DATA ===")
+        
+        result = createRetailerProduct(product_data, db)
+        print(f"Product created successfully with ID: {result.get('id')}")
+        return result
+    except ValueError as ve:
+        print(f"Validation error: {str(ve)}")
+        raise HTTPException(
+            status_code=status.HTTP_400_BAD_REQUEST,
+            detail=str(ve)
+        )
+    except Exception as e:
+        print(f"Error creating product: {str(e)}")
+        import traceback
+        print(f"Full traceback: {traceback.format_exc()}")
+        raise HTTPException(
+            status_code=status.HTTP_500_INTERNAL_SERVER_ERROR,
+            detail=f"An unexpected error occurred while creating the product: {str(e)}"
+        )
+
+@router.get("/debug-logs")
+async def get_debug_logs():
+    """Get the latest product creation debug logs - FREE debugging"""
+    try:
+        with open('/tmp/product_creation_debug.log', 'r') as f:
+            logs = f.read()
+        return {"logs": logs}
+    except FileNotFoundError:
+        return {"logs": "No logs found yet. Try creating a product first."}
+    except Exception as e:
+        return {"error": str(e)}
+
+@router.post("/clear-debug-logs")
+async def clear_debug_logs():
+    """Clear the debug logs"""
+    try:
+        with open('/tmp/product_creation_debug.log', 'w') as f:
+            f.write("")
+        return {"message": "Debug logs cleared"}
+    except Exception as e:
+        return {"error": str(e)}
+
+    # Simple image preservation: only update if images field exists and has content
+    if hasattr(product, 'images') and product.images is not None and len(product.images) > 0:
+        # Only update images if the frontend explicitly sends new ones
+        db.query(ProductImage).filter(ProductImage.product_id == product_id).delete()
+        
+        for image_data in product.images:
+            if image_data and (image_data.startswith('data:image/') or image_data.startswith('http')):
+                product_image = ProductImage(
+                    product_id=product_id,
+                    image_url=image_data
+                )
+                db.add(product_image)
+    # If no images sent or empty array, preserve existing images (don't touch them)
+
+    # Update sustainability ratings if provided
+    if hasattr(product, 'sustainability_metrics') and product.sustainability_metrics:
+        # Handle old format with ID-based metrics
+        # Remove old ratings for this product
+        db.query(SustainabilityRating).filter(SustainabilityRating.product_id == product_id).delete()
+        
+        # Add new ratings from array of sustainability metrics
+        for metric in product.sustainability_metrics:
+            db.add(SustainabilityRating(
+                product_id=product_id, 
+                type=metric.id, 
+                value=metric.value,
+                verification=False  # Default to False for boolean verification
+            ))
+    elif hasattr(product, 'sustainability') and product.sustainability:
+        # Handle new format with type name-based metrics (same as product creation)
+        from app.models.sustainability_type import SustainabilityType
+        from decimal import Decimal
+        
+        # Remove old ratings for this product
+        db.query(SustainabilityRating).filter(SustainabilityRating.product_id == product_id).delete()
+        
+        # Define the mapping from frontend field names to database type names
+        sustainability_mapping = {
+            "energyEfficiency": "Energy Efficiency",
+            "carbonFootprint": "Carbon Footprint", 
+            "recyclability": "Recyclability",
+            "durability": "Durability",
+            "materialSustainability": "Material Sustainability"
+        }
+        
+        sustainability_data = product.sustainability
+        for field_name, type_name in sustainability_mapping.items():
+            if hasattr(sustainability_data, field_name):
+                field_value = getattr(sustainability_data, field_name)
+                if field_value is not None:
+                    # Get the sustainability type
+                    sustainability_type = db.query(SustainabilityType).filter(
+                        SustainabilityType.type_name == type_name
+                    ).first()
+                    
+                    if not sustainability_type:
+                        # Create new sustainability type if it doesn't exist
+                        sustainability_type = SustainabilityType(
+                            type_name=type_name,
+                            description=f"Auto-created type for {type_name}",
+                            importance_level=3
+                        )
+                        db.add(sustainability_type)
+                        db.flush()
+                    
+                    # Create sustainability rating
+                    rating = SustainabilityRating(
+                        product_id=product_id,
+                        type=sustainability_type.id,
+                        value=Decimal(str(field_value)),
+                        verification=False  # Default to False for boolean verification
+                    )
+                    db.add(rating)
+
+    db.commit()
+    db.refresh(db_product)
+    
+    # Return updated product with images
+    req = {"product_id": product_id}
+    from app.services.sustainabilityRatings_service import fetchSustainabilityRatings
+    sustainability = fetchSustainabilityRatings(req, db)
+    rating = sustainability.get("rating", 0)
+    
+    # Get first image for display
+    first_image = None
+    if hasattr(product, 'images') and product.images:
+        first_image = product.images[0]
+    
+    return {
+        "status": 200, 
+        "message": "Product updated successfully", 
+        "data": {
+            "id": db_product.id,
+            "name": db_product.name,
+            "description": db_product.description,
+            "price": float(db_product.price),
+            "quantity": db_product.quantity,
+            "brand": db_product.brand,
+            "category_id": db_product.category_id,
+            "retailer_id": db_product.retailer_id,
+            "image_url": first_image,
+            "sustainability_rating": rating
+        }
+    }
+
+@router.get("/products/{retailer_id}")
+def get_retailer_products(retailer_id: int, db: Session = Depends(get_db)):
+    products = fetchRetailerProducts(retailer_id, db)
+    return {
+        "status": 200,
+        "message": "Retailer products fetched successfully",
+        "data": products
+    }
+
+@router.delete("/products/{product_id}")
+def delete_product(product_id: int, retailer_id: int, db: Session = Depends(get_db)):
+    return deleteRetailerProduct(product_id, retailer_id, db)
+
+@router.post("/products", response_model=ProductResponse)
+async def create_product(product: CreateProductRequest, db: Session = Depends(get_db)):
+    try:
+        print(f"Received product data: {product.model_dump()}")
+        
+        # Additional validation logging
+        print(f"Product name: {product.name}")
+        print(f"Sustainability metrics count: {len(product.sustainability_metrics)}")
+        print(f"Images count: {len(product.images) if product.images else 0}")
+        
+        result = createRetailerProduct(product.model_dump(), db)
+        print(f"Product created successfully: {result}")
+        return result
+    except ValueError as ve:
+        print(f"Validation error: {str(ve)}")
+        raise HTTPException(
+            status_code=status.HTTP_400_BAD_REQUEST,
+            detail=str(ve)
+        )
+    except Exception as e:
+        print(f"Error creating product: {str(e)}")
+        import traceback
+        print(f"Full traceback: {traceback.format_exc()}")
+        raise HTTPException(
+            status_code=status.HTTP_500_INTERNAL_SERVER_ERROR,
+            detail=f"An unexpected error occurred while creating the product: {str(e)}"
+        )