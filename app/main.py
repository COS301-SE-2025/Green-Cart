<<<<<<< HEAD
from fastapi import FastAPI
=======
import logging
from fastapi import FastAPI
from fastapi.staticfiles import StaticFiles
from fastapi.middleware.cors import CORSMiddleware

# Core models (ensures SQLAlchemy metadata is loaded)
import app.models  # noqa

# Routers – core
>>>>>>> ac47636d
from app.routes import product
from app.routes import authentication
from app.routes import users
from app.routes import sustainabilityRatings
<<<<<<< HEAD
from app.routes import cart 
=======
from app.routes import cart
>>>>>>> ac47636d
from app.routes import orders
from app.routes import donation
from app.routes import retailer_user
from app.routes import retailer_metrics
<<<<<<< HEAD
import app.models
from fastapi.middleware.cors import CORSMiddleware
from app.routes import retailer_products
=======
from app.routes import retailer_products

# Routers – admin/aws and images
>>>>>>> ac47636d
from app.routes import admin_metrics
from app.routes import admin_users
from app.routes import admin_retailers
from app.routes import admin_products
<<<<<<< HEAD

app = FastAPI()

app.add_middleware(
    CORSMiddleware,
    allow_origins=["*"],
=======
from app.routes import images
from app.routes import admin_fix_images
from app.routes import admin_database
from app.routes import product_with_images  # AWS S3 product+images endpoint

# Optional routers from integration branch (guarded so app won’t break if missing)
try:
    from app.routes import admin_stock
except Exception as e:  # pragma: no cover
    admin_stock = None
    logging.getLogger(__name__).warning("Optional router 'admin_stock' not available: %s", e)

try:
    from app.routes import carbon_goals
except Exception as e:  # pragma: no cover
    carbon_goals = None
    logging.getLogger(__name__).warning("Optional router 'carbon_goals' not available: %s", e)

# Configure logging
logging.basicConfig(level=logging.INFO)
logger = logging.getLogger("greencart")

app = FastAPI(title="Green Cart API", version="1.2.2")

# Health check
@app.get("/health")
async def health_check():
    logger.info("Health check endpoint called - v1.2.2")
    return {"status": "healthy", "message": "Backend is running", "version": "1.2.2"}

# CORS (secure prod origins + local dev)
app.add_middleware(
    CORSMiddleware,
    allow_origins=[
        "https://www.greencart-cos301.co.za",
        "https://greencart-cos301.co.za",
        "http://localhost:3000",
        "http://localhost:5173",
    ],
>>>>>>> ac47636d
    allow_credentials=True,
    allow_methods=["*"],
    allow_headers=["*"],
)

<<<<<<< HEAD
app.include_router(product.router)
app.include_router(authentication.router, prefix="/auth", tags=["Auth"])
app.include_router(sustainabilityRatings.router)
app.include_router(cart.router) 
app.include_router(orders.router)
app.include_router(users.router)
app.include_router(donation.router)
app.include_router(retailer_metrics.router) 
app.include_router(retailer_user.router)
app.include_router(retailer_products.router)
app.include_router(admin_metrics.router)
app.include_router(admin_users.router)
app.include_router(admin_retailers.router)
app.include_router(admin_products.router)
=======
# Include routers
app.include_router(product.router)
app.include_router(authentication.router, prefix="/auth", tags=["Auth"])
app.include_router(sustainabilityRatings.router)
app.include_router(cart.router)
app.include_router(orders.router)
app.include_router(users.router)
app.include_router(donation.router)
app.include_router(retailer_metrics.router)
app.include_router(retailer_user.router)
app.include_router(retailer_products.router)

# Admin/AWS/image related
app.include_router(admin_metrics.router)
app.include_router(admin_users.router)
app.include_router(admin_retailers.router)
app.include_router(admin_products.router)
app.include_router(images.router)
app.include_router(admin_fix_images.router)
app.include_router(admin_database.router)
app.include_router(product_with_images.router)

# Optional integrations
if admin_stock:
    app.include_router(admin_stock.router)
if carbon_goals:
    app.include_router(carbon_goals.router, prefix="/api", tags=["Carbon Goals"])

# Static mount for any locally stored uploads (kept for compatibility)
app.mount("/static", StaticFiles(directory="uploads"), name="static")
>>>>>>> ac47636d
<|MERGE_RESOLUTION|>--- conflicted
+++ resolved
@@ -1,139 +1,99 @@
-<<<<<<< HEAD
-from fastapi import FastAPI
-=======
-import logging
-from fastapi import FastAPI
-from fastapi.staticfiles import StaticFiles
-from fastapi.middleware.cors import CORSMiddleware
-
-# Core models (ensures SQLAlchemy metadata is loaded)
-import app.models  # noqa
-
-# Routers – core
->>>>>>> ac47636d
-from app.routes import product
-from app.routes import authentication
-from app.routes import users
-from app.routes import sustainabilityRatings
-<<<<<<< HEAD
-from app.routes import cart 
-=======
-from app.routes import cart
->>>>>>> ac47636d
-from app.routes import orders
-from app.routes import donation
-from app.routes import retailer_user
-from app.routes import retailer_metrics
-<<<<<<< HEAD
-import app.models
-from fastapi.middleware.cors import CORSMiddleware
-from app.routes import retailer_products
-=======
-from app.routes import retailer_products
-
-# Routers – admin/aws and images
->>>>>>> ac47636d
-from app.routes import admin_metrics
-from app.routes import admin_users
-from app.routes import admin_retailers
-from app.routes import admin_products
-<<<<<<< HEAD
-
-app = FastAPI()
-
-app.add_middleware(
-    CORSMiddleware,
-    allow_origins=["*"],
-=======
-from app.routes import images
-from app.routes import admin_fix_images
-from app.routes import admin_database
-from app.routes import product_with_images  # AWS S3 product+images endpoint
-
-# Optional routers from integration branch (guarded so app won’t break if missing)
-try:
-    from app.routes import admin_stock
-except Exception as e:  # pragma: no cover
-    admin_stock = None
-    logging.getLogger(__name__).warning("Optional router 'admin_stock' not available: %s", e)
-
-try:
-    from app.routes import carbon_goals
-except Exception as e:  # pragma: no cover
-    carbon_goals = None
-    logging.getLogger(__name__).warning("Optional router 'carbon_goals' not available: %s", e)
-
-# Configure logging
-logging.basicConfig(level=logging.INFO)
-logger = logging.getLogger("greencart")
-
-app = FastAPI(title="Green Cart API", version="1.2.2")
-
-# Health check
-@app.get("/health")
-async def health_check():
-    logger.info("Health check endpoint called - v1.2.2")
-    return {"status": "healthy", "message": "Backend is running", "version": "1.2.2"}
-
-# CORS (secure prod origins + local dev)
-app.add_middleware(
-    CORSMiddleware,
-    allow_origins=[
-        "https://www.greencart-cos301.co.za",
-        "https://greencart-cos301.co.za",
-        "http://localhost:3000",
-        "http://localhost:5173",
-    ],
->>>>>>> ac47636d
-    allow_credentials=True,
-    allow_methods=["*"],
-    allow_headers=["*"],
-)
-
-<<<<<<< HEAD
-app.include_router(product.router)
-app.include_router(authentication.router, prefix="/auth", tags=["Auth"])
-app.include_router(sustainabilityRatings.router)
-app.include_router(cart.router) 
-app.include_router(orders.router)
-app.include_router(users.router)
-app.include_router(donation.router)
-app.include_router(retailer_metrics.router) 
-app.include_router(retailer_user.router)
-app.include_router(retailer_products.router)
-app.include_router(admin_metrics.router)
-app.include_router(admin_users.router)
-app.include_router(admin_retailers.router)
-app.include_router(admin_products.router)
-=======
-# Include routers
-app.include_router(product.router)
-app.include_router(authentication.router, prefix="/auth", tags=["Auth"])
-app.include_router(sustainabilityRatings.router)
-app.include_router(cart.router)
-app.include_router(orders.router)
-app.include_router(users.router)
-app.include_router(donation.router)
-app.include_router(retailer_metrics.router)
-app.include_router(retailer_user.router)
-app.include_router(retailer_products.router)
-
-# Admin/AWS/image related
-app.include_router(admin_metrics.router)
-app.include_router(admin_users.router)
-app.include_router(admin_retailers.router)
-app.include_router(admin_products.router)
-app.include_router(images.router)
-app.include_router(admin_fix_images.router)
-app.include_router(admin_database.router)
-app.include_router(product_with_images.router)
-
-# Optional integrations
-if admin_stock:
-    app.include_router(admin_stock.router)
-if carbon_goals:
-    app.include_router(carbon_goals.router, prefix="/api", tags=["Carbon Goals"])
-
-# Static mount for any locally stored uploads (kept for compatibility)
-app.mount("/static", StaticFiles(directory="uploads"), name="static")
->>>>>>> ac47636d
+import logging
+from fastapi import FastAPI
+from fastapi.staticfiles import StaticFiles
+from fastapi.middleware.cors import CORSMiddleware
+
+# Core models (ensures SQLAlchemy metadata is loaded)
+import app.models  # noqa
+
+# Routers – core
+from app.routes import product
+from app.routes import authentication
+from app.routes import users
+from app.routes import sustainabilityRatings
+from app.routes import cart
+from app.routes import orders
+from app.routes import donation
+from app.routes import retailer_user
+from app.routes import retailer_metrics
+from app.routes import retailer_products
+
+# Routers – admin/aws and images
+from app.routes import admin_metrics
+from app.routes import admin_users
+from app.routes import admin_retailers
+from app.routes import admin_products
+from app.routes import images
+from app.routes import admin_fix_images
+from app.routes import admin_database
+from app.routes import product_with_images  # AWS S3 product+images endpoint
+
+# Optional routers from integration branch (guarded so app won’t break if missing)
+try:
+    from app.routes import admin_stock
+except Exception as e:  # pragma: no cover
+    admin_stock = None
+    logging.getLogger(__name__).warning("Optional router 'admin_stock' not available: %s", e)
+
+try:
+    from app.routes import carbon_goals
+except Exception as e:  # pragma: no cover
+    carbon_goals = None
+    logging.getLogger(__name__).warning("Optional router 'carbon_goals' not available: %s", e)
+
+# Configure logging
+logging.basicConfig(level=logging.INFO)
+logger = logging.getLogger("greencart")
+
+app = FastAPI(title="Green Cart API", version="1.2.2")
+
+# Health check
+@app.get("/health")
+async def health_check():
+    logger.info("Health check endpoint called - v1.2.2")
+    return {"status": "healthy", "message": "Backend is running", "version": "1.2.2"}
+
+# CORS (secure prod origins + local dev)
+app.add_middleware(
+    CORSMiddleware,
+    allow_origins=[
+        "https://www.greencart-cos301.co.za",
+        "https://greencart-cos301.co.za",
+        "http://localhost:3000",
+        "http://localhost:5173",
+    ],
+    allow_credentials=True,
+    allow_methods=["*"],
+    allow_headers=["*"],
+)
+
+# Include routers
+app.include_router(product.router)
+app.include_router(authentication.router, prefix="/auth", tags=["Auth"])
+app.include_router(sustainabilityRatings.router)
+app.include_router(cart.router)
+app.include_router(orders.router)
+app.include_router(users.router)
+app.include_router(donation.router)
+app.include_router(retailer_metrics.router)
+app.include_router(retailer_user.router)
+app.include_router(retailer_products.router)
+
+# Admin/AWS/image related
+app.include_router(admin_metrics.router)
+app.include_router(admin_users.router)
+app.include_router(admin_retailers.router)
+app.include_router(admin_products.router)
+app.include_router(images.router)
+app.include_router(admin_fix_images.router)
+app.include_router(admin_database.router)
+app.include_router(product_with_images.router)
+
+# Optional integrations
+if admin_stock:
+    app.include_router(admin_stock.router)
+if carbon_goals:
+    app.include_router(carbon_goals.router, prefix="/api", tags=["Carbon Goals"])
+
+# Static mount for any locally stored uploads (kept for compatibility)
+app.mount("/static", StaticFiles(directory="uploads"), name="static")