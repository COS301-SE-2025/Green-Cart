--- conflicted
+++ resolved
@@ -1,6 +1,2 @@
 [flake8]
-<<<<<<< HEAD
-ignore = E, F, W
-=======
-ignore = E,W,C,F
->>>>>>> d4316145
+ignore = E,W,C,F