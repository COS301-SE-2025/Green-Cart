from sqlalchemy.orm import Session
from app.models.product import Product
from app.models.product_images import ProductImage
from app.services.sustainabilityRatings_service import fetchSustainabilityRatings
from fastapi import HTTPException, status

def fetchRetailerProductImages(db: Session, product_id: int, limit: int = 1):
    if limit == -1:
        return db.query(ProductImage).filter(ProductImage.product_id == product_id).all()

    return db.query(ProductImage).filter(ProductImage.product_id == product_id).limit(limit).all()

def fetchRetailerProducts(retailer_id: int, db: Session):
    products = db.query(Product).filter(Product.retailer_id == retailer_id).all()

    enriched_products = []

    from app.models.orders import Order
    from app.models.cart_item import CartItem
    from app.models.cart import Cart
    from sqlalchemy import func
    valid_states = ["Preparing Order", "Ready for Delivery", "In Transit", "Delivered"]
    for product in products:
        # Get all images for the product
        all_images = fetchRetailerProductImages(db, product.id, limit=-1)
        images = [img.image_url for img in all_images] if all_images else []
        image_url = images[0] if images else None  # Keep for backwards compatibility

        req = {
            "product_id": product.id
        }
        sustainability = fetchSustainabilityRatings(req, db)
        rating = sustainability.get("rating", 0)

        valid_carts = db.query(Cart.id).filter(Cart.id.in_(db.query(Order.cart_id).filter(Order.state.in_(valid_states)))).subquery()
        units_sold = db.query(func.sum(CartItem.quantity)).filter(
            CartItem.product_id == product.id,
            CartItem.cart_id.in_(valid_carts)
        ).scalar() or 0
        price = float(product.price) if product and product.price else 0.0
        revenue = units_sold * price

        enriched_products.append({
            "id": product.id,
            "name": product.name,
            "description": product.description,
            "price": product.price,
            "in_stock": product.in_stock,
            "quantity": product.quantity,
            "brand": product.brand,
            "category_id": product.category_id,
            "retailer_id": product.retailer_id,
            "created_at": product.created_at,
            "image_url": image_url,  # Keep for backwards compatibility
            "images": images,  # Add full images array
            "sustainability_rating": rating,
            "units_sold": units_sold,
            "revenue": revenue
        })

    return enriched_products


def deleteRetailerProduct(product_id: int, retailer_id: int, db: Session):
    product = db.query(Product).filter(
        Product.id == product_id,
        Product.retailer_id == retailer_id
    ).first()

    if not product:
        raise HTTPException(
            status_code=status.HTTP_404_NOT_FOUND,
            detail="Product not found or does not belong to the retailer."
        )

    # Mark as out of stock
    product.in_stock = False
    product.quantity = 0  # Optional

    db.commit()
    return {"message": "Product marked as out of stock (discontinued)."}

def createRetailerProduct(product_data: dict, db: Session):
    try:
        print(f"=== SERVICE: Processing product creation ===")
        print(f"Product data keys: {list(product_data.keys())}")
        
        # Create new product
        new_product = Product(
            name=product_data["name"],
            description=product_data["description"],
            price=product_data["price"],
            quantity=product_data["quantity"],
            in_stock=product_data["quantity"] > 0,
            brand=product_data["brand"],
            category_id=product_data["category_id"],
            retailer_id=product_data["retailer_id"]
        )
        db.add(new_product)
        db.flush()  # Get the ID without committing
        
<<<<<<< HEAD
        print(f"Product created with ID: {new_product.id}")
        
        # Create sustainability ratings if provided
        sustainability_ratings_added = 0
        if "sustainability_metrics" in product_data:
            metrics = product_data["sustainability_metrics"]
            print(f"=== PROCESSING SUSTAINABILITY METRICS ===")
            print(f"Metrics received: {metrics}")
            print(f"Metrics type: {type(metrics)}")
            
            if metrics:  # Check if metrics is not empty
                # Import sustainability models
                from ..models.sustainability_type import SustainabilityType
                from ..models.sustainability_ratings import SustainabilityRating
                
                # Get sustainability type mappings
                sustainability_types = db.query(SustainabilityType).all()
                print(f"Available sustainability types: {[st.type_name for st in sustainability_types]}")
                
                # Create multiple mapping strategies for robust matching
                type_map = {}
                for st in sustainability_types:
                    # Normalize the type name to lowercase with underscores
                    normalized_name = st.type_name.lower().replace(' ', '_')
                    type_map[normalized_name] = st.id
                    # Also map the exact original name
                    type_map[st.type_name] = st.id
                
                print(f"Type mapping created: {type_map}")
                
                # Process each metric
                for metric_name, value in metrics.items():
                    print(f"Processing metric: {metric_name} = {value} (type: {type(value)})")
                    
                    if value is not None and value != 0:  # Skip None and 0 values
                        type_id = None
                        
                        # Strategy 1: Direct match with metric name
                        if metric_name in type_map:
                            type_id = type_map[metric_name]
                            print(f"Direct match: {metric_name} -> type_id {type_id}")
                        
                        # Strategy 2: Convert underscores to spaces and match
                        elif metric_name.replace('_', ' ') in type_map:
                            type_id = type_map[metric_name.replace('_', ' ')]
                            print(f"Space match: {metric_name} -> type_id {type_id}")
                        
                        # Strategy 3: Title case match
                        elif metric_name.replace('_', ' ').title() in type_map:
                            type_id = type_map[metric_name.replace('_', ' ').title()]
                            print(f"Title case match: {metric_name} -> type_id {type_id}")
                        
                        # Strategy 4: Fuzzy matching based on keywords
                        else:
                            for st in sustainability_types:
                                if metric_name.lower() in st.type_name.lower() or st.type_name.lower() in metric_name.lower():
                                    type_id = st.id
                                    print(f"Fuzzy match: {metric_name} -> {st.type_name} (type_id {type_id})")
                                    break
                        
                        if type_id:
                            new_rating = SustainabilityRating(
                                product_id=new_product.id,
                                type=type_id,
                                value=float(value),
                                verification=False
                            )
                            db.add(new_rating)
                            sustainability_ratings_added += 1
                            print(f"✅ Added sustainability rating: {metric_name} = {value}")
                        else:
                            print(f"❌ No matching type found for metric: {metric_name}")
                    else:
                        print(f"⏭️ Skipping metric {metric_name} (value: {value})")
            else:
                print("⚠️ Sustainability metrics is empty or None")
        else:
            print("⚠️ No sustainability_metrics key in product_data")
        
        print(f"Total sustainability ratings added: {sustainability_ratings_added}")
        print(f"=== END SUSTAINABILITY PROCESSING ===")
=======
        # Save images if provided (supports both base64 and URLs)
        if "images" in product_data and product_data["images"]:
            from app.models.product_images import ProductImage
            for image_data in product_data["images"]:
                # Handle both base64 data URLs and regular URLs
                if image_data and (image_data.startswith('data:image/') or image_data.startswith('http')):
                    product_image = ProductImage(
                        product_id=new_product.id,
                        image_url=image_data  # Store base64 string or URL directly
                    )
                    db.add(product_image)
        
        # Create sustainability ratings if provided
        if "sustainability_metrics" in product_data and product_data["sustainability_metrics"]:
            from app.models.sustainability_ratings import SustainabilityRating
            for metric in product_data["sustainability_metrics"]:
                if isinstance(metric, dict) and "id" in metric and "value" in metric:
                    sustainability_rating = SustainabilityRating(
                        product_id=new_product.id,
                        type=metric["id"],
                        value=float(metric["value"]),
                        verification=False  # Default verification status
                    )
                    db.add(sustainability_rating)
        
>>>>>>> 60d72e8a
        db.commit()
        
        # Return product with calculated sustainability rating and first image
        req = {"product_id": new_product.id}
        sustainability = fetchSustainabilityRatings(req, db)
        rating = sustainability.get("rating", 0)
        
        # Get first image for display
        first_image = None
        if "images" in product_data and product_data["images"]:
            first_image = product_data["images"][0]
        
        return {
            "id": new_product.id,
            "name": new_product.name,
            "description": new_product.description,
            "price": float(new_product.price),
            "in_stock": new_product.in_stock,
            "quantity": new_product.quantity,
            "brand": new_product.brand,
            "category_id": new_product.category_id,
            "retailer_id": new_product.retailer_id,
            "created_at": new_product.created_at,
            "image_url": first_image,
            "sustainability_rating": rating
        }
    except Exception as e:
        db.rollback()
        raise e<|MERGE_RESOLUTION|>--- conflicted
+++ resolved
@@ -21,7 +21,7 @@
     from sqlalchemy import func
     valid_states = ["Preparing Order", "Ready for Delivery", "In Transit", "Delivered"]
     for product in products:
-        # Get all images for the product
+        # Get all images for the product (only S3 URLs)
         all_images = fetchRetailerProductImages(db, product.id, limit=-1)
         images = [img.image_url for img in all_images] if all_images else []
         image_url = images[0] if images else None  # Keep for backwards compatibility
@@ -52,7 +52,7 @@
             "retailer_id": product.retailer_id,
             "created_at": product.created_at,
             "image_url": image_url,  # Keep for backwards compatibility
-            "images": images,  # Add full images array
+            "images": images,  # Full S3 images array
             "sustainability_rating": rating,
             "units_sold": units_sold,
             "revenue": revenue
@@ -81,6 +81,10 @@
     return {"message": "Product marked as out of stock (discontinued)."}
 
 def createRetailerProduct(product_data: dict, db: Session):
+    """
+    Create retailer product - ONLY accepts S3 URLs for images (no base64).
+    Images should already be uploaded to S3 via the /product-images/products/ endpoint.
+    """
     try:
         print(f"=== SERVICE: Processing product creation ===")
         print(f"Product data keys: {list(product_data.keys())}")
@@ -99,8 +103,30 @@
         db.add(new_product)
         db.flush()  # Get the ID without committing
         
-<<<<<<< HEAD
         print(f"Product created with ID: {new_product.id}")
+        
+        # Save S3 image URLs if provided (NO base64 support)
+        saved_image_urls = []
+        if "images" in product_data and product_data["images"]:
+            from app.models.product_images import ProductImage
+            for image_url in product_data["images"]:
+                # Only accept S3 URLs (https://bucket.s3.amazonaws.com/... or custom domain)
+                if image_url and isinstance(image_url, str) and image_url.startswith('https://'):
+                    # Validate it's an S3 URL
+                    if ('s3.amazonaws.com' in image_url or 
+                        'greencart-images' in image_url or 
+                        image_url.startswith('https://greencart-images')):
+                        product_image = ProductImage(
+                            product_id=new_product.id,
+                            image_url=image_url
+                        )
+                        db.add(product_image)
+                        saved_image_urls.append(image_url)
+                        print(f"Added S3 image: {image_url}")
+                    else:
+                        print(f"Rejected non-S3 URL: {image_url}")
+                else:
+                    print(f"Rejected invalid image data: {type(image_url)} - {str(image_url)[:100]}")
         
         # Create sustainability ratings if provided
         sustainability_ratings_added = 0
@@ -119,106 +145,96 @@
                 sustainability_types = db.query(SustainabilityType).all()
                 print(f"Available sustainability types: {[st.type_name for st in sustainability_types]}")
                 
-                # Create multiple mapping strategies for robust matching
-                type_map = {}
-                for st in sustainability_types:
-                    # Normalize the type name to lowercase with underscores
-                    normalized_name = st.type_name.lower().replace(' ', '_')
-                    type_map[normalized_name] = st.id
-                    # Also map the exact original name
-                    type_map[st.type_name] = st.id
+                # Handle both dict format (key-value pairs) and list format (id-value pairs)
+                if isinstance(metrics, dict):
+                    # Create multiple mapping strategies for robust matching
+                    type_map = {}
+                    for st in sustainability_types:
+                        # Normalize the type name to lowercase with underscores
+                        normalized_name = st.type_name.lower().replace(' ', '_')
+                        type_map[normalized_name] = st.id
+                        # Also map the exact original name
+                        type_map[st.type_name] = st.id
+                    
+                    print(f"Type mapping created: {type_map}")
+                    
+                    # Process each metric
+                    for metric_name, value in metrics.items():
+                        print(f"Processing metric: {metric_name} = {value} (type: {type(value)})")
+                        
+                        if value is not None and value != 0:  # Skip None and 0 values
+                            type_id = None
+                            
+                            # Strategy 1: Direct match with metric name
+                            if metric_name in type_map:
+                                type_id = type_map[metric_name]
+                                print(f"Direct match: {metric_name} -> type_id {type_id}")
+                            
+                            # Strategy 2: Convert underscores to spaces and match
+                            elif metric_name.replace('_', ' ') in type_map:
+                                type_id = type_map[metric_name.replace('_', ' ')]
+                                print(f"Space match: {metric_name} -> type_id {type_id}")
+                            
+                            # Strategy 3: Title case match
+                            elif metric_name.replace('_', ' ').title() in type_map:
+                                type_id = type_map[metric_name.replace('_', ' ').title()]
+                                print(f"Title case match: {metric_name} -> type_id {type_id}")
+                            
+                            # Strategy 4: Fuzzy matching based on keywords
+                            else:
+                                for st in sustainability_types:
+                                    if metric_name.lower() in st.type_name.lower() or st.type_name.lower() in metric_name.lower():
+                                        type_id = st.id
+                                        print(f"Fuzzy match: {metric_name} -> {st.type_name} (type_id {type_id})")
+                                        break
+                            
+                            if type_id:
+                                new_rating = SustainabilityRating(
+                                    product_id=new_product.id,
+                                    type=type_id,
+                                    value=float(value),
+                                    verification=False
+                                )
+                                db.add(new_rating)
+                                sustainability_ratings_added += 1
+                                print(f"Added sustainability rating: {metric_name} = {value}")
+                            else:
+                                print(f"No matching type found for metric: {metric_name}")
+                        else:
+                            print(f"Skipping metric {metric_name} (value: {value})")
                 
-                print(f"Type mapping created: {type_map}")
-                
-                # Process each metric
-                for metric_name, value in metrics.items():
-                    print(f"Processing metric: {metric_name} = {value} (type: {type(value)})")
-                    
-                    if value is not None and value != 0:  # Skip None and 0 values
-                        type_id = None
-                        
-                        # Strategy 1: Direct match with metric name
-                        if metric_name in type_map:
-                            type_id = type_map[metric_name]
-                            print(f"Direct match: {metric_name} -> type_id {type_id}")
-                        
-                        # Strategy 2: Convert underscores to spaces and match
-                        elif metric_name.replace('_', ' ') in type_map:
-                            type_id = type_map[metric_name.replace('_', ' ')]
-                            print(f"Space match: {metric_name} -> type_id {type_id}")
-                        
-                        # Strategy 3: Title case match
-                        elif metric_name.replace('_', ' ').title() in type_map:
-                            type_id = type_map[metric_name.replace('_', ' ').title()]
-                            print(f"Title case match: {metric_name} -> type_id {type_id}")
-                        
-                        # Strategy 4: Fuzzy matching based on keywords
-                        else:
-                            for st in sustainability_types:
-                                if metric_name.lower() in st.type_name.lower() or st.type_name.lower() in metric_name.lower():
-                                    type_id = st.id
-                                    print(f"Fuzzy match: {metric_name} -> {st.type_name} (type_id {type_id})")
-                                    break
-                        
-                        if type_id:
-                            new_rating = SustainabilityRating(
+                elif isinstance(metrics, list):
+                    # Handle list format: [{"id": 1, "value": 85}, ...]
+                    from app.models.sustainability_ratings import SustainabilityRating
+                    for metric in metrics:
+                        if isinstance(metric, dict) and "id" in metric and "value" in metric and metric["value"] is not None:
+                            sustainability_rating = SustainabilityRating(
                                 product_id=new_product.id,
-                                type=type_id,
-                                value=float(value),
+                                type=metric["id"],
+                                value=float(metric["value"]),
                                 verification=False
                             )
-                            db.add(new_rating)
+                            db.add(sustainability_rating)
                             sustainability_ratings_added += 1
-                            print(f"✅ Added sustainability rating: {metric_name} = {value}")
-                        else:
-                            print(f"❌ No matching type found for metric: {metric_name}")
-                    else:
-                        print(f"⏭️ Skipping metric {metric_name} (value: {value})")
+                            print(f"Added sustainability rating from list: type_id={metric['id']} value={metric['value']}")
             else:
-                print("⚠️ Sustainability metrics is empty or None")
+                print("Sustainability metrics is empty or None")
         else:
-            print("⚠️ No sustainability_metrics key in product_data")
+            print("No sustainability_metrics key in product_data")
         
         print(f"Total sustainability ratings added: {sustainability_ratings_added}")
-        print(f"=== END SUSTAINABILITY PROCESSING ===")
-=======
-        # Save images if provided (supports both base64 and URLs)
-        if "images" in product_data and product_data["images"]:
-            from app.models.product_images import ProductImage
-            for image_data in product_data["images"]:
-                # Handle both base64 data URLs and regular URLs
-                if image_data and (image_data.startswith('data:image/') or image_data.startswith('http')):
-                    product_image = ProductImage(
-                        product_id=new_product.id,
-                        image_url=image_data  # Store base64 string or URL directly
-                    )
-                    db.add(product_image)
-        
-        # Create sustainability ratings if provided
-        if "sustainability_metrics" in product_data and product_data["sustainability_metrics"]:
-            from app.models.sustainability_ratings import SustainabilityRating
-            for metric in product_data["sustainability_metrics"]:
-                if isinstance(metric, dict) and "id" in metric and "value" in metric:
-                    sustainability_rating = SustainabilityRating(
-                        product_id=new_product.id,
-                        type=metric["id"],
-                        value=float(metric["value"]),
-                        verification=False  # Default verification status
-                    )
-                    db.add(sustainability_rating)
-        
->>>>>>> 60d72e8a
+        print(f"Total S3 images saved: {len(saved_image_urls)}")
+        print(f"=== END PRODUCT CREATION ===")
+        
         db.commit()
         
-        # Return product with calculated sustainability rating and first image
+        # Return product with calculated sustainability rating and first S3 image
         req = {"product_id": new_product.id}
         sustainability = fetchSustainabilityRatings(req, db)
         rating = sustainability.get("rating", 0)
         
-        # Get first image for display
-        first_image = None
-        if "images" in product_data and product_data["images"]:
-            first_image = product_data["images"][0]
+        # Get first S3 image for display
+        first_image = saved_image_urls[0] if saved_image_urls else None
         
         return {
             "id": new_product.id,
@@ -231,7 +247,7 @@
             "category_id": new_product.category_id,
             "retailer_id": new_product.retailer_id,
             "created_at": new_product.created_at,
-            "image_url": first_image,
+            "image_url": first_image,  # First S3 URL only
             "sustainability_rating": rating
         }
     except Exception as e:
