--- conflicted
+++ resolved
@@ -1,4 +1,3 @@
-<<<<<<< HEAD
 from fastapi import HTTPException
 from sqlalchemy.orm import Session
 from app.models.user import User
@@ -17,7 +16,8 @@
         id=str(uuid.uuid4()),
         name=user.name,
         email=user.email,
-        password=hash_password(user.password)
+        password=hash_password(user.password),
+        secret=None  # Initialize 2FA secret as None for new users
     )
     db.add(new_user)
     db.commit()
@@ -241,250 +241,4 @@
     if totp.verify(code):
         return {"status": 200, "message": "2FA code is valid", 'valid': True}
     else:
-        raise HTTPException(status_code=401, detail="Invalid 2FA code")
-=======
-from fastapi import HTTPException
-from sqlalchemy.orm import Session
-from app.models.user import User
-from app.models.address import Address
-from app.schemas.user import UserCreate
-from app.utilities.utils import hash_password, verify_password
-import uuid
-from datetime import datetime
-import pyotp
-import qrcode
-import base64
-import io
-
-def create_user(db: Session, user: UserCreate):
-    new_user = User(
-        id=str(uuid.uuid4()),
-        name=user.name,
-        email=user.email,
-        password=hash_password(user.password),
-        secret=None  # Initialize 2FA secret as None for new users
-    )
-    db.add(new_user)
-    db.commit()
-    db.refresh(new_user)
-    return new_user
-
-def get_user_by_email(db: Session, email: str):
-    return db.query(User).filter(User.email == email).first()
-
-def get_user_information(db: Session, user_id: str):
-    user = db.query(User).filter(User.id == user_id).first()
-
-    if not user:
-        raise HTTPException(status_code=404, detail="User not found")
-
-    user_dict = user.__dict__.copy()
-    user_dict.pop("password", None)
-
-    address = db.query(Address).filter(Address.user_id == user.id).first()
-
-    return {
-        "status": 200,
-        "message": "Success",
-        "user": user,
-        "address": address
-    }
-
-def set_user_information(request, db: Session):
-    user = db.query(User).filter(User.id == request.user_id).first()
-    address = db.query(Address).filter(Address.user_id == request.user_id).first()
-
-    if not user:
-        raise HTTPException(status_code=404, detail="User not found : )")
-
-    if not request.name or request.name == "" or request.name == " ":
-        raise HTTPException(status_code=400, detail="Name cannot be empty or whitespace")
-
-    if len(request.name.split(" ")) < 2:
-        raise HTTPException(status_code=400, detail="Name must contain name and surname")
-
-    if not request.name.replace(" ", "").isalpha():
-        raise HTTPException(status_code=400, detail="Name must contain only letters")
-
-    if request.name != user.name:
-        user.name = request.name
-
-    if not request.email or request.email.strip() == "":
-        raise HTTPException(status_code=400, detail="Email cannot be empty")
-
-    if "@" not in request.email or "." not in request.email.split("@")[-1]:
-        raise HTTPException(status_code=400, detail="Invalid email format")
-
-    if request.email != user.email:
-        existing_user = db.query(User).filter(User.email == request.email).first()
-        if existing_user and existing_user.id != user.id:
-            raise HTTPException(status_code=400, detail="Email already in use")
-        user.email = request.email
-
-    if not request.date_of_birth:
-        raise HTTPException(status_code=400, detail="Date of birth cannot be empty")
-
-    if request.date_of_birth > datetime.now().date():
-        raise HTTPException(status_code=400, detail="Date of birth cannot be in the future")
-
-    if request.date_of_birth != user.date_of_birth:
-        user.date_of_birth = request.date_of_birth
-
-    if not request.telephone or request.telephone.strip() == "":
-        raise HTTPException(status_code=400, detail="Telephone cannot be empty")
-    
-    if not request.telephone.isdigit():
-        raise HTTPException(status_code=400, detail="Telephone must contain only digits")
-    
-    if len(request.telephone) != 9:
-        raise HTTPException(status_code=400, detail="Telephone must be 9 digits long (Exclude country code - 0)")
-
-    if request.telephone != user.telephone:
-        user.telephone = request.telephone
-
-    if not request.country_code or request.country_code.strip() == "":
-        raise HTTPException(status_code=400, detail="Country code cannot be empty")
-
-    if request.country_code != user.country_code:
-        user.country_code = request.country_code
-
-    if not request.address or request.address.strip() == "":
-        raise HTTPException(status_code=400, detail="Address cannot be empty")
-
-    if not request.city or request.city.strip() == "":
-        raise HTTPException(status_code=400, detail="City cannot be empty")
-
-    if not request.postal_code or request.postal_code.strip() == "":
-        raise HTTPException(status_code=400, detail="Postal code cannot be empty")
-    
-    if not request.postal_code.isdigit():
-        raise HTTPException(status_code=400, detail="Postal code must contain only digits")
-
-    if not address:
-        address = Address(
-            user_id=request.user_id,
-            address=request.address,
-            city=request.city,
-            postal_code=request.postal_code,
-        )
-
-        db.add(address)
-    else:
-        if request.address != address.address:
-            address.address = request.address
-
-        if request.city != address.city:
-            address.city = request.city
-        
-        if request.postal_code != address.postal_code:
-            address.postal_code = request.postal_code
-
-    db.commit()
-    db.refresh(user)
-    db.refresh(address)
-    return {
-        "status": 200,
-        "message": "User information updated successfully"
-    }
-
-    
-def change_password(request, db:Session):
-    user = db.query(User).filter(User.id == request.user_id).first()
-
-    if not user:
-        raise HTTPException(status_code=404, detail="User not found")
-
-    if verify_password(request.old_password, user.password) is False:
-        raise HTTPException(status_code=400, detail="Old password is incorrect")
-
-    user.password = hash_password(request.new_password)
-    db.commit()
-    db.refresh(user)
-
-    return {
-        "status": 200,
-        "message": "Password changed successfully"
-    }
-
-def mfa_setup(user_id: str, db: Session):
-    user = db.query(User).filter(User.id == user_id).first()
-
-    if user.secret is None or user.secret == "":
-        secret = pyotp.random_base32()
-        uri = pyotp.totp.TOTP(secret).provisioning_uri(name=user.email, issuer_name="GreenCart")
-        
-        user.secret = secret
-        db.commit()
-        db.refresh(user)
-    else:
-        uri = pyotp.totp.TOTP(user.secret).provisioning_uri(name=user.email, issuer_name="GreenCart")
-
-    qr = qrcode.QRCode(box_size=10, border=4)
-    qr.add_data(uri)
-    qr.make(fit=True)
-    img = qr.make_image(fill_color="black", back_color="white")
-
-    buffered = io.BytesIO()
-    img.save(buffered, format="PNG")
-    qr_base64 = base64.b64encode(buffered.getvalue()).decode("utf-8")
-
-    if not user:
-        raise HTTPException(status_code=404, detail="User not found")
-
-
-
-
-    return {
-        "status": 200,
-        "message": "MFA enabled successfully",
-        "qr_code": qr_base64,
-        "secret": user.secret
-    }
-
-def is_MFA(email, db: Session):
-    user = db.query(User).filter(User.email == email).first()
-
-    if user.secret is None or user.secret == "":
-        return {
-            'status': 200,
-            'message': 'Success',
-            'enabled': False
-        }
-    
-    else:
-        return {
-            'status': 200,
-            'message': 'Success',
-            'enabled': True
-        }
-    
-def disable_MFA(user_id, db:Session):
-    user = db.query(User).filter(User.id == user_id).first()
-
-    if user.secret is None or user.secret == "":
-        return {
-            'status': 200,
-            'message': 'Success'
-        }
-    else:
-        if user.secret is not None or user.secret != "":
-            user.secret = None
-            db.commit()
-            db.refresh(user)
-
-            return {
-                'status': 200,
-                'message': 'Success'
-            }
-
-def verify_2fa_code(user_id: str, code: str, db: Session):
-    user = db.query(User).filter(User.id == user_id).first()
-    if not user or not user.secret:
-        raise HTTPException(status_code=404, detail="User or secret not found")
-
-    totp = pyotp.TOTP(user.secret)
-    if totp.verify(code):
-        return {"status": 200, "message": "2FA code is valid", 'valid': True}
-    else:
-        raise HTTPException(status_code=401, detail="Invalid 2FA code")
->>>>>>> bdd08b30
+        raise HTTPException(status_code=401, detail="Invalid 2FA code")