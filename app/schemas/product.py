from pydantic import BaseModel
from typing import Optional, List, Dict
from decimal import Decimal
from datetime import datetime
from app.schemas.sustainability_ratings import agregateSustainabilityRatings

class ProductResponse(BaseModel):
    id: int
    name: str
    description: Optional[str] = None
    price: Optional[Decimal] = None
    in_stock: Optional[bool] = None
    quantity: Optional[int] = None
    brand: Optional[str] = None
    category_id: Optional[int] = None
    retailer_id: Optional[int] = None
    created_at: Optional[datetime] = None
<<<<<<< HEAD
=======
    image_url: Optional[str] = None
>>>>>>> ac47636d

    class Config:
        from_attributes = True

class FetchAllProductsResponse(BaseModel):
    status: int
    message: str
    data: Optional[List[ProductResponse]] = []
    images: Optional[List[str]] = []
    rating: List[Decimal] = []

class FetchAllProductsRequest(BaseModel):
    filter: Optional[Dict[str, str]] = None
    sort: Optional[List[str]] = None
    fromItem: int
    count: int

class FetchProductRequest(BaseModel):
    product_id: int

class FetchProductResponse(BaseModel):
    status: int
    message: str
    data: Optional[ProductResponse] = None
    images: Optional[List[str]] = []
    sustainability: agregateSustainabilityRatings = None
    units_sold: Optional[int] = 0
    revenue: Optional[float] = 0.0
<<<<<<< HEAD
=======
    category_name: Optional[str] = None
    retailer_name: Optional[str] = None
>>>>>>> ac47636d

class SearchProductsRequest(BaseModel):
    search: str
    filter: Optional[Dict[str, str]] = None
    sort: Optional[List[str]] = None
    fromItem: int
    count: int

class SearchProductsResponse(BaseModel):
    status: int
    message: str
    data: Optional[List[ProductResponse]] = []
    images: Optional[List[str]] = []
    rating: List[Decimal] = []<|MERGE_RESOLUTION|>--- conflicted
+++ resolved
@@ -1,68 +1,62 @@
-from pydantic import BaseModel
-from typing import Optional, List, Dict
-from decimal import Decimal
-from datetime import datetime
-from app.schemas.sustainability_ratings import agregateSustainabilityRatings
-
-class ProductResponse(BaseModel):
-    id: int
-    name: str
-    description: Optional[str] = None
-    price: Optional[Decimal] = None
-    in_stock: Optional[bool] = None
-    quantity: Optional[int] = None
-    brand: Optional[str] = None
-    category_id: Optional[int] = None
-    retailer_id: Optional[int] = None
-    created_at: Optional[datetime] = None
-<<<<<<< HEAD
-=======
-    image_url: Optional[str] = None
->>>>>>> ac47636d
-
-    class Config:
-        from_attributes = True
-
-class FetchAllProductsResponse(BaseModel):
-    status: int
-    message: str
-    data: Optional[List[ProductResponse]] = []
-    images: Optional[List[str]] = []
-    rating: List[Decimal] = []
-
-class FetchAllProductsRequest(BaseModel):
-    filter: Optional[Dict[str, str]] = None
-    sort: Optional[List[str]] = None
-    fromItem: int
-    count: int
-
-class FetchProductRequest(BaseModel):
-    product_id: int
-
-class FetchProductResponse(BaseModel):
-    status: int
-    message: str
-    data: Optional[ProductResponse] = None
-    images: Optional[List[str]] = []
-    sustainability: agregateSustainabilityRatings = None
-    units_sold: Optional[int] = 0
-    revenue: Optional[float] = 0.0
-<<<<<<< HEAD
-=======
-    category_name: Optional[str] = None
-    retailer_name: Optional[str] = None
->>>>>>> ac47636d
-
-class SearchProductsRequest(BaseModel):
-    search: str
-    filter: Optional[Dict[str, str]] = None
-    sort: Optional[List[str]] = None
-    fromItem: int
-    count: int
-
-class SearchProductsResponse(BaseModel):
-    status: int
-    message: str
-    data: Optional[List[ProductResponse]] = []
-    images: Optional[List[str]] = []
+from pydantic import BaseModel
+from typing import Optional, List, Dict
+from decimal import Decimal
+from datetime import datetime
+from app.schemas.sustainability_ratings import agregateSustainabilityRatings
+
+class ProductResponse(BaseModel):
+    id: int
+    name: str
+    description: Optional[str] = None
+    price: Optional[Decimal] = None
+    in_stock: Optional[bool] = None
+    quantity: Optional[int] = None
+    brand: Optional[str] = None
+    category_id: Optional[int] = None
+    retailer_id: Optional[int] = None
+    created_at: Optional[datetime] = None
+    image_url: Optional[str] = None
+
+    class Config:
+        from_attributes = True
+
+class FetchAllProductsResponse(BaseModel):
+    status: int
+    message: str
+    data: Optional[List[ProductResponse]] = []
+    images: Optional[List[str]] = []
+    rating: List[Decimal] = []
+
+class FetchAllProductsRequest(BaseModel):
+    filter: Optional[Dict[str, str]] = None
+    sort: Optional[List[str]] = None
+    fromItem: int
+    count: int
+
+class FetchProductRequest(BaseModel):
+    product_id: int
+
+class FetchProductResponse(BaseModel):
+    status: int
+    message: str
+    data: Optional[ProductResponse] = None
+    images: Optional[List[str]] = []
+    sustainability: agregateSustainabilityRatings = None
+    units_sold: Optional[int] = 0
+    revenue: Optional[float] = 0.0
+    category_name: Optional[str] = None
+    retailer_name: Optional[str] = None
+
+class SearchProductsRequest(BaseModel):
+    search: str
+    filter: Optional[Dict[str, str]] = None
+    sort: Optional[List[str]] = None
+    fromItem: int
+    count: int
+
+class SearchProductsResponse(BaseModel):
+    status: int
+    message: str
+    data: Optional[List[ProductResponse]] = []
+    images: Optional[List[str]] = []
     rating: List[Decimal] = []