from pydantic import BaseModel, Field
from datetime import datetime
from typing import Optional, List

class SustainabilityRating(BaseModel):
    id: int
    product_id: int
    type: str  # Changed to string to show type name
    value: float = Field(..., ge=0, le=100, description="Sustainability rating as percentage (0-100)")
    created_at: datetime
<<<<<<< HEAD
    verification: Optional[bool] = False  # Changed to boolean to match database schema
=======
    verification: bool = False  # Changed to boolean to match database model
>>>>>>> 60d72e8a

class fetchSustainabilityRatingsRequest(BaseModel):
    product_id: int
    type: Optional[List[str]] = None  # Accept type names instead of IDs

class fetchSustainabilityRatingsResponse(BaseModel):
    status: int
    message: str
    rating: float = Field(..., ge=0, le=100, description="Weighted aggregated rating as percentage (0-100)")
    statistics: Optional[List[SustainabilityRating]] = []
    grade: Optional[str] = Field(None, description="Letter grade (A+ to F)")
    insights: Optional[List[str]] = Field(None, description="Sustainability insights and recommendations")

class agregateSustainabilityRatings(BaseModel):
    rating: float = Field(..., ge=0, le=100, description="Weighted aggregated rating as percentage (0-100)")
    statistics: Optional[List[SustainabilityRating]] = []
    grade: Optional[str] = None
    insights: Optional[List[str]] = None<|MERGE_RESOLUTION|>--- conflicted
+++ resolved
@@ -8,12 +8,7 @@
     type: str  # Changed to string to show type name
     value: float = Field(..., ge=0, le=100, description="Sustainability rating as percentage (0-100)")
     created_at: datetime
-<<<<<<< HEAD
     verification: Optional[bool] = False  # Changed to boolean to match database schema
-=======
-    verification: bool = False  # Changed to boolean to match database model
->>>>>>> 60d72e8a
-
 class fetchSustainabilityRatingsRequest(BaseModel):
     product_id: int
     type: Optional[List[str]] = None  # Accept type names instead of IDs
