--- conflicted
+++ resolved
@@ -1,85 +1,78 @@
-<<<<<<< HEAD
-from pydantic import BaseModel, Field
-=======
-from pydantic import BaseModel, Field, EmailStr
->>>>>>> ac47636d
-from typing import Optional
-from datetime import datetime
-
-class RetailerInformation(BaseModel):
-    id: int
-    name: str
-    description: str
-    banner_image: Optional[str] = None
-
-class ContacInformation(BaseModel):
-    type: str
-    name: str
-    value: str
-
-<<<<<<< HEAD
-=======
-class RetailerCreate(BaseModel):
-    name: str
-    description: str
-    email: EmailStr
-    password: str
-
-class RetailerLogin(BaseModel):
-    email: EmailStr
-    password: str
-
-class ShopInfo(BaseModel):
-    id: int
-    name: str
-    description: str
-    banner_image: Optional[str] = None
-    
-    class Config:
-        from_attributes = True
-
-class RetailerLoginResponse(BaseModel):
-    user_id: str
-    user_name: str
-    email: str
-    retailer_id: Optional[int] = None  # Add retailer integer ID
-    shops: list[ShopInfo]
-    
-class RetailerResponse(BaseModel):
-    id: int
-    name: str
-    description: str
-    user_id: str
-    
-    class Config:
-        from_attributes = True
-
-class ShopSelectionRequest(BaseModel):
-    shop_id: int
-
-class ShopSelectionResponse(BaseModel):
-    shop: ShopInfo
-    user_id: str
-    message: str
-
->>>>>>> ac47636d
-class RegisterAsRetailerRequest(BaseModel):
-    user_id: str
-    name: str
-    description: str
-    banner_image: Optional[str] = None
-
-class RegisterAsRetailerResponse(BaseModel):
-    status: int
-    message: str
-
-class SetRetailerInformationRequest(BaseModel):
-    user_id: str
-    name: str
-    description: str
-    banner_image: str
-
-class SetRetailerInformationResponse(BaseModel):
-    status: int
-    message: str
-
+from pydantic import BaseModel, Field, EmailStr
+from typing import Optional
+from datetime import datetime
+
+class RetailerInformation(BaseModel):
+    id: int
+    name: str
+    description: str
+    banner_image: Optional[str] = None
+
+class ContacInformation(BaseModel):
+    type: str
+    name: str
+    value: str
+
+class RetailerCreate(BaseModel):
+    name: str
+    description: str
+    email: EmailStr
+    password: str
+
+class RetailerLogin(BaseModel):
+    email: EmailStr
+    password: str
+
+class ShopInfo(BaseModel):
+    id: int
+    name: str
+    description: str
+    banner_image: Optional[str] = None
+    
+    class Config:
+        from_attributes = True
+
+class RetailerLoginResponse(BaseModel):
+    user_id: str
+    user_name: str
+    email: str
+    retailer_id: Optional[int] = None  # Add retailer integer ID
+    shops: list[ShopInfo]
+    
+class RetailerResponse(BaseModel):
+    id: int
+    name: str
+    description: str
+    user_id: str
+    
+    class Config:
+        from_attributes = True
+
+class ShopSelectionRequest(BaseModel):
+    shop_id: int
+
+class ShopSelectionResponse(BaseModel):
+    shop: ShopInfo
+    user_id: str
+    message: str
+
+class RegisterAsRetailerRequest(BaseModel):
+    user_id: str
+    name: str
+    description: str
+    banner_image: Optional[str] = None
+
+class RegisterAsRetailerResponse(BaseModel):
+    status: int
+    message: str
+
+class SetRetailerInformationRequest(BaseModel):
+    user_id: str
+    name: str
+    description: str
+    banner_image: str
+
+class SetRetailerInformationResponse(BaseModel):
+    status: int
+    message: str
+